--- conflicted
+++ resolved
@@ -34,10 +34,7 @@
 mono_crash.*
 .idea
 .vscode
-<<<<<<< HEAD
 /GameServer
-=======
->>>>>>> 6c387242
 /ConnectTestBoth.bat - Shortcut.lnk
 /ConnectTest.bat - Shortcut.lnk
 /ConnectTest - Copy.bat - Shortcut.lnk