--- conflicted
+++ resolved
@@ -45,7 +45,8 @@
                 {
                     p.castingComponent.Tick(GameLoopTime);
                 }
-<<<<<<< HEAD
+
+                // Will be consolidated
                 if (p.attackComponent?.attackAction != null)
                 {
                     p.attackComponent.Tick(GameLoopTime);   
@@ -54,14 +55,14 @@
                 {
                     p.attackComponent.Tick(GameLoopTime);
                 }
-=======
+
 
                 //here we would call a new class -> MeleeSystem
 
                 //here we would call a new class -> DamageSystem
 
                 //here we would call a new class -> MovementSystem
->>>>>>> f9b67221
+
             }
 
 
