--- conflicted
+++ resolved
@@ -1,7554 +1,7544 @@
-/*
- * DAWN OF LIGHT - The first free open source DAoC server emulator
- *
- * This program is free software; you can redistribute it and/or
- * modify it under the terms of the GNU General Public License
- * as published by the Free Software Foundation; either version 2
- * of the License, or (at your option) any later version.
- *
- * This program is distributed in the hope that it will be useful,
- * but WITHOUT ANY WARRANTY; without even the implied warranty of
- * MERCHANTABILITY or FITNESS FOR A PARTICULAR PURPOSE.  See the
- * GNU General Public License for more details.
- *
- * You should have received a copy of the GNU General Public License
- * along with this program; if not, write to the Free Software
- * Foundation, Inc., 59 Temple Place - Suite 330, Boston, MA  02111-1307, USA.
- *
- */
-using System;
-using System.Collections;
-using System.Collections.Generic;
-using System.Collections.Specialized;
-using System.Linq;
-using System.Reflection;
-
-using DOL.AI.Brain;
-using DOL.Database;
-using DOL.Events;
-using DOL.GS.Effects;
-using DOL.GS.Keeps;
-using DOL.GS.PacketHandler;
-using DOL.GS.PropertyCalc;
-using DOL.GS.SkillHandler;
-using DOL.GS.Spells;
-using DOL.GS.Styles;
-using DOL.Language;
-using DOL.GS.RealmAbilities;
-using System.Threading;
-
-namespace DOL.GS
-{
-	/// <summary>
-	/// This class holds all information that each
-	/// living object in the world uses
-	/// </summary>
-	public abstract class GameLiving : GameObject
-	{
-		private static readonly log4net.ILog log = log4net.LogManager.GetLogger(System.Reflection.MethodBase.GetCurrentMethod().DeclaringType);
-
-		public int id;
-		public AttackComponent attackComponent;
-		public CraftComponent craftComponent;
-        public RangeAttackComponent rangeAttackComponent;
-        public StyleComponent styleComponent;
-        public Spell LastPulseCast;
-		public int UsedConcentration;
-
-        #region Combat
-        /// <summary>
-        /// Holds the AttackData object of last attack
-        /// </summary>
-        public const string LAST_ATTACK_DATA = "LastAttackData";
-        
-        public bool isDeadOrDying = false;
-
-		protected string m_lastInterruptMessage;
-		public string LastInterruptMessage
-		{
-			get { return m_lastInterruptMessage; }
-			set { m_lastInterruptMessage = value; }
-		}
-
-		/// <summary>
-		/// Holds the AttackData object of the last left-hand attack
-		/// </summary>
-		public const string LAST_ATTACK_DATA_LH = "LastAttackDataLH";
-
-		/// <summary>
-		/// Holds the property for the result the last enemy
-		/// </summary>
-		public const string LAST_ENEMY_ATTACK_RESULT = "LastEnemyAttackResult";
-
-
-        #region enums
-
-        
-
-        ///// <summary>
-        ///// The possible states for a ranged attack
-        ///// </summary>
-        //public enum eRangedAttackState : byte
-        //{
-        //	/// <summary>
-        //	/// No ranged attack active
-        //	/// </summary>
-        //	None = 0,
-        //	/// <summary>
-        //	/// Ranged attack in aim-state
-        //	/// </summary>
-        //	Aim,
-        //	/// <summary>
-        //	/// Player wants to fire the shot/throw NOW!
-        //	/// </summary>
-        //	Fire,
-        //	/// <summary>
-        //	/// Ranged attack will fire when ready
-        //	/// </summary>
-        //	AimFire,
-        //	/// <summary>
-        //	/// Ranged attack will fire and reload when ready
-        //	/// </summary>
-        //	AimFireReload,
-        //	/// <summary>
-        //	/// Ranged attack is ready to be fired
-        //	/// </summary>
-        //	ReadyToFire,
-        //}
-
-        ///// <summary>
-        ///// The type of range attack
-        ///// </summary>
-        //public enum eRangedAttackType : byte
-        //{
-        //	/// <summary>
-        //	/// A normal ranged attack
-        //	/// </summary>
-        //	Normal = 0,
-        //	/// <summary>
-        //	/// A critical shot is attempted
-        //	/// </summary>
-        //	Critical,
-        //	/// <summary>
-        //	/// A longshot is attempted
-        //	/// </summary>
-        //	Long,
-        //	/// <summary>
-        //	/// A volley shot is attempted
-        //	/// </summary>
-        //	Volley,
-        //	/// <summary>
-        //	/// A sure shot is attempted
-        //	/// </summary>
-        //	SureShot,
-        //	/// <summary>
-        //	/// A rapid shot is attempted
-        //	/// </summary>
-        //	RapidFire,
-        //}
-
-
-
-        
-       
-		
-		
-
-		///// <summary>
-		///// Holds the possible activeQuiverSlot values
-		///// </summary>
-		//public enum eActiveQuiverSlot : byte
-		//{
-		//	/// <summary>
-		//	/// No quiver slot active
-		//	/// </summary>
-		//	None = 0x00,
-		//	/// <summary>
-		//	/// First quiver slot
-		//	/// </summary>
-		//	First = 0x10,
-		//	/// <summary>
-		//	/// Second quiver slot
-		//	/// </summary>
-		//	Second = 0x20,
-		//	/// <summary>
-		//	/// Third quiver slot
-		//	/// </summary>
-		//	Third = 0x40,
-		//	/// <summary>
-		//	/// Fourth quiver slot
-		//	/// </summary>
-		//	Fourth = 0x80,
-		//}
-
-		
-
-		#endregion
-
-		/// <summary>
-		/// Can this living accept any item regardless of tradable or droppable?
-		/// </summary>
-		public virtual bool CanTradeAnyItem
-		{
-			get { return false; }
-		}
-
-
-		/// <summary>
-		/// Chance to fumble an attack.
-		/// </summary>
-		public virtual double ChanceToFumble
-		{
-			get
-			{
-				double chanceToFumble = GetModified(eProperty.FumbleChance);
-				chanceToFumble *= 0.001;
-
-				if (chanceToFumble > 0.99) chanceToFumble = 0.99;
-				if (chanceToFumble < 0) chanceToFumble = 0;
-
-				return chanceToFumble;
-			}
-		}
-
-		/// <summary>
-		/// Chance to be missed by an attack.
-		/// </summary>
-		public virtual double ChanceToBeMissed
-		{
-			get
-			{
-				double chanceToBeMissed = GetModified(eProperty.MissHit);
-				chanceToBeMissed *= 0.001;
-
-				if (chanceToBeMissed > 0.99) chanceToBeMissed = 0.99;
-				if (chanceToBeMissed < 0) chanceToBeMissed = 0;
-
-				return chanceToBeMissed;
-			}
-		}
-
-		protected short m_race;
-		public virtual short Race
-		{
-			get { return m_race; }
-			set { m_race = value; }
-		}
-
-		///// <summary>
-		///// The state of the ranged attack
-		///// </summary>
-		//protected eRangedAttackState m_rangedAttackState;
-		///// <summary>
-		///// The gtype of the ranged attack
-		///// </summary>
-		//protected eRangedAttackType m_rangedAttackType;
-
-		///// <summary>
-		///// Gets or Sets the state of a ranged attack
-		///// </summary>
-		//public eRangedAttackState RangedAttackState
-		//{
-		//	get { return m_rangedAttackState; }
-		//	set { m_rangedAttackState = value; }
-		//}
-
-		///// <summary>
-		///// Gets or Sets the type of a ranged attack
-		///// </summary>
-		//public eRangedAttackType RangedAttackType
-		//{
-		//	get { return m_rangedAttackType; }
-		//	set { m_rangedAttackType = value; }
-		//}
-
-		///// <summary>
-		///// Holds the quiverslot to be used
-		///// </summary>
-		//protected eActiveQuiverSlot m_activeQuiverSlot;
-
-		///// <summary>
-		///// Gets/Sets the current active quiver slot of this living
-		///// </summary>
-		//public virtual eActiveQuiverSlot ActiveQuiverSlot
-		//{
-		//	get { return m_activeQuiverSlot; }
-		//	set { m_activeQuiverSlot = value; }
-		//}
-
-		/// <summary>
-		/// say if player is stunned or not
-		/// </summary>
-		protected bool m_stunned;
-		/// <summary>
-		/// Gets the stunned flag of this living
-		/// </summary>
-		public bool IsStunned
-		{
-			get { return m_stunned; }
-			set { m_stunned = value; }
-		}
-		/// <summary>
-		/// say if player is mezzed or not
-		/// </summary>
-		protected bool m_mezzed;
-		/// <summary>
-		/// Gets the mesmerized flag of this living
-		/// </summary>
-		public bool IsMezzed
-		{
-			get
-			{
-				return m_mezzed;
-			}
-			set { m_mezzed = value; }
-		}
-
-		protected bool m_disarmed = false;
-		protected long m_disarmedTime = 0;
-
-		/// <summary>
-		/// Is the living disarmed
-		/// </summary>
-		public bool IsDisarmed
-		{
-			get { return (m_disarmedTime > 0 && m_disarmedTime > CurrentRegion.Time); }
-		}
-
-		/// <summary>
-		/// How long is this living disarmed for?
-		/// </summary>
-		public long DisarmedTime
-		{
-			get { return m_disarmedTime; }
-			set { m_disarmedTime = value; }
-		}
-
-		protected bool m_isSilenced = false;
-		protected long m_silencedTime = 0;
-
-		/// <summary>
-		/// Has this living been silenced?
-		/// </summary>
-		public bool IsSilenced
-		{
-			get { return (m_silencedTime > 0 && m_silencedTime > CurrentRegion.Time); }
-		}
-
-		/// <summary>
-		/// How long is this living silenced for?
-		/// </summary>
-		public long SilencedTime
-		{
-			get { return m_silencedTime; }
-			set { m_silencedTime = value; }
-		}
-
-		/// <summary>
-		/// Gets the current strafing mode
-		/// </summary>
-		public virtual bool IsStrafing
-		{
-			get { return false; }
-			set { }
-		}
-
-		/// <summary>
-		/// Holds disease counter
-		/// </summary>
-		protected volatile byte m_diseasedCount;
-		/// <summary>
-		/// Sets disease state
-		/// </summary>
-		/// <param name="add">true if disease counter should be increased</param>
-		public virtual void Disease(bool active)
-		{
-			if (active) m_diseasedCount++;
-			else m_diseasedCount--;
-
-			if (m_diseasedCount < 0)
-			{
-				if (log.IsErrorEnabled)
-					log.Error("m_diseasedCount is less than zero.\n" + Environment.StackTrace);
-			}
-		}
-		/// <summary>
-		/// Gets diseased state
-		/// </summary>
-		public virtual bool IsDiseased
-		{
-			get { return m_diseasedCount > 0; }
-		}
-
-		protected bool m_isEngaging = false;
-		public virtual bool IsEngaging
-		{
-			get { return m_isEngaging; }
-			set { m_isEngaging = value; }
-		}
-
-		/// <summary>
-		/// Holds the turning disabled counter
-		/// </summary>
-		protected sbyte m_turningDisabledCount;
-		/// <summary>
-		/// Gets/Sets wether the player can turn the character
-		/// </summary>
-		public bool IsTurningDisabled
-		{
-			get
-			{
-				if (this.effectListComponent.ContainsEffectForEffectType(eEffect.SpeedOfSound))
-					return false;
-				return m_turningDisabledCount > 0;
-			}
-		}
-		/// <summary>
-		/// Disables the turning for this living
-		/// </summary>
-		/// <param name="add"></param>
-		public virtual void DisableTurning(bool add)
-		{
-			if (add) m_turningDisabledCount++;
-			else m_turningDisabledCount--;
-
-			if (m_turningDisabledCount < 0)
-				m_turningDisabledCount=0;
-		}
-
-		/// <summary>
-		/// List of objects that will gain XP after this living dies
-		/// consists of GameObject -> damage(float)
-		/// Damage in float because it might contain small amounts
-		/// </summary>
-		protected readonly HybridDictionary m_xpGainers;
-		/// <summary>
-		/// Holds the weaponslot to be used
-		/// </summary>
-		protected eActiveWeaponSlot m_activeWeaponSlot;
-		/// <summary>
-		/// AttackAction used for making an attack every weapon speed intervals
-		/// </summary>
-		//protected AttackAction m_attackAction;
-		///// <summary>
-		///// The objects currently attacking this living
-		///// To be more exact, the objects that are in combat
-		///// and have this living as target.
-		///// </summary>
-		//protected readonly List<GameObject> m_attackers;
-
-        
-
-        /// <summary>
-        /// Returns the current active weapon slot of this living
-        /// </summary>
-        public virtual eActiveWeaponSlot ActiveWeaponSlot
-		{
-			get { return m_activeWeaponSlot; }
-		}
-
-		public object _xpGainersLock = new object();
-		/// <summary>
-		/// Gets a hashtable holding
-		/// gameobject->float
-		/// key-value pairs that will define how much
-		/// XP these objects get when this n
-		/// </summary>
-		public virtual HybridDictionary XPGainers
-		{
-			get
-			{
-				return m_xpGainers;
-			}
-		}
-
-		/// <summary>
-		/// Create a pet for this living
-		/// </summary>
-		/// <param name="template"></param>
-		/// <returns></returns>
-		public virtual GamePet CreateGamePet(INpcTemplate template)
-		{
-			return new GamePet(template);
-		}
-
-		/// <summary>
-		/// A new pet has been summoned, do we do anything?
-		/// </summary>
-		/// <param name="pet"></param>
-		public virtual void OnPetSummoned(GamePet pet)
-		{
-		}
-
-
-		/// <summary>
-		/// last attack tick in either pve or pvp
-		/// </summary>
-		public virtual long LastAttackTick
-		{
-			get
-			{
-				if (m_lastAttackTickPvE > m_lastAttackTickPvP)
-					return m_lastAttackTickPvE;
-				return m_lastAttackTickPvP;
-			}
-		}
-
-		/// <summary>
-		/// last attack tick for pve
-		/// </summary>
-		protected long m_lastAttackTickPvE;
-		/// <summary>
-		/// gets/sets gametick when this living has attacked its target in pve
-		/// </summary>
-		public virtual long LastAttackTickPvE
-		{
-			get { return m_lastAttackTickPvE; }
-			set
-			{
-				m_lastAttackTickPvE = value;
-				if (this is GameNPC)
-				{
-					if ((this as GameNPC).Brain is IControlledBrain)
-					{
-						((this as GameNPC).Brain as IControlledBrain).Owner.LastAttackTickPvE = value;
-					}
-				}
-			}
-		}
-
-		/// <summary>
-		/// last attack tick for pvp
-		/// </summary>
-		protected long m_lastAttackTickPvP;
-		/// <summary>
-		/// gets/sets gametick when this living has attacked its target in pvp
-		/// </summary>
-		public virtual long LastAttackTickPvP
-		{
-			get { return m_lastAttackTickPvP; }
-			set
-			{
-				m_lastAttackTickPvP = value;
-				if (this is GameNPC)
-				{
-					if ((this as GameNPC).Brain is IControlledBrain)
-					{
-						((this as GameNPC).Brain as IControlledBrain).Owner.LastAttackTickPvP = value;
-					}
-				}
-			}
-		}
-
-		/// <summary>
-		/// gets the last attack or attackedbyenemy tick in pvp
-		/// </summary>
-		public long LastCombatTickPvP
-		{
-			get
-			{
-				if (m_lastAttackTickPvP > m_lastAttackedByEnemyTickPvP)
-					return m_lastAttackTickPvP;
-				else return m_lastAttackedByEnemyTickPvP;
-			}
-		}
-
-		/// <summary>
-		/// gets the last attack or attackedbyenemy tick in pve
-		/// </summary>
-		public long LastCombatTickPvE
-		{
-			get
-			{
-				if (m_lastAttackTickPvE > m_lastAttackedByEnemyTickPvE)
-					return m_lastAttackTickPvE;
-				else return m_lastAttackedByEnemyTickPvE;
-			}
-		}
-
-		/// <summary>
-		/// last attacked by enemy tick in either pvp or pve
-		/// </summary>
-		public virtual long LastAttackedByEnemyTick
-		{
-			get
-			{
-				if (m_lastAttackedByEnemyTickPvP > m_lastAttackedByEnemyTickPvE)
-					return m_lastAttackedByEnemyTickPvP;
-				return m_lastAttackedByEnemyTickPvE;
-			}
-		}
-
-		/// <summary>
-		/// last attacked by enemy tick in pve
-		/// </summary>
-		protected long m_lastAttackedByEnemyTickPvE;
-		/// <summary>
-		/// gets/sets gametick when this living was last time attacked by an enemy in pve
-		/// </summary>
-		public virtual long LastAttackedByEnemyTickPvE
-		{
-			get { return m_lastAttackedByEnemyTickPvE; }
-			set
-			{
-				m_lastAttackedByEnemyTickPvE = value;
-				if (this is GameNPC)
-				{
-					if ((this as GameNPC).Brain is IControlledBrain)
-					{
-						((this as GameNPC).Brain as IControlledBrain).Owner.LastAttackedByEnemyTickPvE = value;
-					}
-				}
-			}
-		}
-
-		/// <summary>
-		/// last attacked by enemy tick in pve
-		/// </summary>
-		protected long m_lastAttackedByEnemyTickPvP;
-		/// <summary>
-		/// gets/sets gametick when this living was last time attacked by an enemy in pvp
-		/// </summary>
-		public virtual long LastAttackedByEnemyTickPvP
-		{
-			get { return m_lastAttackedByEnemyTickPvP; }
-			set
-			{
-				m_lastAttackedByEnemyTickPvP = value;
-				if (this is GameNPC)
-				{
-					if ((this as GameNPC).Brain is IControlledBrain)
-					{
-						((this as GameNPC).Brain as IControlledBrain).Owner.LastAttackedByEnemyTickPvP = value;
-					}
-				}
-			}
-		}
-
-		/// <summary>
-		/// Total damage RvR Value
-		/// </summary>
-		protected long m_damageRvRMemory;
-		/// <summary>
-		/// gets the DamageRvR Memory of this living (always 0 for Gameliving)
-		/// </summary>
-		public virtual long DamageRvRMemory
-		{
-			get { return 0; }
-			set
-			{
-				m_damageRvRMemory = 0;
-			}
-		}
-
-		/// <summary>
-		/// Gets the swing time left
-		/// </summary>
-		public virtual int SwingTimeLeft
-		{
-			//get { return (m_attackAction != null && m_attackAction.IsAlive) ? m_attackAction.TimeUntilElapsed : 0; }
-            get { return attackComponent.attackAction != null ? (int)attackComponent.attackAction.TimeUntilStart : 0; }
-		}
-        /// <summary>
-        /// Decides which style living will use in this moment
-        /// </summary>
-        /// <returns>Style to use or null if none</returns>
-        //public virtual Style GetStyleToUse()
-        //{
-        //	InventoryItem weapon;
-        //	if (NextCombatStyle == null) return null;
-        //	if (NextCombatStyle.WeaponTypeRequirement == (int)eObjectType.Shield)
-        //		weapon = Inventory.GetItem(eInventorySlot.LeftHandWeapon);
-        //	else weapon = AttackWeapon;
-
-        //	if (StyleProcessor.CanUseStyle(this, NextCombatStyle, weapon))
-        //		return NextCombatStyle;
-
-        //	if (NextCombatBackupStyle == null) return NextCombatStyle;
-
-        //	return NextCombatBackupStyle;
-        //}
-
-        ///// <summary>
-        ///// Holds the Style that this living should use next
-        ///// </summary>
-        //protected Style m_nextCombatStyle;
-        ///// <summary>
-        ///// Holds the backup style for the style that the living should use next
-        ///// </summary>
-        //protected Style m_nextCombatBackupStyle;
-
-        ///// <summary>
-        ///// Gets or Sets the next combat style to use
-        ///// </summary>
-        //public Style NextCombatStyle
-        //{
-        //	get { return m_nextCombatStyle; }
-        //	set { m_nextCombatStyle = value; }
-        //}
-        ///// <summary>
-        ///// Gets or Sets the next combat backup style to use
-        ///// </summary>
-        //public Style NextCombatBackupStyle
-        //{
-        //	get { return m_nextCombatBackupStyle; }
-        //	set { m_nextCombatBackupStyle = value; }
-        //}
-
-        /// <summary>
-        /// Gets the current attackspeed of this living in milliseconds
-        /// </summary>
-        /// <param name="weapon">attack weapons</param>
-        /// <returns>effective speed of the attack. average if more than one weapon.</returns>
-        public virtual int AttackSpeed(params InventoryItem[] weapon)
-        {
-            double speed = 3000 * (1.0 - (GetModified(eProperty.Quickness) - 60) / 500.0);
-
-            if (ActiveWeaponSlot == eActiveWeaponSlot.Distance)
-            {
-                speed *= 1.5; // mob archer speed too fast
-
-                // Old archery uses archery speed, but new archery uses casting speed
-                if (ServerProperties.Properties.ALLOW_OLD_ARCHERY == true)
-                    speed *= 1.0 - GetModified(eProperty.ArcherySpeed) * 0.01;
-                else
-                    speed *= 1.0 - GetModified(eProperty.CastingSpeed) * 0.01;
-            }
-            else
-            {
-                speed *= GetModified(eProperty.MeleeSpeed) * 0.01;
-            }
-
-            return (int)Math.Max(500.0, speed);
-        }
-        ///// <summary>
-        ///// Returns the Damage this Living does on an attack
-        ///// </summary>
-        ///// <param name="weapon">the weapon used for attack</param>
-        ///// <returns></returns>
-        //public virtual double AttackDamage(InventoryItem weapon)
-        //{
-        //	double effectiveness = 1.00;
-        //	//double effectiveness = Effectiveness;
-        //	double damage = (1.0 + Level / 3.7 + Level * Level / 175.0) * AttackSpeed(weapon) * 0.001;
-        //	if (weapon == null || weapon.Item_Type == Slot.RIGHTHAND || weapon.Item_Type == Slot.LEFTHAND || weapon.Item_Type == Slot.TWOHAND)
-        //	{
-        //		//Melee damage buff,debuff,RA
-        //		effectiveness += GetModified(eProperty.MeleeDamage) * 0.01;
-        //	}
-        //	else if (weapon.Item_Type == Slot.RANGED && (weapon.Object_Type == (int)eObjectType.Longbow || weapon.Object_Type == (int)eObjectType.RecurvedBow || weapon.Object_Type == (int)eObjectType.CompositeBow))
-        //	{
-        //		// RDSandersJR: Check to see if we are using old archery if so, use RangedDamge
-        //		if (ServerProperties.Properties.ALLOW_OLD_ARCHERY == true)
-        //		{
-        //			effectiveness += GetModified(eProperty.RangedDamage) * 0.01;
-        //		}
-        //		// RDSandersJR: If we are NOT using old archery it should be SpellDamage
-        //		else if (ServerProperties.Properties.ALLOW_OLD_ARCHERY == false)
-        //		{
-        //			effectiveness += GetModified(eProperty.SpellDamage) * 0.01;
-        //		}
-        //	}
-        //	else if (weapon.Item_Type == Slot.RANGED)
-        //	{
-        //		effectiveness += GetModified(eProperty.RangedDamage) * 0.01;
-        //	}
-        //	damage *= effectiveness;
-        //	return damage;
-        //}
-
-        ///// <summary>
-        ///// Max. Damage possible without style
-        ///// </summary>
-        ///// <param name="weapon">attack weapon</param>
-        ///// <returns></returns>
-        //public virtual double UnstyledDamageCap(InventoryItem weapon)
-        //{
-        //	return AttackDamage(weapon) * (2.82 + 0.00009 * AttackSpeed(weapon));
-        //}
-
-        /// <summary>
-        /// Minimum reduction possible to spell casting speed (CastTime * CastingSpeedCap)
-        /// </summary>
-        public virtual double CastingSpeedReductionCap
-		{
-			get { return 0.4; }
-		}
-
-		/// <summary>
-		/// Minimum casting speed allowed, in ticks (milliseconds)
-		/// </summary>
-		public virtual int MinimumCastingSpeed
-		{
-			get { return 500; }
-		}
-
-		/// <summary>
-		/// Can this living cast the given spell while in combat?
-		/// </summary>
-		/// <param name="spell"></param>
-		/// <returns></returns>
-		public virtual bool CanCastInCombat(Spell spell)
-		{
-			// by default npc's can start casting spells while in combat
-			return true;
-		}
-
-
-		/// <summary>
-		/// Calculate how fast this living can cast a given spell
-		/// </summary>
-		/// <param name="spell"></param>
-		/// <returns></returns>
-		public virtual int CalculateCastingTime(SpellLine line, Spell spell)
-		{
-			int ticks = spell.CastTime;
-
-			if (spell.InstrumentRequirement != 0 ||
-			    line.KeyName == GlobalSpellsLines.Item_Spells ||
-			    line.KeyName.StartsWith(GlobalSpellsLines.Champion_Lines_StartWith))
-			{
-				return ticks;
-			}
-
-
-			double percent = DexterityCastTimeReduction;
-
-			ticks = (int)(ticks * Math.Max(CastingSpeedReductionCap, percent));
-			if (ticks < MinimumCastingSpeed)
-				ticks = MinimumCastingSpeed;
-
-			return ticks;
-		}
-
-		/// <summary>
-		/// The casting time reduction based on dexterity bonus.
-		/// http://daoc.nisrv.com/modules.php?name=DD_DMG_Calculator
-		/// Q: Would you please give more detail as to how dex affects a caster?
-		/// For instance, I understand that when I have my dex maxed I will cast 25% faster.
-		/// How does this work incrementally? And will a lurikeen be able to cast faster in the end than another race?
-		/// A: From a dex of 50 to a dex of 250, the formula lets you cast 1% faster for each ten points.
-		/// From a dex of 250 to the maximum possible (which as you know depends on your starting total),
-		/// your speed increases 1% for every twenty points.
-		/// </summary>
-		public virtual double DexterityCastTimeReduction
-		{
-			get
-			{
-				int dex = GetModified(eProperty.Dexterity);
-				if (dex < 60) return 1.0;
-				else if (dex < 250) return 1.0 - (dex - 60) * 0.15 * 0.01;
-				else return 1.0 - ((dex - 60) * 0.15 + (dex - 250) * 0.05) * 0.01;
-			}
-		}
-
-
-        /// <summary>
-        /// Returns the AttackRange of this living
-        /// </summary>
-        public virtual int AttackRange
-        {
-            get
-            {
-                //Mobs have a good distance range with distance weapons
-                //automatically
-                if (ActiveWeaponSlot == eActiveWeaponSlot.Distance)
-                {
-                    return Math.Max(32, (int)(2000.0 * GetModified(eProperty.ArcheryRange) * 0.01));
-                }
-                //Normal mob attacks have 200 ...
-                //TODO dragon, big mobs etc...
-                return 200;
-            }
-
-            set { }
-        }
-
-        /// <summary>
-        /// calculates weapon stat
-        /// </summary>
-        /// <param name="weapon"></param>
-        /// <returns></returns>
-        public virtual int GetWeaponStat(InventoryItem weapon)
-		{
-			return GetModified(eProperty.Strength);
-		}
-
-		/// <summary>
-		/// calculate item armor factor influenced by quality, con and duration
-		/// </summary>
-		/// <param name="slot"></param>
-		/// <returns></returns>
-		public virtual double GetArmorAF(eArmorSlot slot)
-		{
-			return GetModified(eProperty.ArmorFactor);
-		}
-
-		/// <summary>
-		/// Calculates armor absorb level
-		/// </summary>
-		/// <param name="slot"></param>
-		/// <returns></returns>
-		public virtual double GetArmorAbsorb(eArmorSlot slot)
-		{
-			double absorbBonus = GetModified(eProperty.ArmorAbsorption) / 100.0;
-
-			double debuffBuffRatio = 2;
-
-			double constitutionPerAbsorptionPercent = 4;
-			double baseConstitutionPerAbsorptionPercent = 12; //kept for DB legacy reasons
-			var constitutionBuffBonus = BaseBuffBonusCategory[eProperty.Constitution] + SpecBuffBonusCategory[eProperty.Constitution];
-			var constitutionDebuffMalus = Math.Abs(DebuffCategory[eProperty.Constitution] + SpecDebuffCategory[eProperty.Constitution]);
-			double constitutionAbsorb = 0;
-			//simulate old behavior for base constitution
-			double baseConstitutionAbsorb = (GetBaseStat((eStat)eProperty.Constitution) - 60) / baseConstitutionPerAbsorptionPercent / 100.0;
-			double consitutionBuffAbsorb = (constitutionBuffBonus - constitutionDebuffMalus * debuffBuffRatio) / constitutionPerAbsorptionPercent / 100;
-			constitutionAbsorb += baseConstitutionAbsorb + consitutionBuffAbsorb;
-
-			//Note: On Live SpecAFBuffs do nothing => Cap to Live baseAF cap;
-			double afPerAbsorptionPercent = 6;
-			double liveBaseAFcap = 150 * 1.25 * 1.25;
-			double afBuffBonus = Math.Min(liveBaseAFcap, BaseBuffBonusCategory[eProperty.ArmorFactor] + SpecBuffBonusCategory[eProperty.ArmorFactor]);
-			//double afDebuffMalus = Math.Abs(DebuffCategory[eProperty.ArmorFactor] + SpecDebuffCategory[eProperty.ArmorFactor]);
-			double afBuffAbsorb = (afBuffBonus * debuffBuffRatio) / afPerAbsorptionPercent / 100;
-
-			double baseAbsorb = 0;
-
-			if (this is NecromancerPet nPet)
-			{
-				if (nPet.Owner.Level == 50) baseAbsorb = 0.5;
-				else if (nPet.Owner.Level >= 40) baseAbsorb = 0.40;
-				else if (nPet.Owner.Level >= 30) baseAbsorb = 0.27;
-				else if (nPet.Owner.Level >= 20) baseAbsorb = 0.19;
-				else if (nPet.Owner.Level >= 10) baseAbsorb = 0.10;
-			}
-			else
-			{
-				if (Level >= 30) baseAbsorb = 0.27;
-				else if (Level >= 20) baseAbsorb = 0.19;
-				else if (Level >= 10) baseAbsorb = 0.10;
-			}
-			double absorb = 1 - (1 - absorbBonus) * (1 - baseAbsorb) * (1 - constitutionAbsorb) * (1 - afBuffAbsorb);
-			return absorb;
-		}
-
-		/// <summary>
-		/// Gets the weaponskill of weapon
-		/// </summary>
-		public virtual double GetWeaponSkill(InventoryItem weapon)
-		{
-			const double bs = 128.0 / 50.0;	// base factor (not 400)
-			return (int)((Level + 1) * bs * (1 + (GetWeaponStat(weapon) - 50) * 0.005) * Level * 2 / 50);
-		}
-
-        /// <summary>
-        /// Returns the weapon used to attack, null=natural
-        /// </summary>
-        public virtual InventoryItem AttackWeapon
-        {
-            get
-            {
-                if (Inventory != null)
-                {
-                    switch (ActiveWeaponSlot)
-                    {
-                        case eActiveWeaponSlot.Standard: return Inventory.GetItem(eInventorySlot.RightHandWeapon);
-                        case eActiveWeaponSlot.TwoHanded: return Inventory.GetItem(eInventorySlot.TwoHandWeapon);
-                        case eActiveWeaponSlot.Distance: return Inventory.GetItem(eInventorySlot.DistanceWeapon);
-                    }
-                }
-                return null;
-            }
-        }
-
-        ///// <summary>
-        ///// Returns the chance for a critical hit
-        ///// </summary>
-        ///// <param name="weapon">attack weapon</param>
-        //public virtual int AttackCriticalChance(InventoryItem weapon)
-        //{
-        //	return 0;
-        //}
-        /// <summary>
-        /// Returns the chance for a critical hit with a spell
-        /// </summary>
-        public virtual int SpellCriticalChance
-		{
-			get { return GetModified(eProperty.CriticalSpellHitChance); }
-			set { }
-		}
-
-		/// <summary>
-		/// Returns the chance for a critical hit with a spell
-		/// </summary>
-		public virtual int DotCriticalChance
-		{
-			get { return GetModified(eProperty.CriticalDotHitChance); }
-			set { }
-		}
-		///// <summary>
-		///// Returns the damage type of the current attack
-		///// </summary>
-		///// <param name="weapon">attack weapon</param>
-		//public virtual eDamageType AttackDamageType(InventoryItem weapon)
-		//{
-		//	return eDamageType.Natural;
-		//}
-
-		/// <summary>
-		/// Gets the attack-state of this living
-		/// </summary>
-		public virtual bool AttackState { get; set; }
-
-        /// <summary>
-        /// Whether or not the living can be attacked.
-        /// </summary>
-        public override bool IsAttackable
-		{
-			get
-			{
-				return (IsAlive &&
-				        !IsStealthed &&
-				        EffectList.GetOfType<NecromancerShadeEffect>() == null &&
-				        ObjectState == GameObject.eObjectState.Active);
-			}
-		}
-
-        /// <summary>
-        /// Whether the living is actually attacking something.
-        /// </summary>
-        public virtual bool IsAttacking
-        {
-            //get { return (AttackState && (m_attackAction != null) && m_attackAction.IsAlive); }
-            get { return (attackComponent.AttackState && (attackComponent.attackAction != null)); }
-        }
-
-        /// <summary>
-        /// Gets the effective AF of this living
-        /// </summary>
-        public virtual int EffectiveOverallAF
-		{
-			get { return 0; }
-		}
-
-		/// <summary>
-		/// determines the spec level for current AttackWeapon
-		/// </summary>
-		public virtual int WeaponSpecLevel(InventoryItem weapon)
-		{
-			if (weapon == null) return 0;
-
-			return 0;	// TODO
-		}
-
-		/// <summary>
-		/// Gets the weapondamage of currently used weapon
-		/// </summary>
-		/// <param name="weapon">the weapon used for attack</param>
-		public virtual double WeaponDamage(InventoryItem weapon)
-		{
-			return 0;
-		}
-
-		/// <summary>
-		/// Whether this living is crowd controlled.
-		/// </summary>
-		public virtual bool IsCrowdControlled
-		{
-			get
-			{
-				return (IsStunned || IsMezzed);
-			}
-		}
-
-		/// <summary>
-		/// Whether this living can actually do anything.
-		/// </summary>
-		public virtual bool IsIncapacitated
-		{
-			get
-			{
-				return (ObjectState != eObjectState.Active || !IsAlive || IsStunned || IsMezzed);
-			}
-		}
-
-		/// <summary>
-		/// returns if this living is alive
-		/// </summary>
-		public virtual bool IsAlive
-		{
-			get { return Health > 0; }
-		}
-
-		/// <summary>
-		/// True if living is low on health, else false.
-		/// </summary>
-		public virtual bool IsLowHealth
-		{
-			get
-			{
-				return (Health < 0.1 * MaxHealth);
-			}
-		}
-
-		protected bool m_isMuted = false;
-		/// <summary>
-		/// returns if this living is muted
-		/// </summary>
-		public virtual bool IsMuted
-		{
-			get { return m_isMuted; }
-			set
-			{
-				m_isMuted = value;
-			}
-		}
-
-		/// <summary>
-		/// Check this flag to see if this living is involved in combat
-		/// </summary>
-		public virtual bool InCombat
-		{
-			get
-			{
-				if ((InCombatPvE || InCombatPvP))
-				{
-					return true;
-				}
-				
-				if (attackComponent.Attackers.Count > 0)
-				{
-					attackComponent.Attackers.Clear();
-				}
-
-				return false;
-			}
-		}
-
-		/// <summary>
-		/// Check this flag to see if this living has been involved in combat in the given milliseconds
-		/// </summary>
-		public virtual bool InCombatInLast(int milliseconds)
-		{
-			if ((InCombatPvEInLast(milliseconds) || InCombatPvPInLast(milliseconds)) == false)
-			{
-				if (attackComponent.Attackers.Count > 0)
-				{
-					attackComponent.Attackers.Clear();
-				}
-
-				return false;
-			}
-
-			return true;
-		}
-
-		/// <summary>
-		/// checks if the living is involved in pvp combat
-		/// </summary>
-		public virtual bool InCombatPvP
-		{
-			get
-			{
-				Region region = CurrentRegion;
-				if (region == null)
-					return false;
-
-				if (LastCombatTickPvP == 0)
-					return false;
-
-				return LastCombatTickPvP + 10000 >= GameLoop.GameLoopTime;
-			}
-		}
-
-		/// <summary>
-		/// checks if the living is involved in pvp combat in the given milliseconds
-		/// </summary>
-		public virtual bool InCombatPvPInLast(int milliseconds)
-		{
-			Region region = CurrentRegion;
-			if (region == null)
-				return false;
-
-			if (LastCombatTickPvP == 0)
-				return false;
-
-			return LastCombatTickPvP + milliseconds >= GameLoop.GameLoopTime;
-		}
-
-		/// <summary>
-		/// checks if the living is involved in pve combat
-		/// </summary>
-		public virtual bool InCombatPvE
-		{
-			get
-			{
-				Region region = CurrentRegion;
-				if (region == null)
-					return false;
-
-				if (LastCombatTickPvE == 0)
-					return false;
-
-				//if (LastCombatTickPvE + 10000 - region.Time > 0 && this is GameNPC && (this as GameNPC).Brain is IControlledBrain)
-				//	log.Debug(Name + " in combat " + (LastCombatTickPvE + 10000 - region.Time));
-
-				return LastCombatTickPvE + 10000 >= GameLoop.GameLoopTime;
-			}
-		}
-
-		/// <summary>
-		/// checks if the living is involved in pve combat in the given milliseconds
-		/// </summary>
-		public virtual bool InCombatPvEInLast(int milliseconds)
-		{
-			Region region = CurrentRegion;
-			if (region == null)
-				return false;
-
-			if (LastCombatTickPvE == 0)
-				return false;
-
-			//if (LastCombatTickPvE + 10000 - region.Time > 0 && this is GameNPC && (this as GameNPC).Brain is IControlledBrain)
-			//	log.Debug(Name + " in combat " + (LastCombatTickPvE + 10000 - region.Time));
-
-			return LastCombatTickPvE + milliseconds >= GameLoop.GameLoopTime;
-		}
-
-		/// <summary>
-		/// Returns the amount of experience this living is worth
-		/// </summary>
-		public virtual long ExperienceValue
-		{
-			get
-			{
-				return GetExperienceValueForLevel(Level);
-			}
-		}
-
-		/// <summary>
-		/// Realm point value of this living
-		/// </summary>
-		public virtual int RealmPointsValue
-		{
-			get { return 0; }
-		}
-
-		/// <summary>
-		/// Bounty point value of this living
-		/// </summary>
-		public virtual int BountyPointsValue
-		{
-			get { return 0; }
-		}
-
-		/// <summary>
-		/// Money value of this living
-		/// </summary>
-		public virtual long MoneyValue
-		{
-			get { return 0; }
-		}
-
-		/// <summary>
-		/// How much over the XP cap can this living reward.
-		/// 1.0 = none
-		/// 2.0 = twice cap
-		/// etc.
-		/// </summary>
-		public virtual double ExceedXPCapAmount
-		{
-			get { return 1.0; }
-		}
-
-		#region XP array
-
-		/// <summary>
-		/// Holds pre calculated experience values of the living for special levels
-		/// </summary>
-		public static readonly long[] XPForLiving =
-		{
-			// noret: first 52 are from exp table, think mythic has changed some values
-			// cause they don't fit the formula; rest are calculated.
-			// with this formula group with 8 lv50 players should hit cap on lv67 mobs what looks about correct
-			// http://www.daocweave.com/daoc/general/experience_table.htm
-			5,					// xp for level 0
-			10,					// xp for level 1
-			20,					// xp for level 2
-			40,					// xp for level 3
-			80,					// xp for level 4
-			160,				// xp for level 5
-			320,				// xp for level 6
-			640,				// xp for level 7
-			1280,				// xp for level 8
-			2560,				// xp for level 9
-			5120,				// xp for level 10
-			7240,				// xp for level 11
-			10240,				// xp for level 12
-			14480,				// xp for level 13
-			20480,				// xp for level 14
-			28980,				// xp for level 15
-			40960,				// xp for level 16
-			57930,				// xp for level 17
-			81920,				// xp for level 18
-			115850,				// xp for level 19
-			163840,				// xp for level 20
-			206435,				// xp for level 21
-			231705,				// xp for level 22
-			327680,				// xp for level 23
-			412850,				// xp for level 24
-			520160,				// xp for level 25
-			655360,				// xp for level 26
-			825702,				// xp for level 27
-			1040319,			// xp for level 28
-			1310720,			// xp for level 29
-			1651404,			// xp for level 30
-			2080638,			// xp for level 31
-			2621440,			// xp for level 32
-			3302807,			// xp for level 33
-			4161277,			// xp for level 34
-			5242880,			// xp for level 35
-			6022488,			// xp for level 36
-			6918022,			// xp for level 37
-			7946720,			// xp for level 38
-			9128384,			// xp for level 39
-			10485760,			// xp for level 40
-			12044975,			// xp for level 41
-			13836043,			// xp for level 42
-			15893440,			// xp for level 43
-			18258769,			// xp for level 44
-			20971520,			// xp for level 45
-			24089951,			// xp for level 46
-			27672087,			// xp for level 47
-			31625241,			// xp for level 48; sshot505.tga
-			36513537,			// xp for level 49
-			41943040,			// xp for level 50
-			48179911,			// xp for level 51
-			52428800,			// xp for level 52
-			63573760,			// xp for level 53
-			73027074,			// xp for level 54
-			83886080,			// xp for level 55
-			96359802,			// xp for level 56
-			110688346,			// xp for level 57
-			127147521,			// xp for level 58
-			146054148,			// xp for level 59
-			167772160,			// xp for level 60
-			192719604,			// xp for level 61
-			221376692,			// xp for level 62
-			254295042,			// xp for level 63
-			292108296,			// xp for level 64
-			335544320,			// xp for level 65
-			385439208,			// xp for level 66
-			442753384,			// xp for level 67
-			508590084,			// xp for level 68
-			584216593,			// xp for level 69
-			671088640,			// xp for level 70
-			770878416,			// xp for level 71
-			885506769,			// xp for level 72
-			1017180169,			// xp for level 73
-			1168433187,			// xp for level 74
-			1342177280,			// xp for level 75
-			1541756833,			// xp for level 76
-			1771013538,			// xp for level 77
-			2034360338,			// xp for level 78
-			2336866374,			// xp for level 79
-			2684354560,			// xp for level 80
-			3083513667,			// xp for level 81
-			3542027077,			// xp for level 82
-			4068720676,			// xp for level 83
-			4673732748,			// xp for level 84
-			5368709120,			// xp for level 85
-			6167027334,			// xp for level 86
-			7084054154,			// xp for level 87
-			8137441353,			// xp for level 88
-			9347465497,			// xp for level 89
-			10737418240,		// xp for level 90
-			12334054669,		// xp for level 91
-			14168108308,		// xp for level 92
-			16274882707,		// xp for level 93
-			18694930994,		// xp for level 94
-			21474836480,		// xp for level 95
-			24668109338,		// xp for level 96
-			28336216617,		// xp for level 97
-			32549765415,		// xp for level 98
-			37389861988,		// xp for level 99
-			42949672960			// xp for level 100
-		};
-
-		/// <summary>
-		/// Holds the level of target at which no exp is given
-		/// </summary>
-		public static readonly int[] NoXPForLevel =
-		{
-			-3,		//for level 0
-			-2,		//for level 1
-			-1,		//for level 2
-			0,		//for level 3
-			1,		//for level 4
-			2,		//for level 5
-			3,		//for level 6
-			4,		//for level 7
-			5,		//for level 8
-			6,		//for level 9
-			6,		//for level 10
-			6,		//for level 11
-			6,		//for level 12
-			7,		//for level 13
-			8,		//for level 14
-			9,		//for level 15
-			10,		//for level 16
-			11,		//for level 17
-			12,		//for level 18
-			13,		//for level 19
-			13,		//for level 20
-			13,		//for level 21
-			13,		//for level 22
-			14,		//for level 23
-			15,		//for level 24
-			16,		//for level 25
-			17,		//for level 26
-			18,		//for level 27
-			19,		//for level 28
-			20,		//for level 29
-			21,		//for level 30
-			22,		//for level 31
-			23,		//for level 32
-			24,		//for level 33
-			25,		//for level 34
-			25,		//for level 35
-			25,		//for level 36
-			25,		//for level 37
-			25,		//for level 38
-			25,		//for level 39
-			25,		//for level 40
-			26,		//for level 41
-			27,		//for level 42
-			28,		//for level 43
-			29,		//for level 44
-			30,		//for level 45
-			31,		//for level 46
-			32,		//for level 47
-			33,		//for level 48
-			34,		//for level 49
-			35,		//for level 50
-		};
-
-		#endregion
-
-		/// <summary>
-		/// Checks whether object is grey con to this living
-		/// </summary>
-		/// <param name="obj"></param>
-		/// <returns></returns>
-		public virtual bool IsObjectGreyCon(GameObject obj)
-		{
-			return IsObjectGreyCon(this, obj);
-		}
-
-		/// <summary>
-		/// Checks whether target is grey con to source
-		/// </summary>
-		/// <param name="source"></param>
-		/// <param name="target"></param>
-		/// <returns></returns>
-		static public bool IsObjectGreyCon(GameObject source, GameObject target)
-		{
-			int sourceLevel = source.EffectiveLevel;
-			if (sourceLevel < GameLiving.NoXPForLevel.Length)
-			{
-				//if target level is less or equals to level that is grey to source
-				if (target.EffectiveLevel <= GameLiving.NoXPForLevel[sourceLevel])
-					return true;
-			}
-			else
-			{
-				if (source.GetConLevel(target) <= -3)
-					return true;
-			}
-			return false;
-		}
-
-		/// <summary>
-		/// Calculates the experience value of this living for special levels
-		/// </summary>
-		/// <param name="level"></param>
-		/// <returns></returns>
-		public virtual long GetExperienceValueForLevel(int level)
-		{
-			return GameServer.ServerRules.GetExperienceForLiving(level);
-		}
-
-		/// <summary>
-		/// Gets/sets the targetObject's visibility
-		/// </summary>
-		public virtual bool TargetInView
-		{
-			get
-			{
-				//always in view for mobs
-				return true;
-			}
-			set
-			{
-			}
-		}
-
-		/// <summary>
-		/// Gets or sets the GroundTargetObject's visibility
-		/// </summary>
-		public virtual bool GroundTargetInView
-		{
-			get { return true; }
-			set { }
-		}
-
-
-  //      /// <summary>
-  //      /// This method is called to make an attack, it is called from the
-  //      /// attacktimer and should not be called manually
-  //      /// </summary>
-  //      /// <param name="target">the target that is attacked</param>
-  //      /// <param name="weapon">the weapon used for attack</param>
-  //      /// <param name="style">the style used for attack</param>
-  //      /// <param name="effectiveness">damage effectiveness (0..1)</param>
-  //      /// <param name="interruptDuration">the interrupt duration</param>
-  //      /// <param name="dualWield">indicates if both weapons are used for attack</param>
-  //      /// <returns>the object where we collect and modifiy all parameters about the attack</returns>
-  //      public virtual AttackData MakeAttack(GameObject target, InventoryItem weapon, Style style, double effectiveness, int interruptDuration, bool dualWield)
-		//{
-		//	return MakeAttack(target, weapon, style, effectiveness, interruptDuration, dualWield, false);
-		//}
-
-
-  //      public virtual AttackData MakeAttack(GameObject target, InventoryItem weapon, Style style, double effectiveness, int interruptDuration, bool dualWield, bool ignoreLOS)
-		//{
-		//	AttackData ad = new AttackData();
-		//	ad.Attacker = this;
-		//	ad.Target = target as GameLiving;
-		//	ad.Damage = 0;
-		//	ad.CriticalDamage = 0;
-		//	ad.Style = style;
-		//	ad.WeaponSpeed = AttackSpeed(weapon) / 100;
-		//	ad.DamageType = AttackDamageType(weapon);
-		//	ad.ArmorHitLocation = eArmorSlot.NOTSET;
-		//	ad.Weapon = weapon;
-		//	ad.IsOffHand = weapon == null ? false : weapon.Hand == 2;
-
-
-		//	if (dualWield)
-		//		ad.AttackType = AttackData.eAttackType.MeleeDualWield;
-		//	else if (weapon == null)
-		//		ad.AttackType = AttackData.eAttackType.MeleeOneHand;
-		//	else switch (weapon.Item_Type)
-		//	{
-		//		default:
-		//		case Slot.RIGHTHAND:
-		//			case Slot.LEFTHAND: ad.AttackType = AttackData.eAttackType.MeleeOneHand; break;
-		//			case Slot.TWOHAND: ad.AttackType = AttackData.eAttackType.MeleeTwoHand; break;
-		//			case Slot.RANGED: ad.AttackType = AttackData.eAttackType.Ranged; break;
-		//	}
-
-		//	//No target, stop the attack
-		//	if (ad.Target == null)
-		//	{
-		//		ad.AttackResult = (target == null) ? eAttackResult.NoTarget : eAttackResult.NoValidTarget;
-		//		return ad;
-		//	}
-
-		//	// check region
-		//	if (ad.Target.CurrentRegionID != CurrentRegionID || ad.Target.ObjectState != eObjectState.Active)
-		//	{
-		//		ad.AttackResult = eAttackResult.NoValidTarget;
-		//		return ad;
-		//	}
-
-		//	//Check if the target is in front of attacker
-		//	if (!ignoreLOS && ad.AttackType != AttackData.eAttackType.Ranged && this is GamePlayer &&
-		//	    !(ad.Target is GameKeepComponent) && !(IsObjectInFront(ad.Target, 120, true) && TargetInView))
-		//	{
-		//		ad.AttackResult = eAttackResult.TargetNotVisible;
-		//		return ad;
-		//	}
-
-		//	//Target is dead already
-		//	if (!ad.Target.IsAlive)
-		//	{
-		//		ad.AttackResult = eAttackResult.TargetDead;
-		//		return ad;
-		//	}
-		//	//We have no attacking distance!
-		//	if (!this.IsWithinRadius(ad.Target, ad.Target.ActiveWeaponSlot == eActiveWeaponSlot.Standard ? Math.Max(AttackRange, ad.Target.AttackRange) : AttackRange))
-		//	{
-		//		ad.AttackResult = eAttackResult.OutOfRange;
-		//		return ad;
-		//	}
-
-		//	if (RangedAttackType == eRangedAttackType.Long)
-		//	{
-		//		RangedAttackType = eRangedAttackType.Normal;
-		//	}
-
-		//	if (!GameServer.ServerRules.IsAllowedToAttack(ad.Attacker, ad.Target, false))
-		//	{
-		//		ad.AttackResult = eAttackResult.NotAllowed_ServerRules;
-		//		return ad;
-		//	}
-
-		//	if (SpellHandler.FindEffectOnTarget(this, "Phaseshift") != null)
-		//	{
-		//		ad.AttackResult = eAttackResult.Phaseshift;
-		//		return ad;
-		//	}
-
-		//	// Apply Mentalist RA5L
-		//	SelectiveBlindnessEffect SelectiveBlindness = EffectList.GetOfType<SelectiveBlindnessEffect>();
-		//	if (SelectiveBlindness != null)
-		//	{
-		//		GameLiving EffectOwner = SelectiveBlindness.EffectSource;
-		//		if (EffectOwner == ad.Target)
-		//		{
-		//			if (this is GamePlayer)
-		//				((GamePlayer)this).Out.SendMessage(string.Format(LanguageMgr.GetTranslation(((GamePlayer)this).Client.Account.Language, "GameLiving.AttackData.InvisibleToYou"), ad.Target.GetName(0, true)), eChatType.CT_Missed, eChatLoc.CL_SystemWindow);
-		//			ad.AttackResult = eAttackResult.NoValidTarget;
-		//			return ad;
-		//		}
-		//	}
-
-		//	// DamageImmunity Ability
-		//	if ((GameLiving)target != null && ((GameLiving)target).HasAbility(Abilities.DamageImmunity))
-		//	{
-		//		//if (ad.Attacker is GamePlayer) ((GamePlayer)ad.Attacker).Out.SendMessage(string.Format("{0} can't be attacked!", ad.Target.GetName(0, true)), eChatType.CT_Missed, eChatLoc.CL_SystemWindow);
-		//		ad.AttackResult = eAttackResult.NoValidTarget;
-		//		return ad;
-		//	}
-
-
-		//	//Calculate our attack result and attack damage
-		//	ad.AttackResult = ad.Target.CalculateEnemyAttackResult(ad, weapon);
-
-		//	// calculate damage only if we hit the target
-		//	if (ad.AttackResult == eAttackResult.HitUnstyled
-		//	    || ad.AttackResult == eAttackResult.HitStyle)
-		//	{
-		//		double damage = AttackDamage(weapon) * effectiveness;
-
-		//		if (Level > ServerProperties.Properties.MOB_DAMAGE_INCREASE_STARTLEVEL &&
-		//		    ServerProperties.Properties.MOB_DAMAGE_INCREASE_PERLEVEL > 0 &&
-		//		    damage > 0 &&
-		//		    this is GameNPC && (this as GameNPC).Brain is IControlledBrain == false)
-		//		{
-		//			double modifiedDamage = ServerProperties.Properties.MOB_DAMAGE_INCREASE_PERLEVEL * (Level - ServerProperties.Properties.MOB_DAMAGE_INCREASE_STARTLEVEL);
-		//			damage += (modifiedDamage * effectiveness);
-		//		}
-
-		//		InventoryItem armor = null;
-
-		//		if (ad.Target.Inventory != null)
-		//			armor = ad.Target.Inventory.GetItem((eInventorySlot)ad.ArmorHitLocation);
-
-		//		InventoryItem weaponTypeToUse = null;
-
-		//		if (weapon != null)
-		//		{
-		//			weaponTypeToUse = new InventoryItem();
-		//			weaponTypeToUse.Object_Type = weapon.Object_Type;
-		//			weaponTypeToUse.SlotPosition = weapon.SlotPosition;
-
-		//			if ((this is GamePlayer) && Realm == eRealm.Albion
-		//				&& (GameServer.ServerRules.IsObjectTypesEqual((eObjectType)weapon.Object_Type, eObjectType.TwoHandedWeapon) 
-		//				|| GameServer.ServerRules.IsObjectTypesEqual((eObjectType)weapon.Object_Type, eObjectType.PolearmWeapon))
-		//				&& ServerProperties.Properties.ENABLE_ALBION_ADVANCED_WEAPON_SPEC)
-		//			{
-		//				// Albion dual spec penalty, which sets minimum damage to the base damage spec
-		//				if (weapon.Type_Damage == (int)eDamageType.Crush)
-		//				{
-		//					weaponTypeToUse.Object_Type = (int)eObjectType.CrushingWeapon;
-		//				}
-		//				else if (weapon.Type_Damage == (int)eDamageType.Slash)
-		//				{
-		//					weaponTypeToUse.Object_Type = (int)eObjectType.SlashingWeapon;
-		//				}
-		//				else
-		//				{
-		//					weaponTypeToUse.Object_Type = (int)eObjectType.ThrustWeapon;
-		//				}
-		//			}
-		//		}
-
-		//		int lowerboundary = (WeaponSpecLevel(weaponTypeToUse) - 1) * 50 / (ad.Target.EffectiveLevel + 1) + 75;
-		//		lowerboundary = Math.Max(lowerboundary, 75);
-		//		lowerboundary = Math.Min(lowerboundary, 125);
-		//		damage *= (GetWeaponSkill(weapon) + 90.68) / (ad.Target.GetArmorAF(ad.ArmorHitLocation) + 20 * 4.67);
-
-		//		// Badge Of Valor Calculation 1+ absorb or 1- absorb
-		//		if (ad.Attacker.EffectList.GetOfType<BadgeOfValorEffect>() != null)
-		//		{
-		//			damage *= 1.0 + Math.Min(0.85, ad.Target.GetArmorAbsorb(ad.ArmorHitLocation));
-		//		}
-		//		else
-		//		{
-		//			damage *= 1.0 - Math.Min(0.85, ad.Target.GetArmorAbsorb(ad.ArmorHitLocation));
-		//		}
-		//		damage *= (lowerboundary + Util.Random(50)) * 0.01;
-		//		ad.Modifier = (int)(damage * (ad.Target.GetResist(ad.DamageType) + SkillBase.GetArmorResist(armor, ad.DamageType)) * -0.01);
-		//		//damage += ad.Modifier;
-		//		// RA resist check
-		//		int resist = (int)(damage * ad.Target.GetDamageResist(GetResistTypeForDamage(ad.DamageType)) * -0.01);
-
-		//		eProperty property = ad.Target.GetResistTypeForDamage(ad.DamageType);
-		//		int secondaryResistModifier = ad.Target.SpecBuffBonusCategory[(int)property];
-		//		int resistModifier = 0;
-		//		resistModifier += (int)((ad.Damage + (double)resistModifier) * (double)secondaryResistModifier * -0.01);
-
-		//		damage += resist;
-		//		damage += resistModifier;
-		//		ad.Modifier += resist;
-		//		damage += ad.Modifier;
-		//		ad.Damage = (int)damage;
-
-		//		// apply total damage cap
-		//		ad.UncappedDamage = ad.Damage;
-		//		ad.Damage = Math.Min(ad.Damage, (int)(UnstyledDamageCap(weapon)/* * effectiveness*/));
-
-		//		if ((this is GamePlayer || (this is GameNPC && (this as GameNPC).Brain is IControlledBrain && this.Realm != 0)) && target is GamePlayer)
-		//		{
-		//			ad.Damage = (int)((double)ad.Damage * ServerProperties.Properties.PVP_MELEE_DAMAGE);
-		//		}
-		//		else if ((this is GamePlayer || (this is GameNPC && (this as GameNPC).Brain is IControlledBrain && this.Realm != 0)) && target is GameNPC)
-		//		{
-		//			ad.Damage = (int)((double)ad.Damage * ServerProperties.Properties.PVE_MELEE_DAMAGE);
-		//		}
-
-		//		ad.UncappedDamage = ad.Damage;
-
-		//		//Eden - Conversion Bonus (Crocodile Ring)  - tolakram - critical damage is always 0 here, needs to be moved
-		//		if (ad.Target is GamePlayer && ad.Target.GetModified(eProperty.Conversion) > 0)
-		//		{
-		//			int manaconversion = (int)Math.Round(((double)ad.Damage + (double)ad.CriticalDamage) * (double)ad.Target.GetModified(eProperty.Conversion) / 100);
-		//			//int enduconversion=(int)Math.Round((double)manaconversion*(double)ad.Target.MaxEndurance/(double)ad.Target.MaxMana);
-		//			int enduconversion = (int)Math.Round(((double)ad.Damage + (double)ad.CriticalDamage) * (double)ad.Target.GetModified(eProperty.Conversion) / 100);
-		//			if (ad.Target.Mana + manaconversion > ad.Target.MaxMana) manaconversion = ad.Target.MaxMana - ad.Target.Mana;
-		//			if (ad.Target.Endurance + enduconversion > ad.Target.MaxEndurance) enduconversion = ad.Target.MaxEndurance - ad.Target.Endurance;
-		//			if (manaconversion < 1) manaconversion = 0;
-		//			if (enduconversion < 1) enduconversion = 0;
-		//			if (manaconversion >= 1) (ad.Target as GamePlayer).Out.SendMessage(string.Format(LanguageMgr.GetTranslation((ad.Target as GamePlayer).Client.Account.Language, "GameLiving.AttackData.GainPowerPoints"), manaconversion), eChatType.CT_Spell, eChatLoc.CL_SystemWindow);
-		//			if (enduconversion >= 1) (ad.Target as GamePlayer).Out.SendMessage(string.Format(LanguageMgr.GetTranslation((ad.Target as GamePlayer).Client.Account.Language, "GameLiving.AttackData.GainEndurancePoints"), enduconversion), eChatType.CT_Spell, eChatLoc.CL_SystemWindow);
-		//			ad.Target.Endurance += enduconversion; if (ad.Target.Endurance > ad.Target.MaxEndurance) ad.Target.Endurance = ad.Target.MaxEndurance;
-		//			ad.Target.Mana += manaconversion; if (ad.Target.Mana > ad.Target.MaxMana) ad.Target.Mana = ad.Target.MaxMana;
-		//		}
-
-		//		// Tolakram - let's go ahead and make it 1 damage rather than spamming a possible error
-		//		if (ad.Damage == 0)
-		//		{
-		//			ad.Damage = 1;
-
-		//			// log this as a possible error if we should do some damage to target
-		//			//if (ad.Target.Level <= Level + 5 && weapon != null)
-		//			//{
-		//			//    log.ErrorFormat("Possible Damage Error: {0} Damage = 0 -> miss vs {1}.  AttackDamage {2}, weapon name {3}", Name, (ad.Target == null ? "null" : ad.Target.Name), AttackDamage(weapon), (weapon == null ? "None" : weapon.Name));
-		//			//}
-
-		//			//ad.AttackResult = eAttackResult.Missed;
-		//		}
-		//	}
-
-		//	//Add styled damage if style hits and remove endurance if missed
-		//	if (StyleProcessor.ExecuteStyle(this, ad, weapon))
-		//	{
-		//		ad.AttackResult = eAttackResult.HitStyle;
-		//	}
-
-		//	if ((ad.AttackResult == eAttackResult.HitUnstyled || ad.AttackResult == eAttackResult.HitStyle))
-		//	{
-		//		ad.CriticalDamage = GetMeleeCriticalDamage(ad, weapon);
-		//	}
-
-		//	// Attacked living may modify the attack data.  Primarily used for keep doors and components.
-		//	ad.Target.ModifyAttack(ad);
-
-		//	if (ad.AttackResult == eAttackResult.HitStyle)
-		//	{
-		//		if (this is GamePlayer)
-		//		{
-		//			GamePlayer player = this as GamePlayer;
-
-		//			string damageAmount = (ad.StyleDamage > 0) ? " (+" + ad.StyleDamage + ")" : "";
-		//			player.Out.SendMessage(LanguageMgr.GetTranslation(player.Client.Account.Language, "StyleProcessor.ExecuteStyle.PerformPerfectly", ad.Style.Name, damageAmount), eChatType.CT_YouHit, eChatLoc.CL_SystemWindow);
-		//		}
-		//		else if (this is GameNPC)
-		//		{
-		//			ControlledNpcBrain brain = ((GameNPC)this).Brain as ControlledNpcBrain;
-
-		//			if (brain != null)
-		//			{
-		//				GamePlayer owner = brain.GetPlayerOwner();
-		//				if (owner != null)
-		//				{
-		//					string damageAmount = (ad.StyleDamage > 0) ? " (+" + ad.StyleDamage + ")" : "";
-		//					owner.Out.SendMessage(LanguageMgr.GetTranslation(owner.Client.Account.Language, "StyleProcessor.ExecuteStyle.PerformsPerfectly", Name, ad.Style.Name, damageAmount), eChatType.CT_YouHit, eChatLoc.CL_SystemWindow);
-		//				}
-		//			}
-		//		}
-		//	}
-
-		//	string message = "";
-		//	bool broadcast = true;
-		//	ArrayList excludes = new ArrayList();
-		//	excludes.Add(ad.Attacker);
-		//	excludes.Add(ad.Target);
-
-		//	switch (ad.AttackResult)
-		//	{
-		//			case eAttackResult.Parried: message = string.Format("{0} attacks {1} and is parried!", ad.Attacker.GetName(0, true), ad.Target.GetName(0, false)); break;
-		//			case eAttackResult.Evaded: message = string.Format("{0} attacks {1} and is evaded!", ad.Attacker.GetName(0, true), ad.Target.GetName(0, false)); break;
-		//			case eAttackResult.Missed: message = string.Format("{0} attacks {1} and misses!", ad.Attacker.GetName(0, true), ad.Target.GetName(0, false)); break;
-
-		//		case eAttackResult.Blocked:
-		//			{
-		//				message = string.Format("{0} attacks {1} and is blocked!", ad.Attacker.GetName(0, true), ad.Target.GetName(0, false));
-		//				// guard messages
-		//				if (target != null && target != ad.Target)
-		//				{
-		//					excludes.Add(target);
-
-		//					// another player blocked for real target
-		//					if (target is GamePlayer)
-		//						((GamePlayer)target).Out.SendMessage(string.Format(LanguageMgr.GetTranslation(((GamePlayer)target).Client.Account.Language, "GameLiving.AttackData.BlocksYou"), ad.Target.GetName(0, true), ad.Attacker.GetName(0, false)), eChatType.CT_Missed, eChatLoc.CL_SystemWindow);
-
-		//					// blocked for another player
-		//					if (ad.Target is GamePlayer)
-		//					{
-		//						((GamePlayer)ad.Target).Out.SendMessage(string.Format(LanguageMgr.GetTranslation(((GamePlayer)ad.Target).Client.Account.Language, "GameLiving.AttackData.YouBlock"), ad.Attacker.GetName(0, false), target.GetName(0, false)), eChatType.CT_Missed, eChatLoc.CL_SystemWindow);
-		//						((GamePlayer)ad.Target).Stealth(false);
-		//					}
-		//				}
-		//				else if (ad.Target is GamePlayer)
-		//				{
-		//					((GamePlayer)ad.Target).Out.SendMessage(string.Format(LanguageMgr.GetTranslation(((GamePlayer)ad.Target).Client.Account.Language, "GameLiving.AttackData.AttacksYou"), ad.Attacker.GetName(0, true)), eChatType.CT_Missed, eChatLoc.CL_SystemWindow);
-		//				}
-		//				break;
-		//			}
-		//		case eAttackResult.HitUnstyled:
-		//		case eAttackResult.HitStyle:
-		//			{
-		//				if (target != null && target != ad.Target)
-		//				{
-		//					message = string.Format("{0} attacks {1} but hits {2}!", ad.Attacker.GetName(0, true), target.GetName(0, false), ad.Target.GetName(0, false));
-		//					excludes.Add(target);
-
-		//					// intercept for another player
-		//					if (target is GamePlayer)
-		//						((GamePlayer)target).Out.SendMessage(string.Format(LanguageMgr.GetTranslation(((GamePlayer)target).Client.Account.Language, "GameLiving.AttackData.StepsInFront"), ad.Target.GetName(0, true)), eChatType.CT_YouHit, eChatLoc.CL_SystemWindow);
-
-		//					// intercept by player
-		//					if (ad.Target is GamePlayer)
-		//						((GamePlayer)ad.Target).Out.SendMessage(string.Format(LanguageMgr.GetTranslation(((GamePlayer)ad.Target).Client.Account.Language, "GameLiving.AttackData.YouStepInFront"), target.GetName(0, false)), eChatType.CT_YouHit, eChatLoc.CL_SystemWindow);
-		//				}
-		//				else
-		//				{
-		//					if (ad.Attacker is GamePlayer)
-		//					{
-		//						string hitWeapon = "weapon";
-		//						if (weapon != null)
-		//							hitWeapon = GlobalConstants.NameToShortName(weapon.Name);
-		//						message = string.Format("{0} attacks {1} with {2} {3}!", ad.Attacker.GetName(0, true), ad.Target.GetName(0, false), ad.Attacker.GetPronoun(1, false), hitWeapon);
-		//					}
-		//					else
-		//					{
-		//						message = string.Format("{0} attacks {1} and hits!", ad.Attacker.GetName(0, true), ad.Target.GetName(0, false));
-		//					}
-		//				}
-		//				break;
-		//			}
-		//			default: broadcast = false; break;
-		//	}
-
-		//	#region Prevent Flight
-		//	if (ad.Attacker is GamePlayer)
-		//	{
-		//		GamePlayer attacker = ad.Attacker as GamePlayer;
-		//		if (attacker.HasAbility(Abilities.PreventFlight) && Util.Chance(10))
-		//		{
-		//			if (IsObjectInFront(ad.Target, 120) && ad.Target.IsMoving)
-		//			{
-		//				bool preCheck = false;
-		//				if (ad.Target is GamePlayer) //only start if we are behind the player
-		//				{
-		//					float angle = ad.Target.GetAngle( ad.Attacker );
-		//					if (angle >= 150 && angle < 210) preCheck = true;
-		//				}
-		//				else preCheck = true;
-
-		//				if (preCheck)
-		//				{
-		//					Spell spell = SkillBase.GetSpellByID(7083);
-		//					if (spell != null)
-		//					{
-		//						ISpellHandler spellHandler = ScriptMgr.CreateSpellHandler(this, spell, SkillBase.GetSpellLine(GlobalSpellsLines.Reserved_Spells));
-		//						if (spellHandler != null)
-		//						{
-		//							spellHandler.StartSpell(ad.Target);
-		//						}
-		//					}
-		//				}
-		//			}
-		//		}
-		//	}
-		//	#endregion
-
-		//	#region controlled messages
-
-		//	if (ad.Attacker is GameNPC)
-		//	{
-		//		IControlledBrain brain = ((GameNPC)ad.Attacker).Brain as IControlledBrain;
-		//		if (brain != null)
-		//		{
-		//			GamePlayer owner = brain.GetPlayerOwner();
-		//			if (owner != null)
-		//			{
-		//				excludes.Add(owner);
-		//				switch (ad.AttackResult)
-		//				{
-		//					case eAttackResult.HitStyle:
-		//					case eAttackResult.HitUnstyled:
-		//						{
-		//							string modmessage = "";
-		//							if (ad.Modifier > 0) modmessage = " (+" + ad.Modifier + ")";
-		//							if (ad.Modifier < 0) modmessage = " (" + ad.Modifier + ")";
-		//							string attackTypeMsg = "attacks";
-		//							if (ad.Attacker.ActiveWeaponSlot == eActiveWeaponSlot.Distance)
-		//							{
-		//								attackTypeMsg = "shoots";
-		//							}
-		//							owner.Out.SendMessage(string.Format(LanguageMgr.GetTranslation(owner.Client.Account.Language, "GameLiving.AttackData.YourHits"), ad.Attacker.Name, attackTypeMsg, ad.Target.GetName(0, false), ad.Damage, modmessage), eChatType.CT_YouHit, eChatLoc.CL_SystemWindow);
-		//							if (ad.CriticalDamage > 0)
-		//							{
-		//								owner.Out.SendMessage(string.Format(LanguageMgr.GetTranslation(owner.Client.Account.Language, "GameLiving.AttackData.YourCriticallyHits"), ad.Attacker.Name, ad.Target.GetName(0, false), ad.CriticalDamage), eChatType.CT_YouHit, eChatLoc.CL_SystemWindow);
-		//							}
-
-		//							break;
-		//						}
-		//					default:
-		//						owner.Out.SendMessage(message, eChatType.CT_YouHit, eChatLoc.CL_SystemWindow);
-		//						break;
-		//				}
-		//			}
-		//		}
-		//	}
-
-		//	if (ad.Target is GameNPC)
-		//	{
-		//		IControlledBrain brain = ((GameNPC)ad.Target).Brain as IControlledBrain;
-		//		if (brain != null)
-		//		{
-		//			GameLiving owner_living = brain.GetLivingOwner();
-		//			excludes.Add(owner_living);
-		//			if (owner_living != null && owner_living is GamePlayer && owner_living.ControlledBrain != null && ad.Target == owner_living.ControlledBrain.Body)
-		//			{
-		//				GamePlayer owner = owner_living as GamePlayer;
-		//				switch (ad.AttackResult)
-		//				{
-		//					case eAttackResult.Blocked:
-		//						owner.Out.SendMessage(string.Format(LanguageMgr.GetTranslation(owner.Client.Account.Language, "GameLiving.AttackData.Blocked"), ad.Attacker.GetName(0, true), ad.Target.Name), eChatType.CT_Missed, eChatLoc.CL_SystemWindow);
-		//						break;
-		//					case eAttackResult.Parried:
-		//						owner.Out.SendMessage(string.Format(LanguageMgr.GetTranslation(owner.Client.Account.Language, "GameLiving.AttackData.Parried"), ad.Attacker.GetName(0, true), ad.Target.Name), eChatType.CT_Missed, eChatLoc.CL_SystemWindow);
-		//						break;
-		//					case eAttackResult.Evaded:
-		//						owner.Out.SendMessage(string.Format(LanguageMgr.GetTranslation(owner.Client.Account.Language, "GameLiving.AttackData.Evaded"), ad.Attacker.GetName(0, true), ad.Target.Name), eChatType.CT_Missed, eChatLoc.CL_SystemWindow);
-		//						break;
-		//					case eAttackResult.Fumbled:
-		//						owner.Out.SendMessage(string.Format(LanguageMgr.GetTranslation(owner.Client.Account.Language, "GameLiving.AttackData.Fumbled"), ad.Attacker.GetName(0, true)), eChatType.CT_Missed, eChatLoc.CL_SystemWindow);
-		//						break;
-		//					case eAttackResult.Missed:
-		//						if (ad.AttackType != AttackData.eAttackType.Spell)
-		//							owner.Out.SendMessage(string.Format(LanguageMgr.GetTranslation(owner.Client.Account.Language, "GameLiving.AttackData.Misses"), ad.Attacker.GetName(0, true), ad.Target.Name), eChatType.CT_Missed, eChatLoc.CL_SystemWindow);
-		//						break;
-		//					case eAttackResult.HitStyle:
-		//					case eAttackResult.HitUnstyled:
-		//						{
-		//							string modmessage = "";
-		//							if (ad.Modifier > 0) modmessage = " (+" + ad.Modifier + ")";
-		//							if (ad.Modifier < 0) modmessage = " (" + ad.Modifier + ")";
-		//							owner.Out.SendMessage(string.Format(LanguageMgr.GetTranslation(owner.Client.Account.Language, "GameLiving.AttackData.HitsForDamage"), ad.Attacker.GetName(0, true), ad.Target.Name, ad.Damage, modmessage), eChatType.CT_Damaged, eChatLoc.CL_SystemWindow);
-		//							if (ad.CriticalDamage > 0)
-		//							{
-		//								owner.Out.SendMessage(string.Format(LanguageMgr.GetTranslation(owner.Client.Account.Language, "GameLiving.AttackData.CriticallyHitsForDamage"), ad.Attacker.GetName(0, true), ad.Target.Name, ad.CriticalDamage), eChatType.CT_Damaged, eChatLoc.CL_SystemWindow);
-		//							}
-		//							break;
-		//						}
-		//						default: break;
-		//				}
-		//			}
-		//		}
-		//	}
-
-		//	#endregion
-
-		//	// broadcast messages
-		//	if (broadcast)
-		//	{
-		//		Message.SystemToArea(ad.Attacker, message, eChatType.CT_OthersCombat, (GameObject[])excludes.ToArray(typeof(GameObject)));
-		//	}
-
-		//	ad.Target.StartInterruptTimer(ad, interruptDuration);
-		//	//Return the result
-		//	return ad;
-		//}
-
-		/// <summary>
-		/// Starts the interrupt timer on this living.
-		/// </summary>
-		/// <param name="attack"></param>
-		/// <param name="duration"></param>
-		public virtual void StartInterruptTimer(AttackData attack, int duration)
-		{
-			if(attack != null)
-				StartInterruptTimer(duration, attack.AttackType, attack.Attacker);
-		}
-
-		/// <summary>
-		/// Starts the interrupt timer on this living.
-		/// </summary>
-		/// <param name="duration"></param>
-		/// <param name="attackType"></param>
-		/// <param name="attacker"></param>
-		public virtual void StartInterruptTimer(int duration, AttackData.eAttackType attackType, GameLiving attacker)
-		{
-			if (!IsAlive || ObjectState != eObjectState.Active)
-			{
-				InterruptTime = 0;
-				InterruptAction = 0;
-				return;
-			}
-
-			//modify interrupt chance by mob con
-			double mod = GetConLevel(attacker);
-			double chance = BaseInterruptChance;
-			chance += mod * 33;
-			chance = Math.Max(1, chance);
-			chance = Math.Min(99, chance);
-			//if (attacker is GamePlayer) chance = 99;
-			
-			if (Util.Chance((int)chance))
-            {
-				//if (InterruptTime < GameLoop.GameLoopTime + duration)
-					InterruptTime = GameLoop.GameLoopTime + duration;
-			}
-
-			if (castingComponent?.spellHandler != null)
-				/*CurrentSpellHandler*/
-				castingComponent?.spellHandler.CasterIsAttacked(attacker);
-			
-			if (attackComponent.AttackState && ActiveWeaponSlot == eActiveWeaponSlot.Distance && attacker != this)
-				OnInterruptTick(attacker, attackType);
-		}
-
-		protected long m_interruptTime = 0;
-		public virtual long InterruptTime
-		{
-			get { return m_interruptTime; }
-			set
-			{
-				InterruptAction = GameLoop.GameLoopTime;
-				m_interruptTime = value;
-			}
-		}
-
-		protected long m_interruptAction = 0;
-		public virtual long InterruptAction
-		{
-			get { return m_interruptAction; }
-			set { m_interruptAction = value; }
-		}
-
-		/// <summary>
-		/// Yields true if interrupt action is running on this living.
-		/// </summary>
-		public virtual bool IsBeingInterrupted
-		{
-			get { return (m_interruptTime > GameLoop.GameLoopTime); }
-		}
-
-		/// <summary>
-		/// Base chance this living can be interrupted
-		/// </summary>
-		public virtual int BaseInterruptChance
-		{
-			get { return 95; }
-		}
-
-		/// <summary>
-		/// How long does an interrupt last?
-		/// </summary>
-		public virtual int SpellInterruptDuration
-		{
-			get { return ServerProperties.Properties.SPELL_INTERRUPT_DURATION; }
-		}
-
-		/// <summary>
-		/// The amount of time the caster has to wait before being able to cast again
-		/// </summary>
-		public virtual int SpellInterruptRecastTime
-		{
-			get { return ServerProperties.Properties.SPELL_INTERRUPT_RECAST; }
-		}
-
-		/// <summary>
-		/// Additional interrupt time if interrupted again
-		/// </summary>
-		public virtual int SpellInterruptRecastAgain
-		{
-			get { return ServerProperties.Properties.SPELL_INTERRUPT_AGAIN; }
-		}
-
-		/// <summary>
-		/// Does an attacker interrupt this livings cast?
-		/// </summary>
-		/// <param name="attacker"></param>
-		/// <returns></returns>
-		public virtual bool ChanceSpellInterrupt(GameLiving attacker)
-		{
-			double mod = GetConLevel(attacker);
-			double chance = BaseInterruptChance;
-			chance += mod * 33;
-			chance = Math.Max(1, chance);
-			chance = Math.Min(99, chance);
-			//if (attacker is GamePlayer) chance = 99;
-			return Util.Chance((int)chance);
-		}
-
-		/// <summary>
-		/// Does needed interrupt checks and interrupts this living
-		/// </summary>
-		/// <param name="attacker">the attacker that is interrupting</param>
-		/// <param name="attackType">the attack type</param>
-		/// <returns>true if interrupted successfully</returns>
-		protected virtual bool OnInterruptTick(GameLiving attacker, AttackData.eAttackType attackType)
-		{
-			if (attackComponent.AttackState && ActiveWeaponSlot == eActiveWeaponSlot.Distance)
-			{
-				if (rangeAttackComponent.RangedAttackType == eRangedAttackType.SureShot)
-				{
-					if (attackType != AttackData.eAttackType.MeleeOneHand
-					    && attackType != AttackData.eAttackType.MeleeTwoHand
-					    && attackType != AttackData.eAttackType.MeleeDualWield)
-						return false;
-				}
-				long elapsedTime = GameLoop.GameLoopTime - this.TempProperties.getProperty<long>(RangeAttackComponent.RANGE_ATTACK_HOLD_START);
-				long halfwayPoint = this.attackComponent.AttackSpeed(this.attackComponent.AttackWeapon) / 2;
-				
-				if (rangeAttackComponent.RangedAttackState != eRangedAttackState.ReadyToFire &&
-				    rangeAttackComponent.RangedAttackState != eRangedAttackState.None &&
-				    elapsedTime > halfwayPoint)
-				{
-					return false;
-				}
-
-				double mod = GetConLevel(attacker);
-				double interruptChance = BaseInterruptChance;
-				interruptChance += mod * 33;
-				interruptChance = Math.Max(1, interruptChance);
-				interruptChance = Math.Min(99, interruptChance);
-				if (Util.Chance((int)interruptChance))
-				{
-					attackComponent.LivingStopAttack();
-					return true;
-				}
-			}
-			return false;
-		}
-
-		///// <summary>
-		///// The possible results for prechecks for range attacks
-		///// </summary>
-		//public enum eCheckRangeAttackStateResult
-		//{
-		//	/// <summary>
-		//	/// Hold the shot/throw
-		//	/// </summary>
-		//	Hold,
-		//	/// <summary>
-		//	/// Fire the shot/throw
-		//	/// </summary>
-		//	Fire,
-		//	/// <summary>
-		//	/// Stop the attack
-		//	/// </summary>
-		//	Stop
-		//}
-
-		///// <summary>
-		///// Check the range attack state and decides what to do
-		///// Called inside the AttackTimerCallback
-		///// </summary>
-		///// <returns></returns>
-		//public virtual eCheckRangeAttackStateResult CheckRangeAttackState(GameObject target)
-		//{
-		//	//Standard livings ALWAYS shot and reload automatically!
-		//	return eCheckRangeAttackStateResult.Fire;
-		//}
-
-		///// <summary>
-		///// Gets/Sets the item that is used for ranged attack
-		///// </summary>
-		///// <returns>Item that will be used for range/accuracy/damage modifications</returns>
-		//public virtual InventoryItem RangeAttackAmmo
-		//{
-		//	get { return null; }
-		//	set { }
-		//}
-
-		///// <summary>
-		///// Gets/Sets the target for current ranged attack
-		///// </summary>
-		///// <returns></returns>
-		//public virtual GameObject RangeAttackTarget
-		//{
-		//	get { return TargetObject; }
-		//	set { }
-		//}
-
-		/// <summary>
-		/// Creates an attack action for this living
-		/// </summary>
-		/// <returns></returns>
-		public virtual AttackAction CreateAttackAction()
-		{
-			//return m_attackAction ?? new AttackAction(this);
-            return attackComponent.attackAction ?? new AttackAction(this);
-        }
-
-		///// <summary>
-		///// The attack action of this living
-		///// </summary>
-		//protected class AttackAction : RegionAction
-		//{
-            
-
-  //          /// <summary>
-  //          /// Constructs a new attack action
-  //          /// </summary>
-  //          /// <param name="owner">The action source</param>
-  //          public AttackAction(GameLiving owner)
-		//		: base(owner)
-		//	{
-		//	}
-
-		//	/// <summary>
-		//	/// Called on every timer tick
-		//	/// </summary>
-		//	protected override void OnTick()
-		//	{
-		//		GameLiving owner = (GameLiving)m_actionSource;
-
-		//		if (owner.IsMezzed || owner.IsStunned)
-		//		{
-		//			Interval = 100;
-		//			return;
-		//		}
-
-		//		if (owner.IsCasting && !owner.CurrentSpellHandler.Spell.Uninterruptible)
-		//		{
-		//			Interval = 100;
-		//			return;
-		//		}
-
-		//		if (!owner.AttackState)
-		//		{
-		//			AttackData ad = owner.TempProperties.getProperty<object>(LAST_ATTACK_DATA, null) as AttackData;
-		//			owner.TempProperties.removeProperty(LAST_ATTACK_DATA);
-		//			if (ad != null && ad.Target != null)
-		//				ad.Target.RemoveAttacker(owner);
-		//			Stop();
-		//			return;
-		//		}
-
-		//		// Don't attack if gameliving is engaging
-		//		if (owner.IsEngaging)
-		//		{
-		//			Interval = owner.AttackSpeed(owner.AttackWeapon); // while gameliving is engageing it doesn't attack.
-		//			return;
-		//		}
-
-		//		// Store all datas which must not change during the attack
-		//		// double effectiveness = 1.0;
-		//		double effectiveness = owner.Effectiveness;
-		//		int ticksToTarget = 1;
-		//		int interruptDuration = 0;
-		//		int leftHandSwingCount = 0;
-		//		Style combatStyle = null;
-		//		InventoryItem attackWeapon = owner.AttackWeapon;
-		//		InventoryItem leftWeapon = (owner.Inventory == null) ? null : owner.Inventory.GetItem(eInventorySlot.LeftHandWeapon);
-		//		GameObject attackTarget = null;
-
-		//		if (owner.ActiveWeaponSlot == eActiveWeaponSlot.Distance)
-		//		{
-		//			attackTarget = owner.RangeAttackTarget; // must be do here because RangeAttackTarget is changed in CheckRangeAttackState
-		//			eCheckRangeAttackStateResult rangeCheckresult = owner.CheckRangeAttackState(attackTarget);
-		//			if (rangeCheckresult == eCheckRangeAttackStateResult.Hold)
-		//			{
-		//				Interval = 100;
-		//				return; //Hold the shot another second
-		//			}
-		//			else if (rangeCheckresult == eCheckRangeAttackStateResult.Stop || attackTarget == null)
-		//			{
-		//				owner.StopAttack(); //Stop the attack
-		//				Stop();
-		//				return;
-		//			}
-
-		//			int model = (attackWeapon == null ? 0 : attackWeapon.Model);
-		//			foreach (GamePlayer player in owner.GetPlayersInRadius(WorldMgr.VISIBILITY_DISTANCE))
-		//			{
-		//				if (player == null) continue;
-		//				player.Out.SendCombatAnimation(owner, attackTarget, (ushort)model, 0x00, player.Out.BowShoot, 0x01, 0, ((GameLiving)attackTarget).HealthPercent);
-		//			}
-
-		//			interruptDuration = owner.AttackSpeed(attackWeapon);
-
-		//			switch (owner.RangedAttackType)
-		//			{
-		//				case eRangedAttackType.Critical:
-		//					{
-		//						effectiveness *= 2 - 0.3 * owner.GetConLevel(attackTarget);
-		//						if (effectiveness > 2)
-		//							effectiveness *= 2;
-		//						else if (effectiveness < 1.1)
-		//							effectiveness *= 1.1;
-		//					}
-		//					break;
-
-		//				case eRangedAttackType.SureShot:
-		//					{
-		//						effectiveness *= 0.5;
-		//					}
-		//					break;
-
-		//				case eRangedAttackType.RapidFire:
-		//					{
-		//						// Source : http://www.camelotherald.com/more/888.shtml
-		//						// - (About Rapid Fire) If you release the shot 75% through the normal timer, the shot (if it hits) does 75% of its normal damage. If you
-		//						// release 50% through the timer, you do 50% of the damage, and so forth - The faster the shot, the less damage it does.
-
-		//						// Source : http://www.camelotherald.com/more/901.shtml
-		//						// Related note about Rapid Fire interrupts are determined by the speed of the bow is fired, meaning that the time of interruptions for each shot will be scaled
-		//						// down proportionally to bow speed. If that made your eyes bleed, here's an example from someone who would know: "I fire a 5.0 spd bow. Because I am buffed and have
-		//						// stat bonuses, I fire that bow at 3.0 seconds. The resulting interrupt on the caster will last 3.0 seconds. If I rapid fire that same bow, I will fire at 1.5 seconds,
-		//						// and the resulting interrupt will last 1.5 seconds."
-
-		//						long rapidFireMaxDuration = owner.AttackSpeed(attackWeapon) / 2; // half of the total time
-		//						long elapsedTime = owner.CurrentRegion.Time - owner.TempProperties.getProperty<long>(GamePlayer.RANGE_ATTACK_HOLD_START); // elapsed time before ready to fire
-		//						if (elapsedTime < rapidFireMaxDuration)
-		//						{
-		//							effectiveness *= 0.5 + (double)elapsedTime * 0.5 / (double)rapidFireMaxDuration;
-		//							interruptDuration = (int)(interruptDuration * effectiveness);
-		//						}
-		//					}
-		//					break;
-		//			}
-
-		//			// calculate Penetrating Arrow damage reduction
-		//			if (attackTarget is GameLiving)
-		//			{
-		//				int PALevel = owner.GetAbilityLevel(Abilities.PenetratingArrow);
-		//				if ((PALevel > 0) && (owner.RangedAttackType != eRangedAttackType.Long))
-		//				{
-		//					GameSpellEffect bladeturn = null;
-		//					lock (((GameLiving)attackTarget).EffectList)
-		//					{
-		//						foreach (IGameEffect effect in ((GameLiving)attackTarget).EffectList)
-		//						{
-		//							if (effect is GameSpellEffect && ((GameSpellEffect)effect).Spell.SpellType == "Bladeturn")
-		//							{
-		//								bladeturn = (GameSpellEffect)effect;
-		//								break;
-		//							}
-		//						}
-		//					}
-
-		//					if (bladeturn != null && attackTarget != bladeturn.SpellHandler.Caster)
-		//					{
-		//						// Penetrating Arrow work
-		//						effectiveness *= 0.25 + PALevel * 0.25;
-		//					}
-		//				}
-		//			}
-
-		//			ticksToTarget = 1 + owner.GetDistanceTo( attackTarget ) * 100 / 150; // 150 units per 1/10s
-		//		}
-		//		else
-		//		{
-		//			attackTarget = owner.TargetObject;
-
-		//			// wait until target is selected
-		//			if (attackTarget == null || attackTarget == owner)
-		//			{
-		//				Interval = 100;
-		//				return;
-		//			}
-
-		//			AttackData ad = owner.TempProperties.getProperty<object>(LAST_ATTACK_DATA, null) as AttackData;
-		//			if (ad != null && ad.AttackResult == eAttackResult.Fumbled)
-		//			{
-		//				Interval = owner.AttackSpeed(attackWeapon);
-		//				ad.AttackResult = eAttackResult.Missed;
-		//				return; //Don't start the attack if the last one fumbled
-		//			}
-
-		//			combatStyle = owner.GetStyleToUse();
-		//			if (combatStyle != null && combatStyle.WeaponTypeRequirement == (int)eObjectType.Shield)
-		//			{
-		//				attackWeapon = leftWeapon;
-		//			}
-		//			interruptDuration = owner.AttackSpeed(attackWeapon);
-
-		//			// Damage is doubled on sitting players
-		//			// but only with melee weapons; arrows and magic does normal damage.
-		//			if (attackTarget is GamePlayer && ((GamePlayer)attackTarget).IsSitting)
-		//			{
-		//				effectiveness *= 2;
-		//			}
-
-		//			ticksToTarget = 1;
-		//		}
-
-		//		if (attackTarget != null && !owner.IsWithinRadius(attackTarget, owner.AttackRange) && owner.ActiveWeaponSlot != eActiveWeaponSlot.Distance)
-		//		{
-		//			if (owner is GameNPC && (owner as GameNPC).Brain is StandardMobBrain && ((owner as GameNPC).Brain as StandardMobBrain).AggroTable.Count > 0 && (owner as GameNPC).Brain is IControlledBrain == false)
-		//			{
-		//				#region Attack another target in range
-
-		//				GameNPC npc = owner as GameNPC;
-		//				StandardMobBrain npc_brain = npc.Brain as StandardMobBrain;
-		//				GameLiving Possibly_target = null;
-		//				long maxaggro = 0, aggro = 0;
-
-		//				foreach (GamePlayer player_test in owner.GetPlayersInRadius((ushort)owner.AttackRange))
-		//				{
-		//					if (npc_brain.AggroTable.ContainsKey(player_test))
-		//					{
-		//						aggro = npc_brain.GetAggroAmountForLiving(player_test);
-		//						if (aggro <= 0) continue;
-		//						if (aggro > maxaggro)
-		//						{
-		//							Possibly_target = player_test;
-		//							maxaggro = aggro;
-		//						}
-		//					}
-		//				}
-		//				foreach (GameNPC target_possibility in owner.GetNPCsInRadius((ushort)owner.AttackRange))
-		//				{
-		//					if (npc_brain.AggroTable.ContainsKey(target_possibility))
-		//					{
-		//						aggro = npc_brain.GetAggroAmountForLiving(target_possibility);
-		//						if (aggro <= 0) continue;
-		//						if (aggro > maxaggro)
-		//						{
-		//							Possibly_target = target_possibility;
-		//							maxaggro = aggro;
-		//						}
-		//					}
-		//				}
-
-		//				if (Possibly_target == null)
-		//				{
-		//					Interval = 100;
-		//					return;
-		//				}
-		//				else
-		//				{
-		//					attackTarget = Possibly_target;
-		//				}
-
-		//				#endregion
-
-		//			}
-		//			else
-		//			{
-		//				Interval = 100;
-		//				return;
-		//			}
-		//		}
-
-		//		//new WeaponOnTargetAction(owner, attackTarget, attackWeapon, leftWeapon, effectiveness, interruptDuration, combatStyle).Start(ticksToTarget);  // really start the attack
-  //              owner.attackComponent.attackManager = new AttackManager(owner, attackTarget, attackWeapon, leftWeapon, effectiveness, interruptDuration, combatStyle, ticksToTarget);
-		//		//Are we inactive?
-		//		if (owner.ObjectState != eObjectState.Active)
-		//		{
-		//			Stop();
-		//			return;
-		//		}
-
-		//		//switch to melee if range to target is less than 200
-		//		if (owner is GameNPC && owner.ActiveWeaponSlot == eActiveWeaponSlot.Distance && owner.TargetObject != null && owner.IsWithinRadius( owner.TargetObject, 200 ) )
-		//		{
-		//			owner.SwitchWeapon(eActiveWeaponSlot.Standard);
-		//		}
-
-		//		if (owner.ActiveWeaponSlot == eActiveWeaponSlot.Distance)
-		//		{
-		//			//Mobs always shot and reload
-		//			if (owner is GameNPC)
-		//			{
-		//				owner.RangedAttackState = eRangedAttackState.AimFireReload;
-		//			}
-
-		//			if (owner.RangedAttackState != eRangedAttackState.AimFireReload)
-		//			{
-		//				owner.StopAttack();
-		//				Stop();
-		//				return;
-		//			}
-		//			else
-		//			{
-		//				if (!(owner is GamePlayer) || (owner.RangedAttackType != eRangedAttackType.Long))
-		//				{
-		//					owner.RangedAttackType = eRangedAttackType.Normal;
-		//					lock (owner.EffectList)
-		//					{
-		//						foreach (IGameEffect effect in owner.EffectList) // switch to the correct range attack type
-		//						{
-		//							if (effect is SureShotEffect)
-		//							{
-		//								owner.RangedAttackType = eRangedAttackType.SureShot;
-		//								break;
-		//							}
-		//							else if (effect is RapidFireEffect)
-		//							{
-		//								owner.RangedAttackType = eRangedAttackType.RapidFire;
-		//								break;
-		//							}
-		//							else if (effect is TrueshotEffect)
-		//							{
-		//								owner.RangedAttackType = eRangedAttackType.Long;
-		//								break;
-		//							}
-		//						}
-		//					}
-		//				}
-
-		//				owner.RangedAttackState = eRangedAttackState.Aim;
-
-		//				if (owner is GamePlayer)
-		//				{
-		//					owner.TempProperties.setProperty(GamePlayer.RANGE_ATTACK_HOLD_START, 0L);
-		//				}
-
-		//				int speed = owner.AttackSpeed(attackWeapon);
-		//				byte attackSpeed = (byte)(speed / 100);
-		//				int model = (attackWeapon == null ? 0 : attackWeapon.Model);
-		//				foreach (GamePlayer player in owner.GetPlayersInRadius(WorldMgr.VISIBILITY_DISTANCE))
-		//				{
-		//					player.Out.SendCombatAnimation(owner, null, (ushort)model, 0x00, player.Out.BowPrepare, attackSpeed, 0x00, 0x00);
-		//				}
-
-		//				if (owner.RangedAttackType == eRangedAttackType.RapidFire)
-		//				{
-		//					speed /= 2; // can start fire at the middle of the normal time
-		//				}
-
-		//				Interval = speed;
-		//			}
-		//		}
-		//		else
-		//		{
-		//			if (leftHandSwingCount > 0)
-		//			{
-		//				Interval = owner.AttackSpeed(attackWeapon, leftWeapon);
-		//			}
-		//			else
-		//			{
-		//				Interval = owner.AttackSpeed(attackWeapon);
-		//			}
-		//		}
-		//	}
-		//}
-
-
-		///// <summary>
-		///// The action when the weapon hurt the target
-		///// </summary>
-		//public class WeaponOnTargetAction : RegionAction
-		//{
-		//	/// <summary>
-		//	/// The target of the attack
-		//	/// </summary>
-		//	protected readonly GameObject m_target;
-
-		//	/// <summary>
-		//	/// The weapon of the attack
-		//	/// </summary>
-		//	protected readonly InventoryItem m_attackWeapon;
-
-		//	/// <summary>
-		//	/// The weapon in the left hand of the attacker
-		//	/// </summary>
-		//	protected readonly InventoryItem m_leftWeapon;
-
-		//	/// <summary>
-		//	/// The effectiveness of the attack
-		//	/// </summary>
-		//	protected readonly double m_effectiveness;
-
-		//	/// <summary>
-		//	/// The interrupt duration of the attack
-		//	/// </summary>
-		//	protected readonly int m_interruptDuration;
-
-		//	/// <summary>
-		//	/// The combat style of the attack
-		//	/// </summary>
-		//	protected readonly Style m_combatStyle;
-
-		//	/// <summary>
-		//	/// Constructs a new attack action
-		//	/// </summary>
-		//	/// <param name="owner">The action source</param>
-		//	/// <param name="attackWeapon">the weapon used to attack</param>
-		//	/// <param name="combatStyle">the style used</param>
-		//	/// <param name="effectiveness">the effectiveness</param>
-		//	/// <param name="interruptDuration">the interrupt duration</param>
-		//	/// <param name="leftHandSwingCount">the left hand swing count</param>
-		//	/// <param name="leftWeapon">the left hand weapon used to attack</param>
-		//	/// <param name="target">the target of the attack</param>
-		//	public WeaponOnTargetAction(GameLiving owner, GameObject target, InventoryItem attackWeapon, InventoryItem leftWeapon, double effectiveness, int interruptDuration, Style combatStyle)
-		//		: base(owner)
-		//	{
-		//		m_target = target;
-		//		m_attackWeapon = attackWeapon;
-		//		m_leftWeapon = leftWeapon;
-		//		m_effectiveness = effectiveness;
-		//		m_interruptDuration = interruptDuration;
-		//		m_combatStyle = combatStyle;
-		//	}
-
-		//	/// <summary>
-		//	/// Called on every timer tick
-		//	/// </summary>
-		//	protected override void OnTick()
-		//	{
-		//		GameLiving owner = (GameLiving)m_actionSource;
-		//		Style style = m_combatStyle;
-		//		int leftHandSwingCount = 0;
-		//		AttackData mainHandAD = null;
-		//		AttackData leftHandAD = null;
-		//		InventoryItem mainWeapon = m_attackWeapon;
-		//		InventoryItem leftWeapon = m_leftWeapon;
-		//		double leftHandEffectiveness = m_effectiveness;
-		//		double mainHandEffectiveness = m_effectiveness;
-
-		//		mainHandEffectiveness *= owner.CalculateMainHandEffectiveness(mainWeapon, leftWeapon);
-		//		leftHandEffectiveness *= owner.CalculateLeftHandEffectiveness(mainWeapon, leftWeapon);
-					
-		//		// GameNPC can Dual Swing even with no weapon
-		//		if (owner is GameNPC && owner.CanUseLefthandedWeapon)
-		//		{
-		//			leftHandSwingCount = owner.CalculateLeftHandSwingCount();
-		//		}
-		//		else if (owner.CanUseLefthandedWeapon && leftWeapon != null && leftWeapon.Object_Type != (int)eObjectType.Shield
-		//		    && mainWeapon != null && (mainWeapon.Item_Type == Slot.RIGHTHAND || mainWeapon.Item_Type == Slot.LEFTHAND))
-		//		{
-		//			leftHandSwingCount = owner.CalculateLeftHandSwingCount();
-		//		}
-
-		//		// CMH
-		//		// 1.89
-		//		//- Pets will no longer continue to attack a character after the character has stealthed.
-		//		// 1.88
-		//		//- Monsters, pets and Non-Player Characters (NPCs) will now halt their pursuit when the character being chased stealths.
-		//		if (owner is GameNPC
-		//		    && m_target is GamePlayer
-		//		    && ((GamePlayer)m_target).IsStealthed)
-		//		{
-		//			// note due to the 2 lines above all npcs stop attacking
-		//			GameNPC npc = (GameNPC)owner;
-		//			npc.StopAttack();
-		//			npc.TargetObject = null;
-		//			Stop(); // stop the full tick timer? looks like other code is doing this
-
-		//			// target death caused this below, so I'm replicating it
-		//			if (npc.ActiveWeaponSlot != eActiveWeaponSlot.Distance &&
-		//			    npc.Inventory != null &&
-		//			    npc.Inventory.GetItem(eInventorySlot.DistanceWeapon) != null)
-		//				npc.SwitchWeapon(eActiveWeaponSlot.Distance);
-		//			return;
-		//		}
-
-		//		if (leftHandSwingCount > 0)
-		//		{
-		//			// both hands are used for attack
-		//			mainHandAD = owner.MakeAttack(m_target, mainWeapon, style, mainHandEffectiveness, m_interruptDuration, true);
-		//			if (style == null)
-		//			{
-		//				mainHandAD.AnimationId = -2; // virtual code for both weapons swing animation
-		//			}
-		//		}
-		//		else if (mainWeapon != null)
-		//		{
-		//			// no left hand used, all is simple here
-		//			mainHandAD = owner.MakeAttack(m_target, mainWeapon, style, mainHandEffectiveness, m_interruptDuration, false);
-		//			leftHandSwingCount = 0;
-		//		}
-		//		else
-		//		{
-		//			// one of two hands is used for attack if no style, treated as a main hand attack
-		//			if (style == null && Util.Chance(50))
-		//			{
-		//				mainWeapon = leftWeapon;
-		//				mainHandAD = owner.MakeAttack(m_target, mainWeapon, style, mainHandEffectiveness, m_interruptDuration, true);
-		//				mainHandAD.AnimationId = -1; // virtual code for left weapons swing animation
-		//			}
-		//			else
-		//			{
-		//				mainHandAD = owner.MakeAttack(m_target, mainWeapon, style, mainHandEffectiveness, m_interruptDuration, true);
-		//			}
-		//		}
-
-		//		owner.TempProperties.setProperty( LAST_ATTACK_DATA, mainHandAD );
-
-		//		//Notify the target of our attack (sends damage messages, should be before damage)
-		//		// ...but certainly not if the attack never took place, like when the living
-		//		// is out of range!
-		//		if (mainHandAD.Target != null && mainHandAD.AttackResult != eAttackResult.OutOfRange)
-		//		{
-		//			mainHandAD.Target.AddAttacker(owner);
-		//			mainHandAD.Target.OnAttackedByEnemy(mainHandAD);
-		//		}
-
-		//		// deal damage and start effect
-		//		if (mainHandAD.AttackResult == eAttackResult.HitUnstyled || mainHandAD.AttackResult == eAttackResult.HitStyle)
-		//		{
-		//			owner.DealDamage(mainHandAD);
-		//			if (mainHandAD.IsMeleeAttack)
-		//			{
-		//				owner.CheckWeaponMagicalEffect(mainHandAD, mainWeapon); // proc, poison
-		//				if (mainHandAD.Target is GameLiving)
-		//				{
-		//					GameLiving living = mainHandAD.Target as GameLiving;
-		//					RealmAbilities.L3RAPropertyEnhancer ra = living.GetAbility<RealmAbilities.ReflexAttackAbility>();
-		//					if (ra != null && Util.Chance(ra.Amount))
-		//					{
-		//						AttackData ReflexAttackAD = living.MakeAttack(owner, living.AttackWeapon, null, 1, m_interruptDuration, false, true);
-		//						living.DealDamage(ReflexAttackAD);
-		//						living.SendAttackingCombatMessages(ReflexAttackAD);
-		//					}
-		//				}
-		//			}
-		//		}
-
-		//		//CMH
-		//		// 1.89:
-		//		// - Characters who are attacked by stealthed archers will now target the attacking archer if the attacked player does not already have a target.
-		//		if( mainHandAD.Attacker.IsStealthed
-		//		   && mainHandAD.AttackType == AttackData.eAttackType.Ranged
-		//		   && ( mainHandAD.AttackResult == eAttackResult.HitUnstyled || mainHandAD.AttackResult == eAttackResult.HitStyle ) )
-		//		{
-		//			if( mainHandAD.Target.TargetObject == null )
-		//			{
-		//				if( mainHandAD.Target is GamePlayer )
-		//				{
-		//					GameClient targetClient = WorldMgr.GetClientByPlayerID( mainHandAD.Target.InternalID, false, false );
-		//					if( targetClient != null )
-		//					{
-		//						targetClient.Out.SendChangeTarget( mainHandAD.Attacker );
-		//					}
-		//				}
-		//			}
-		//		}
-
-		//		//Send the proper attacking messages to ourself
-		//		owner.SendAttackingCombatMessages(mainHandAD);
-
-		//		//Notify ourself about the attack
-		//		owner.Notify( GameLivingEvent.AttackFinished, owner, new AttackFinishedEventArgs( mainHandAD ) );
-
-		//		// remove the left-hand AttackData from the previous attack
-		//		owner.TempProperties.removeProperty( LAST_ATTACK_DATA_LH );
-
-		//		//now left hand damage
-		//		if (leftHandSwingCount > 0)
-		//		{
-		//			switch (mainHandAD.AttackResult)
-		//			{
-		//				case eAttackResult.HitStyle:
-		//				case eAttackResult.HitUnstyled:
-		//				case eAttackResult.Missed:
-		//				case eAttackResult.Blocked:
-		//				case eAttackResult.Evaded:
-		//				case eAttackResult.Parried:
-		//					for (int i = 0; i < leftHandSwingCount; i++)
-		//					{
-		//						if (m_target is GameLiving && (((GameLiving)m_target).IsAlive == false || ((GameLiving)m_target).ObjectState != eObjectState.Active))
-		//							break;
-
-		//						// Savage swings - main,left,main,left.
-		//						if ( i % 2 == 0 )
-		//							leftHandAD = owner.MakeAttack( m_target, leftWeapon, null, leftHandEffectiveness, m_interruptDuration, true );
-		//						else
-		//							leftHandAD = owner.MakeAttack(m_target, mainWeapon, null, leftHandEffectiveness, m_interruptDuration, true);
-
-		//						//Notify the target of our attack (sends damage messages, should be before damage)
-		//						if (leftHandAD.Target != null)
-		//							leftHandAD.Target.OnAttackedByEnemy(leftHandAD);
-
-		//						// deal damage and start the effect if any
-		//						if (leftHandAD.AttackResult == eAttackResult.HitUnstyled || leftHandAD.AttackResult == eAttackResult.HitStyle)
-		//						{
-		//							owner.DealDamage(leftHandAD);
-		//							if (leftHandAD.IsMeleeAttack)
-		//							{
-		//								owner.CheckWeaponMagicalEffect(leftHandAD, leftWeapon);
-		//							}
-		//						}
-
-		//						owner.TempProperties.setProperty( LAST_ATTACK_DATA_LH, leftHandAD );
-
-		//						//Send messages about our left hand attack now
-		//						owner.SendAttackingCombatMessages(leftHandAD);
-
-		//						//Notify ourself about the attack
-		//						owner.Notify(GameLivingEvent.AttackFinished, owner, new AttackFinishedEventArgs(leftHandAD));
-		//					}
-		//					break;
-		//			}
-		//		}
-
-		//		if (mainHandAD.AttackType == AttackData.eAttackType.Ranged)
-		//			owner.RangedAttackFinished();
-
-		//		switch (mainHandAD.AttackResult)
-		//		{
-		//			case eAttackResult.NoTarget:
-		//			case eAttackResult.TargetDead:
-		//				{
-  //                          CleanupAttack(owner);
-		//					//Stop();
-		//					owner.OnTargetDeadOrNoTarget();
-		//					return;
-		//				}
-		//			case eAttackResult.NotAllowed_ServerRules:
-		//			case eAttackResult.NoValidTarget:
-		//				{
-		//					owner.StopAttack();
-  //                          CleanupAttack(owner);
-		//					//Stop();
-		//					return;
-		//				}
-		//			case eAttackResult.OutOfRange:
-		//				break;
-		//		}
-
-		//		// unstealth before attack animation
-		//		if (owner is GamePlayer)
-		//			((GamePlayer)owner).Stealth(false);
-
-		//		//Show the animation
-		//		if (mainHandAD.AttackResult != eAttackResult.HitUnstyled && mainHandAD.AttackResult != eAttackResult.HitStyle && leftHandAD != null)
-		//			owner.ShowAttackAnimation(leftHandAD, leftWeapon);
-		//		else
-		//			owner.ShowAttackAnimation(mainHandAD, mainWeapon);
-
-		//		// (procs) start style effect after any damage
-		//		if (mainHandAD.StyleEffects.Count > 0 && mainHandAD.AttackResult == eAttackResult.HitStyle)
-		//		{
-		//			foreach (ISpellHandler proc in mainHandAD.StyleEffects)
-		//			{
-		//				proc.StartSpell(mainHandAD.Target);
-		//			}
-		//		}
-
-		//		if (leftHandAD != null && leftHandAD.StyleEffects.Count > 0 && leftHandAD.AttackResult == eAttackResult.HitStyle)
-		//		{
-		//			foreach (ISpellHandler proc in leftHandAD.StyleEffects)
-		//			{
-		//				proc.StartSpell(leftHandAD.Target);
-		//			}
-		//		}
-
-		//		//mobs dont update the heading after they start attacking
-		//		//so here they update it after they swing
-		//		//update internal heading, do not send update to client
-		//		if (owner is GameNPC)
-		//			(owner as GameNPC).TurnTo(mainHandAD.Target, false);
-
-		//		//Stop();
-  //              CleanupAttack(owner);
-		//		return;
-		//	}
-
-  //          public void CleanupAttack(GameLiving owner)
-  //          {
-  //              if (owner is GamePlayer p)
-  //              {
-  //                  p.castingComponent.spellHandler = null;
-  //              }
-  //          }
-  //      }
-        
-    /// <summary>
-    /// Sends the proper combat messages depending on our attack data
-    /// </summary>
-    /// <param name="ad">result of the attack</param>
-    public virtual void SendAttackingCombatMessages(AttackData ad)
-		{
-			//None for GameLiving - could be a GameNPC DO NOT ADD ANYTHING HERE
-		}
-
-		/// <summary>
-		/// Does this living allow procs to be cast on it?
-		/// </summary>
-		/// <param name="ad"></param>
-		/// <param name="weapon"></param>
-		/// <returns></returns>
-		public virtual bool AllowWeaponMagicalEffect(AttackData ad, InventoryItem weapon, Spell weaponSpell)
-		{
-			if (weapon.Flags == 10) //Itemtemplates with "Flags" set to 10 will not proc on living (ex. Bruiser)
-				return false;
-			else return true;
-		}
-
-		/// <summary>
-		/// Check if we can make a proc on a weapon go off.  Weapon Procs
-		/// </summary>
-		/// <param name="ad"></param>
-		/// <param name="weapon"></param>
-		public virtual void CheckWeaponMagicalEffect(AttackData ad, InventoryItem weapon)
-		{
-			if (weapon == null || (ad.AttackResult != eAttackResult.HitStyle && ad.AttackResult != eAttackResult.HitUnstyled))
-				return;
-
-			// Proc chance is 2.5% per SPD, i.e. 10% for a 3.5 SPD weapon. - Tolakram, changed average speed to 3.5
-
-			int procChance = (int)Math.Ceiling(((weapon.ProcChance > 0 ? weapon.ProcChance : 10) * (weapon.SPD_ABS / 35.0)));
-
-            //Error protection and log for Item Proc's
-            Spell procSpell = null;
-            Spell procSpell1 = null;
-            if (this is GamePlayer)
-            {
-                SpellLine line = SkillBase.GetSpellLine(GlobalSpellsLines.Item_Effects);
-                if (line != null)
-                {
-                    procSpell = SkillBase.FindSpell(weapon.ProcSpellID, line);
-                    procSpell1 = SkillBase.FindSpell(weapon.ProcSpellID1, line);
-
-                    if (procSpell == null && weapon.ProcSpellID != 0)
-                    {
-                        log.ErrorFormat("- Proc ID {0} Not Found on item: {1} ", weapon.ProcSpellID, weapon.Template.Id_nb);
-                    }
-                    if (procSpell1 == null && weapon.ProcSpellID1 != 0)
-                    {
-                        log.ErrorFormat("- Proc1 ID {0} Not Found on item: {1} ", weapon.ProcSpellID1, weapon.Template.Id_nb);
-                    }
-                }
-            }
-
-            // Proc #1
-            if (procSpell != null && Util.Chance(procChance))
-
-                StartWeaponMagicalEffect(weapon, ad, SkillBase.GetSpellLine(GlobalSpellsLines.Item_Effects), weapon.ProcSpellID, false);
-
-            // Proc #2
-            if (procSpell1 != null && Util.Chance(procChance))
-
-                StartWeaponMagicalEffect(weapon, ad, SkillBase.GetSpellLine(GlobalSpellsLines.Item_Effects), weapon.ProcSpellID1, false);
-
-			// Poison
-
-			if (weapon.PoisonSpellID != 0)
-			{
-				if (ad.Target.EffectList.GetOfType<RemedyEffect>() != null)
-				{
-					if (this is GamePlayer)
-						(this as GamePlayer).Out.SendMessage(LanguageMgr.GetTranslation((this as GamePlayer).Client.Account.Language, "GameLiving.CheckWeaponMagicalEffect.Protected"), eChatType.CT_Important, eChatLoc.CL_SystemWindow);
-					return;
-				}
-
-				StartWeaponMagicalEffect(weapon, ad, SkillBase.GetSpellLine(GlobalSpellsLines.Mundane_Poisons), weapon.PoisonSpellID, true);
-
-				// Spymaster Enduring Poison
-
-				if (ad.Attacker is GamePlayer)
-				{
-					GamePlayer PlayerAttacker = ad.Attacker as GamePlayer;
-					if (PlayerAttacker.GetSpellLine("Spymaster") != null)
-						if (Util.ChanceDouble((double)(15 * 0.0001))) return;
-				}
-				weapon.PoisonCharges--;
-				if (weapon.PoisonCharges <= 0) { weapon.PoisonMaxCharges = 0; weapon.PoisonSpellID = 0; }
-			}
-		}
-
-		/// <summary>
-		/// Make a proc or poison on the weapon go off.
-		/// Will assume spell is in GlobalSpellsLines.Item_Effects even if it's not and use the weapons LevelRequirement
-		/// Item_Effects must be used here because various spell handlers recognize this line to alter variance and other spell parameters
-		/// </summary>
-		protected virtual void StartWeaponMagicalEffect(InventoryItem weapon, AttackData ad, SpellLine spellLine, int spellID, bool ignoreLevel)
-		{
-			if (weapon == null)
-				return;
-
-			if (spellLine == null)
-			{
-				spellLine = SkillBase.GetSpellLine(GlobalSpellsLines.Item_Effects);
-			}
-
-			if (spellLine != null && ad != null && weapon != null)
-			{
-				Spell procSpell = SkillBase.FindSpell(spellID, spellLine);
-
-				if (procSpell != null)
-				{
-					// check with target to see if it allows procs to cast on it (primarily used for keep components)
-					if (ad.Target.AllowWeaponMagicalEffect(ad, weapon, procSpell))
-					{
-						if (ignoreLevel == false)
-						{
-							int requiredLevel = weapon.Template.LevelRequirement > 0 ? weapon.Template.LevelRequirement : Math.Min(50, weapon.Level);
-
-							if (requiredLevel > Level)
-							{
-								if (this is GamePlayer)
-								{
-									(this as GamePlayer).Out.SendMessage(LanguageMgr.GetTranslation((this as GamePlayer).Client.Account.Language, "GameLiving.StartWeaponMagicalEffect.NotPowerful"), eChatType.CT_SpellResisted, eChatLoc.CL_SystemWindow);
-								}
-								return;
-							}
-						}
-
-						ISpellHandler spellHandler = ScriptMgr.CreateSpellHandler(ad.Attacker, procSpell, spellLine);
-												
-						if (spellHandler != null)
-						{
-							bool rangeCheck = spellHandler.Spell.Target.ToLower().Equals("enemy") && spellHandler.Spell.Range > 0;
-
-							if (!rangeCheck || ad.Attacker.IsWithinRadius(ad.Target, spellHandler.CalculateSpellRange()))
-								spellHandler.StartSpell(ad.Target, weapon);
-						}
-					}
-				}
-			}
-		}
-
-		///// <summary>
-		///// Starts a melee or ranged attack on a given target.
-		///// </summary>
-		///// <param name="attackTarget">The object to attack.</param>
-		//public virtual void StartAttack(GameObject attackTarget)
-		//{
-		//	// Aredhel: Let the brain handle this, no need to call StartAttack
-		//	// if the body can't do anything anyway.
-		//	if (IsIncapacitated)
-		//		return;
-
-		//	if (IsEngaging)
-		//		CancelEngageEffect();
-
-		//	AttackState = true;
-
-		//	int speed = AttackSpeed(AttackWeapon);
-
-		//	if (speed > 0)
-		//	{
-		//		//m_attackAction = CreateAttackAction();
-  //              attackComponent.attackAction = new AttackAction(this);
-
-		//		if (ActiveWeaponSlot == eActiveWeaponSlot.Distance)
-		//		{
-		//			// only start another attack action if we aren't already aiming to shoot
-		//			if (RangedAttackState != eRangedAttackState.Aim)
-		//			{
-		//				RangedAttackState = eRangedAttackState.Aim;
-
-		//				foreach (GamePlayer player in GetPlayersInRadius(WorldMgr.VISIBILITY_DISTANCE))
-		//					player.Out.SendCombatAnimation(this, null, (ushort)(AttackWeapon == null ? 0 : AttackWeapon.Model),
-		//					                               0x00, player.Out.BowPrepare, (byte)(speed / 100), 0x00, 0x00);
-
-  //                      //m_attackAction.Start((RangedAttackType == eRangedAttackType.RapidFire) ? speed / 2 : speed);
-  //                      attackComponent.attackAction.StartTime = (RangedAttackType == eRangedAttackType.RapidFire) ? speed / 2 : speed;
-
-  //                  }
-		//		}
-		//		else
-		//		{
-		//			//if (m_attackAction.TimeUntilElapsed < 500)
-		//			//	m_attackAction.Start(500);
-  //                  if (attackComponent.attackAction.TimeUntilStart < 500)
-  //                      attackComponent.attackAction.StartTime = 500;
-		//		}
-		//	}
-		//}
-
-		/// <summary>
-		/// When a ranged attack is finished this is called in order to check LOS for next attack
-		/// </summary>
-		public virtual void RangedAttackFinished()
-		{
-		}
-
-		/// <summary>
-		/// Remove engage effect on this living if it is present.
-		/// </summary>
-		public void CancelEngageEffect()
-		{
-			EngageECSGameEffect effect = (EngageECSGameEffect)EffectListService.GetEffectOnTarget(this, eEffect.Engage);
-
-			if (effect != null)
-				effect.Cancel(false);
-
-			IsEngaging = false;
-		}
-
-		/// <summary>
-		/// Interrupts a ranged attack.
-		/// </summary>
-		public virtual void InterruptRangedAttack()
-		{
-            rangeAttackComponent.RangedAttackState = eRangedAttackState.None;
-            rangeAttackComponent.RangedAttackType = eRangedAttackType.Normal;
-
-			foreach (GamePlayer player in GetPlayersInRadius(WorldMgr.VISIBILITY_DISTANCE))
-				player.Out.SendInterruptAnimation(this);
-		}
-
-		/// <summary>
-		/// Our target is dead or we don't have a target
-		/// </summary>
-		public virtual void OnTargetDeadOrNoTarget()
-		{
-			if (ActiveWeaponSlot != eActiveWeaponSlot.Distance)
-			{
-				attackComponent.LivingStopAttack();
-			}
-
-			if (this is GameNPC && ActiveWeaponSlot != eActiveWeaponSlot.Distance &&
-			    ((GameNPC)this).Inventory != null &&
-			    ((GameNPC)this).Inventory.GetItem(eInventorySlot.DistanceWeapon) != null)
-			{
-				SwitchWeapon(eActiveWeaponSlot.Distance);
-			}
-		}
-
-        ///// <summary>
-        ///// Stops all attacks this GameLiving is currently making.
-        ///// </summary>
-        //public virtual void StopAttack()
-        //{
-        //    StopAttack(true);
-        //}
-
-        //      /// <summary>
-        //      /// Stop all attackes this GameLiving is currently making
-        //      /// </summary>
-        //      /// <param name="forced">Is this a forced stop or is the client suggesting we stop?</param>
-        //      public virtual void StopAttack(bool forced)
-        //{
-        //	CancelEngageEffect();
-        //	AttackState = false;
-
-        //	if (ActiveWeaponSlot == eActiveWeaponSlot.Distance)
-        //		InterruptRangedAttack();
-        //}
-
-  //      /// <summary>
-  //      /// Minimum melee critical damage as a percentage of the
-  //      /// raw damage.
-  //      /// </summary>
-  //      protected virtual float MinMeleeCriticalDamage
-		//{
-		//	get { return 0.1f; }
-		//}
-
-		///// <summary>
-		///// Calculates melee critical damage of this living.
-		///// </summary>
-		///// <param name="ad">The attack data.</param>
-		///// <param name="weapon">The weapon used.</param>
-		///// <returns>The amount of critical damage.</returns>
-		//public virtual int GetMeleeCriticalDamage(AttackData attackData, InventoryItem weapon)
-		//{
-		//	if (Util.Chance(AttackCriticalChance(weapon)))
-		//	{
-		//		int maxCriticalDamage = (attackData.Target is GamePlayer)
-		//			? attackData.Damage / 2
-		//			: attackData.Damage;
-
-		//		int minCriticalDamage = (int)(attackData.Damage * MinMeleeCriticalDamage);
-
-		//		return Util.Random(minCriticalDamage, maxCriticalDamage);
-		//	}
-
-		//	return 0;
-		//}
-
-		//protected bool IsValidTarget
-		//{
-		//	get
-		//	{
-		//		return EffectList.CountOfType<NecromancerShadeEffect>() <= 0;
-		//	}
-		//}
-
-		//public GamePlayer GetPlayerAttacker(GameLiving living)
-		//{
-		//	if (living is GamePlayer)
-		//		return living as GamePlayer;
-
-		//	GameNPC npc = living as GameNPC;
-
-		//	if (npc != null)
-		//	{
-		//		if (npc.Brain is IControlledBrain && (npc.Brain as IControlledBrain).Owner is GamePlayer)
-		//			return (npc.Brain as IControlledBrain).Owner as GamePlayer;
-		//	}
-
-		//	return null;
-		//}
-
-		///// <summary>
-		///// Returns the result of an enemy attack,
-		///// yes this means WE decide if an enemy hits us or not :-)
-		///// </summary>
-		///// <param name="ad">AttackData</param>
-		///// <param name="weapon">the weapon used for attack</param>
-		///// <returns>the result of the attack</returns>
-		//public virtual eAttackResult CalculateEnemyAttackResult(AttackData ad, InventoryItem weapon)
-		//{
-		//	if (!IsValidTarget)
-		//		return eAttackResult.NoValidTarget;
-
-		//	//1.To-Hit modifiers on styles do not any effect on whether your opponent successfully Evades, Blocks, or Parries.  Grab Bag 2/27/03
-		//	//2.The correct Order of Resolution in combat is Intercept, Evade, Parry, Block (Shield), Guard, Hit/Miss, and then Bladeturn.  Grab Bag 2/27/03, Grab Bag 4/4/03
-		//	//3.For every person attacking a monster, a small bonus is applied to each player's chance to hit the enemy. Allowances are made for those who don't technically hit things when they are participating in the raid  for example, a healer gets credit for attacking a monster when he heals someone who is attacking the monster, because that's what he does in a battle.  Grab Bag 6/6/03
-		//	//4.Block, parry, and bolt attacks are affected by this code, as you know. We made a fix to how the code counts people as "in combat." Before this patch, everyone grouped and on the raid was counted as "in combat." The guy AFK getting Mountain Dew was in combat, the level five guy hovering in the back and hoovering up some exp was in combat  if they were grouped with SOMEONE fighting, they were in combat. This was a bad thing for block, parry, and bolt users, and so we fixed it.  Grab Bag 6/6/03
-		//	//5.Positional degrees - Side Positional combat styles now will work an extra 15 degrees towards the rear of an opponent, and rear position styles work in a 60 degree arc rather than the original 90 degree standard. This change should even out the difficulty between side and rear positional combat styles, which have the same damage bonus. Please note that front positional styles are not affected by this change. 1.62
-		//	//http://daoc.catacombs.com/forum.cfm?ThreadKey=511&DefMessage=681444&forum=DAOCMainForum#Defense
-
-		//	GuardEffect guard = null;
-		//	DashingDefenseEffect dashing = null;
-		//	InterceptEffect intercept = null;
-		//	GameSpellEffect bladeturn = null;
-		//	EngageEffect engage = null;
-		//	// ML effects
-		//	GameSpellEffect phaseshift = null;
-		//	GameSpellEffect grapple = null;
-		//	GameSpellEffect brittleguard = null;
-
-		//	AttackData lastAD = TempProperties.getProperty<AttackData>(LAST_ATTACK_DATA, null);
-		//	bool defenseDisabled = ad.Target.IsMezzed | ad.Target.IsStunned | ad.Target.IsSitting;
-
-		//	// If berserk is on, no defensive skills may be used: evade, parry, ...
-		//	// unfortunately this as to be check for every action itself to kepp oder of actions the same.
-		//	// Intercept and guard can still be used on berserked
-		//	//			BerserkEffect berserk = null;
-
-		//	// get all needed effects in one loop
-		//	lock (EffectList)
-		//	{
-		//		foreach (IGameEffect effect in EffectList)
-		//		{
-		//			if (effect is GuardEffect)
-		//			{
-		//				if (guard == null && ((GuardEffect)effect).GuardTarget == this)
-		//					guard = (GuardEffect)effect;
-		//				continue;
-		//			}
-
-		//			if (effect is DashingDefenseEffect)
-		//			{
-		//				if (dashing == null && ((DashingDefenseEffect)effect).GuardTarget == this)
-		//					dashing = (DashingDefenseEffect)effect; //Dashing
-		//				continue;
-		//			}
-
-		//			if (effect is BerserkEffect)
-		//			{
-		//				defenseDisabled = true;
-		//				continue;
-		//			}
-
-		//			if (effect is EngageEffect)
-		//			{
-		//				if (engage == null)
-		//					engage = (EngageEffect)effect;
-		//				continue;
-		//			}
-
-		//			if (effect is GameSpellEffect)
-		//			{
-		//				switch ((effect as GameSpellEffect).Spell.SpellType)
-		//				{
-		//					case "Phaseshift":
-		//						if (phaseshift == null)
-		//							phaseshift = (GameSpellEffect)effect;
-		//						continue;
-		//					case "Grapple":
-		//						if (grapple == null)
-		//							grapple = (GameSpellEffect)effect;
-		//						continue;
-		//					case "BrittleGuard":
-		//						if (brittleguard == null)
-		//							brittleguard = (GameSpellEffect)effect;
-		//						continue;
-		//					case "Bladeturn":
-		//						if (bladeturn == null)
-		//							bladeturn = (GameSpellEffect)effect;
-		//						continue;
-		//				}
-		//			}
-
-		//			// We check if interceptor can intercept
-
-		//			// we can only intercept attacks on livings, and can only intercept when active
-		//			// you cannot intercept while you are sitting
-		//			// if you are stuned or mesmeried you cannot intercept...
-		//			InterceptEffect inter = effect as InterceptEffect;
-		//			if (intercept == null && inter != null && inter.InterceptTarget == this && !inter.InterceptSource.IsStunned && !inter.InterceptSource.IsMezzed
-		//			    && !inter.InterceptSource.IsSitting && inter.InterceptSource.ObjectState == eObjectState.Active && inter.InterceptSource.IsAlive
-		//			    && this.IsWithinRadius(inter.InterceptSource, InterceptAbilityHandler.INTERCEPT_DISTANCE) && Util.Chance(inter.InterceptChance))
-		//			{
-		//				intercept = inter;
-		//				continue;
-		//			}
-		//		}
-		//	}
-
-		//	bool stealthStyle = false;
-		//	if (ad.Style != null && ad.Style.StealthRequirement && ad.Attacker is GamePlayer && StyleProcessor.CanUseStyle((GamePlayer)ad.Attacker, ad.Style, weapon))
-		//	{
-		//		stealthStyle = true;
-		//		defenseDisabled = true;
-		//		//Eden - brittle guard should not intercept PA
-		//		intercept = null;
-		//		brittleguard = null;
-		//	}
-
-		//	// Bodyguard - the Aredhel way. Alas, this is not perfect yet as clearly,
-		//	// this code belongs in GamePlayer, but it's a start to end this clutter.
-		//	// Temporarily saving the below information here.
-		//	// Defensive chances (evade/parry) are reduced by 20%, but target of bodyguard
-		//	// can't be attacked in melee until bodyguard is killed or moves out of range.
-
-		//	if (this is GamePlayer)
-		//	{
-		//		GamePlayer playerAttacker = GetPlayerAttacker(ad.Attacker);
-
-		//		if (playerAttacker != null)
-		//		{
-		//			GameLiving attacker = ad.Attacker;
-
-		//			if (attacker.ActiveWeaponSlot != eActiveWeaponSlot.Distance)
-		//			{
-		//				GamePlayer target = this as GamePlayer;
-		//				GamePlayer bodyguard = target.Bodyguard;
-		//				if (bodyguard != null)
-		//				{
-		//					target.Out.SendMessage(String.Format(LanguageMgr.GetTranslation(target.Client.Account.Language, "GameLiving.CalculateEnemyAttackResult.YouWereProtected"), bodyguard.Name, attacker.Name), eChatType.CT_Missed, eChatLoc.CL_SystemWindow);
-
-		//					bodyguard.Out.SendMessage(String.Format(LanguageMgr.GetTranslation(bodyguard.Client.Account.Language, "GameLiving.CalculateEnemyAttackResult.YouHaveProtected"), target.Name, attacker.Name), eChatType.CT_Missed, eChatLoc.CL_SystemWindow);
-
-		//					if (attacker == playerAttacker)
-		//						playerAttacker.Out.SendMessage(string.Format(LanguageMgr.GetTranslation(playerAttacker.Client.Account.Language, "GameLiving.CalculateEnemyAttackResult.YouAttempt"), target.Name, target.Name, bodyguard.Name), eChatType.CT_YouHit, eChatLoc.CL_SystemWindow);
-		//					else
-		//						playerAttacker.Out.SendMessage(string.Format(LanguageMgr.GetTranslation(playerAttacker.Client.Account.Language, "GameLiving.CalculateEnemyAttackResult.YourPetAttempts"), target.Name, target.Name, bodyguard.Name), eChatType.CT_YouHit, eChatLoc.CL_SystemWindow);
-		//					return eAttackResult.Bodyguarded;
-		//				}
-		//			}
-		//		}
-		//	}
-
-		//	if (phaseshift != null)
-		//		return eAttackResult.Missed;
-
-		//	if (grapple != null)
-		//		return eAttackResult.Grappled;
-
-		//	if (brittleguard != null)
-		//	{
-		//		if (this is GamePlayer)
-		//			((GamePlayer)this).Out.SendMessage(LanguageMgr.GetTranslation(((GamePlayer)this).Client.Account.Language, "GameLiving.CalculateEnemyAttackResult.BlowIntercepted"), eChatType.CT_SpellResisted, eChatLoc.CL_SystemWindow);
-		//		if (ad.Attacker is GamePlayer)
-		//			((GamePlayer)ad.Attacker).Out.SendMessage(LanguageMgr.GetTranslation(((GamePlayer)ad.Attacker).Client.Account.Language, "GameLiving.CalculateEnemyAttackResult.StrikeIntercepted"), eChatType.CT_SpellResisted, eChatLoc.CL_SystemWindow);
-		//		brittleguard.Cancel(false);
-		//		return eAttackResult.Missed;
-		//	}
-
-		//	if (intercept != null && !stealthStyle)
-		//	{
-		//		ad.Target = intercept.InterceptSource;
-		//		if (intercept.InterceptSource is GamePlayer)
-		//			intercept.Cancel(false); // can be canceled only outside of the loop
-		//		return eAttackResult.HitUnstyled;
-		//	}
-
-		//	// i am defender, what con is attacker to me?
-		//	// orange+ should make it harder to block/evade/parry
-		//	double attackerConLevel = -GetConLevel(ad.Attacker);
-		//	//			double levelModifier = -((ad.Attacker.Level - Level) / (Level / 10.0 + 1));
-
-		//	int attackerCount = m_attackers.Count;
-
-		//	if (!defenseDisabled)
-		//	{
-		//		double evadeChance = TryEvade( ad, lastAD, attackerConLevel, attackerCount );
-
-		//		if( Util.ChanceDouble( evadeChance ) )
-		//			return eAttackResult.Evaded;
-
-		//		if( ad.IsMeleeAttack )
-		//		{
-		//			double parryChance = TryParry( ad, lastAD, attackerConLevel, attackerCount );
-
-		//			if( Util.ChanceDouble( parryChance ) )
-		//				return eAttackResult.Parried;
-		//		}
-
-		//		double blockChance = TryBlock( ad, lastAD, attackerConLevel, attackerCount, engage );
-
-		//		if( Util.ChanceDouble( blockChance ) )
-		//		{
-		//			// reactive effects on block moved to GamePlayer
-		//			return eAttackResult.Blocked;
-		//		}
-		//	}
-
-
-		//	// Guard
-		//	if (guard != null &&
-		//	    guard.GuardSource.ObjectState == eObjectState.Active &&
-		//	    guard.GuardSource.IsStunned == false &&
-		//	    guard.GuardSource.IsMezzed == false &&
-		//	    guard.GuardSource.ActiveWeaponSlot != eActiveWeaponSlot.Distance &&
-		//	    //				guard.GuardSource.AttackState &&
-		//	    guard.GuardSource.IsAlive &&
-		//	    !stealthStyle)
-		//	{
-		//		// check distance
-		//		if (guard.GuardSource.IsWithinRadius(guard.GuardTarget, GuardAbilityHandler.GUARD_DISTANCE))
-		//		{
-		//			// check player is wearing shield and NO two handed weapon
-		//			InventoryItem leftHand = guard.GuardSource.Inventory.GetItem(eInventorySlot.LeftHandWeapon);
-		//			InventoryItem rightHand = guard.GuardSource.AttackWeapon;
-		//			if (((rightHand == null || rightHand.Hand != 1) && leftHand != null && leftHand.Object_Type == (int)eObjectType.Shield) || guard.GuardSource is GameNPC)
-		//			{
-		//				// TODO
-		//				// insert actual formula for guarding here, this is just a guessed one based on block.
-		//				int guardLevel = guard.GuardSource.GetAbilityLevel(Abilities.Guard); // multiply by 3 to be a bit qorse than block (block woudl be 5 since you get guard I with shield 5, guard II with shield 10 and guard III with shield 15)
-		//				double guardchance = 0;
-		//				if (guard.GuardSource is GameNPC)
-		//					guardchance = guard.GuardSource.GetModified(eProperty.BlockChance) * 0.001;
-		//				else
-		//					guardchance = guard.GuardSource.GetModified(eProperty.BlockChance) * leftHand.Quality * 0.00001;
-		//				guardchance *= guardLevel * 0.3 + 0.05;
-		//				guardchance += attackerConLevel * 0.05;
-		//				int shieldSize = 0;
-		//				if (leftHand != null)
-		//					shieldSize = leftHand.Type_Damage;
-		//				if (guard.GuardSource is GameNPC)
-		//					shieldSize = 1;
-
-		//				if (guardchance < 0.01)
-		//					guardchance = 0.01;
-		//				else if (ad.Attacker is GamePlayer && guardchance > .6)
-		//					guardchance = .6;
-		//				else if (shieldSize == 1 && ad.Attacker is GameNPC && guardchance > .8)
-		//					guardchance = .8;
-		//				else if (shieldSize == 2 && ad.Attacker is GameNPC && guardchance > .9)
-		//					guardchance = .9;
-		//				else if (shieldSize == 3 && ad.Attacker is GameNPC && guardchance > .99)
-		//					guardchance = .99;
-
-		//				if (ad.AttackType == AttackData.eAttackType.MeleeDualWield) guardchance /= 2;
-		//				if (Util.ChanceDouble(guardchance))
-		//				{
-		//					ad.Target = guard.GuardSource;
-		//					return eAttackResult.Blocked;
-		//				}
-		//			}
-		//		}
-		//	}
-
-		//	//Dashing Defense
-		//	if (dashing != null &&
-		//	    dashing.GuardSource.ObjectState == eObjectState.Active &&
-		//	    dashing.GuardSource.IsStunned == false &&
-		//	    dashing.GuardSource.IsMezzed == false &&
-		//	    dashing.GuardSource.ActiveWeaponSlot != eActiveWeaponSlot.Distance &&
-		//	    dashing.GuardSource.IsAlive &&
-		//	    !stealthStyle)
-		//	{
-		//		// check distance
-		//		if (dashing.GuardSource.IsWithinRadius(dashing.GuardTarget, DashingDefenseEffect.GUARD_DISTANCE))
-		//		{
-		//			// check player is wearing shield and NO two handed weapon
-		//			InventoryItem leftHand = dashing.GuardSource.Inventory.GetItem(eInventorySlot.LeftHandWeapon);
-		//			InventoryItem rightHand = dashing.GuardSource.AttackWeapon;
-		//			InventoryItem twoHand = dashing.GuardSource.Inventory.GetItem(eInventorySlot.TwoHandWeapon);
-		//			if ((rightHand == null || rightHand.Hand != 1) && leftHand != null && leftHand.Object_Type == (int)eObjectType.Shield)
-		//			{
-		//				int guardLevel = dashing.GuardSource.GetAbilityLevel(Abilities.Guard); // multiply by 3 to be a bit qorse than block (block woudl be 5 since you get guard I with shield 5, guard II with shield 10 and guard III with shield 15)
-		//				double guardchance = dashing.GuardSource.GetModified(eProperty.BlockChance) * leftHand.Quality * 0.00001;
-		//				guardchance *= guardLevel * 0.25 + 0.05;
-		//				guardchance += attackerConLevel * 0.05;
-
-		//				if (guardchance > 0.99) guardchance = 0.99;
-		//				if (guardchance < 0.01) guardchance = 0.01;
-
-		//				int shieldSize = 0;
-		//				if (leftHand != null)
-		//					shieldSize = leftHand.Type_Damage;
-		//				if (m_attackers.Count > shieldSize)
-		//					guardchance /= (m_attackers.Count - shieldSize + 1);
-		//				if (ad.AttackType == AttackData.eAttackType.MeleeDualWield) guardchance /= 2;
-
-		//				double parrychance = double.MinValue;
-		//				parrychance = dashing.GuardSource.GetModified(eProperty.ParryChance);
-		//				if (parrychance != double.MinValue)
-		//				{
-		//					parrychance *= 0.001;
-		//					parrychance += 0.05 * attackerConLevel;
-		//					if (parrychance > 0.99) parrychance = 0.99;
-		//					if (parrychance < 0.01) parrychance = 0.01;
-		//					if (m_attackers.Count > 1) parrychance /= m_attackers.Count / 2;
-		//				}
-
-		//				if (Util.ChanceDouble(guardchance))
-		//				{
-		//					ad.Target = dashing.GuardSource;
-		//					return eAttackResult.Blocked;
-		//				}
-		//				else if (Util.ChanceDouble(parrychance))
-		//				{
-		//					ad.Target = dashing.GuardSource;
-		//					return eAttackResult.Parried;
-		//				}
-		//			}
-		//			//Check if Player is wearing Twohanded Weapon or nothing in the lefthand slot
-		//			else
-		//			{
-		//				double parrychance = double.MinValue;
-		//				parrychance = dashing.GuardSource.GetModified(eProperty.ParryChance);
-		//				if (parrychance != double.MinValue)
-		//				{
-		//					parrychance *= 0.001;
-		//					parrychance += 0.05 * attackerConLevel;
-		//					if (parrychance > 0.99) parrychance = 0.99;
-		//					if (parrychance < 0.01) parrychance = 0.01;
-		//					if (m_attackers.Count > 1) parrychance /= m_attackers.Count / 2;
-		//				}
-		//				if (Util.ChanceDouble(parrychance))
-		//				{
-		//					ad.Target = dashing.GuardSource;
-		//					return eAttackResult.Parried;
-		//				}
-		//			}
-		//		}
-		//	}
-
-		//	// Missrate
-		//	int missrate = (ad.Attacker is GamePlayer) ? 20 : 25; //player vs player tests show 20% miss on any level
-		//	missrate -= ad.Attacker.GetModified(eProperty.ToHitBonus);
-		//	// PVE group missrate
-		//	if (this is GameNPC && ad.Attacker is GamePlayer &&
-		//	    ((GamePlayer)ad.Attacker).Group != null &&
-		//	    (int)(0.90 * ((GamePlayer)ad.Attacker).Group.Leader.Level) >= ad.Attacker.Level &&
-		//	    ad.Attacker.IsWithinRadius(((GamePlayer)ad.Attacker).Group.Leader, 3000))
-		//	{
-		//		missrate -= (int)(5 * ((GamePlayer)ad.Attacker).Group.Leader.GetConLevel(this));
-		//	}
-		//	else if (this is GameNPC || ad.Attacker is GameNPC) // if target is not player use level mod
-		//	{
-		//		missrate += (int)(5 * ad.Attacker.GetConLevel(this));
-		//	}
-
-		//	// experimental missrate adjustment for number of attackers
-		//	if ((this is GamePlayer && ad.Attacker is GamePlayer) == false)
-		//	{
-		//		missrate -= (Math.Max(0, Attackers.Count - 1) * ServerProperties.Properties.MISSRATE_REDUCTION_PER_ATTACKERS);
-		//	}
-
-		//	// weapon/armor bonus
-		//	int armorBonus = 0;
-		//	if (ad.Target is GamePlayer)
-		//	{
-		//		ad.ArmorHitLocation = ((GamePlayer)ad.Target).CalculateArmorHitLocation(ad);
-		//		InventoryItem armor = null;
-		//		if (ad.Target.Inventory != null)
-		//			armor = ad.Target.Inventory.GetItem((eInventorySlot)ad.ArmorHitLocation);
-		//		if (armor != null)
-		//			armorBonus = armor.Bonus;
-		//	}
-		//	if (weapon != null)
-		//	{
-		//		armorBonus -= weapon.Bonus;
-		//	}
-		//	if (ad.Target is GamePlayer && ad.Attacker is GamePlayer)
-		//	{
-		//		missrate += armorBonus;
-		//	}
-		//	else
-		//	{
-		//		missrate += missrate * armorBonus / 100;
-		//	}
-		//	if (ad.Style != null)
-		//	{
-		//		missrate -= ad.Style.BonusToHit; // add style bonus
-		//	}
-		//	if (lastAD != null && lastAD.AttackResult == eAttackResult.HitStyle && lastAD.Style != null)
-		//	{
-		//		// add defence bonus from last executed style if any
-		//		missrate += lastAD.Style.BonusToDefense;
-		//	}
-		//	if (this is GamePlayer && ad.Attacker is GamePlayer && weapon != null)
-		//	{
-		//		missrate -= (int)((ad.Attacker.WeaponSpecLevel(weapon) - 1) * 0.1);
-		//	}
-		//	if (ad.Attacker.ActiveWeaponSlot == eActiveWeaponSlot.Distance)
-		//	{
-		//		InventoryItem ammo = rangeAttackComponent.RangeAttackAmmo;
-		//		if (ammo != null)
-		//			switch ((ammo.SPD_ABS >> 4) & 0x3)
-		//		{
-		//				// http://rothwellhome.org/guides/archery.htm
-		//				case 0: missrate += 15; break; // Rough
-		//				//						case 1: missrate -= 0; break;
-		//				case 2: missrate -= 15; break; // doesn't exist (?)
-		//				case 3: missrate -= 25; break; // Footed
-		//		}
-		//	}
-		//	if (this is GamePlayer && ((GamePlayer)this).IsSitting)
-		//	{
-		//		missrate >>= 1; //halved
-		//	}
-
-		//	if (Util.Chance(missrate))
-		//	{
-		//		return eAttackResult.Missed;
-		//	}
-
-		//	if (ad.IsRandomFumble)
-		//		return eAttackResult.Fumbled;
-
-		//	if (ad.IsRandomMiss)
-		//		return eAttackResult.Missed;
-
-
-		//	// Bladeturn
-		//	// TODO: high level mob attackers penetrate bt, players are tested and do not penetrate (lv30 vs lv20)
-		//	/*
-		//	 * http://www.camelotherald.com/more/31.shtml
-		//	 * - Bladeturns can now be penetrated by attacks from higher level monsters and
-		//	 * players. The chance of the bladeturn deflecting a higher level attack is
-		//	 * approximately the caster's level / the attacker's level.
-		//	 * Please be aware that everything in the game is
-		//	 * level/chance based - nothing works 100% of the time in all cases.
-		//	 * It was a bug that caused it to work 100% of the time - now it takes the
-		//	 * levels of the players involved into account.
-		//	 */
-		//	// "The blow penetrated the magical barrier!"
-		//	if (bladeturn != null)
-		//	{
-		//		bool penetrate = false;
-
-		//		if (stealthStyle)
-		//			penetrate = true;
-
-		//		if (ad.Attacker.rangeAttackComponent.RangedAttackType == eRangedAttackType.Long // stealth styles pierce bladeturn
-		//		    || (ad.AttackType == AttackData.eAttackType.Ranged && ad.Target != bladeturn.SpellHandler.Caster && ad.Attacker is GamePlayer && ((GamePlayer)ad.Attacker).HasAbility(Abilities.PenetratingArrow)))  // penetrating arrow attack pierce bladeturn
-		//			penetrate = true;
-
-
-		//		if (ad.IsMeleeAttack && !Util.ChanceDouble((double)bladeturn.SpellHandler.Caster.Level / (double)ad.Attacker.Level))
-		//			penetrate = true;
-		//		if (penetrate)
-		//		{
-		//			if (ad.Target is GamePlayer) ((GamePlayer)ad.Target).Out.SendMessage(LanguageMgr.GetTranslation(((GamePlayer)ad.Target).Client.Account.Language, "GameLiving.CalculateEnemyAttackResult.BlowPenetrated"), eChatType.CT_SpellResisted, eChatLoc.CL_SystemWindow);
-		//			bladeturn.Cancel(false);
-		//		}
-		//		else
-		//		{
-		//			if (this is GamePlayer) ((GamePlayer)this).Out.SendMessage(LanguageMgr.GetTranslation(((GamePlayer)this).Client.Account.Language, "GameLiving.CalculateEnemyAttackResult.BlowAbsorbed"), eChatType.CT_SpellResisted, eChatLoc.CL_SystemWindow);
-		//			if (ad.Attacker is GamePlayer) ((GamePlayer)ad.Attacker).Out.SendMessage(LanguageMgr.GetTranslation(((GamePlayer)ad.Attacker).Client.Account.Language, "GameLiving.CalculateEnemyAttackResult.StrikeAbsorbed"), eChatType.CT_SpellResisted, eChatLoc.CL_SystemWindow);
-		//			bladeturn.Cancel(false);
-		//			if (this is GamePlayer)
-		//				((GamePlayer)this).Stealth(false);
-		//			return eAttackResult.Missed;
-		//		}
-		//	}
-
-		//	if (this is GamePlayer && ((GamePlayer)this).IsOnHorse)
-		//		((GamePlayer)this).IsOnHorse = false;
-
-		//	return eAttackResult.HitUnstyled;
-		//}
-
-		public virtual double TryEvade( AttackData ad, AttackData lastAD, double attackerConLevel, int attackerCount )
-		{
-			// Evade
-			// 1. A: It isn't possible to give a simple answer. The formula includes such elements
-			// as your level, your target's level, your level of evade, your QUI, your DEX, your
-			// buffs to QUI and DEX, the number of people attacking you, your target's weapon
-			// level, your target's spec in the weapon he is wielding, the kind of attack (DW,
-			// ranged, etc), attack radius, angle of attack, the style you used most recently,
-			// target's offensive RA, debuffs, and a few others. (The type of weapon - large, 1H,
-			// etc - doesn't matter.) ...."
-
-			double evadeChance = 0;
-			GamePlayer player = this as GamePlayer;
-
-			//GameSpellEffect evadeBuff = SpellHandler.FindEffectOnTarget( this, "EvadeBuff");
-			ECSGameEffect evadeBuff = EffectListService.GetEffectOnTarget(this, eEffect.SavageBuff, eSpellType.SavageEvadeBuff);
-			//if ( evadeBuff == null )
-			//	evadeBuff = SpellHandler.FindEffectOnTarget( this, "SavageEvadeBuff" );
-
-			if( player != null )
-			{
-				if (player.HasAbility(Abilities.Advanced_Evade) ||
-					player.HasAbility(Abilities.Enhanced_Evade) ||
-				    player.EffectList.GetOfType<CombatAwarenessEffect>() != null ||
-				    player.EffectList.GetOfType<RuneOfUtterAgilityEffect>() != null)
-					evadeChance = GetModified( eProperty.EvadeChance );
-				else if( IsObjectInFront( ad.Attacker, 180 ) && ( evadeBuff != null || player.HasAbility( Abilities.Evade ) ) )
-				{
-					int res = GetModified( eProperty.EvadeChance );
-					if( res > 0 )
-						evadeChance = res;
-				}
-			}
-			else if( this is GameNPC && IsObjectInFront( ad.Attacker, 180 ) )
-				evadeChance = GetModified( eProperty.EvadeChance );
-
-			if( evadeChance > 0 && !ad.Target.IsStunned && !ad.Target.IsSitting )
-			{
-				if( attackerCount > 1 )
-					evadeChance -= ( attackerCount - 1 ) * 0.03;
-
-				evadeChance *= 0.001;
-				evadeChance += 0.01 * attackerConLevel; // 1% per con level distance multiplied by evade level
-
-				// Kelgor's Claw 15% evade 
-                if (lastAD != null && lastAD.Style != null && lastAD.Style.ID == 380)
-                {
-                    evadeChance += 15 * 0.01;
-                }
-
-                //Console.WriteLine($"evade before {evadeChance} defPen {GetAttackerDefensePenetration(ad.Attacker, ad.Weapon)/100} after evade {evadeChance * (1 - (GetAttackerDefensePenetration(ad.Attacker, ad.Weapon)/100))}");
-                evadeChance *= 1 - GetAttackerDefensePenetration(ad.Attacker, ad.Weapon)/100; //reduce chance by attacker's defense penetration
-
-				if ( ad.AttackType == AttackData.eAttackType.Ranged )
-					evadeChance /= 5.0;
-
-				if( evadeChance < 0.01 )
-					evadeChance = 0.01;
-				else if( evadeChance > ServerProperties.Properties.EVADE_CAP && ad.Attacker is GamePlayer && ad.Target is GamePlayer )
-					evadeChance = ServerProperties.Properties.EVADE_CAP; //50% evade cap RvR only; http://www.camelotherald.com/more/664.shtml
-				else if( evadeChance > 0.995 )
-					evadeChance = 0.995;
-				
-				if (ad.AttackType == AttackData.eAttackType.MeleeDualWield)
-				{
-					evadeChance = Math.Max(evadeChance * 0.5, 0);
-				}
-			
-				//do a second check to prevent dual wield from halving below the floor
-				if( evadeChance < 0.01 )
-					evadeChance = 0.01;
-				else if (IsObjectInFront( ad.Attacker, 180 ) 
-				         && ( evadeBuff != null || (player != null && player.HasAbility( Abilities.Evade )))
-				         && evadeChance < 0.05
-				         && ad.AttackType != AttackData.eAttackType.Ranged)
-				{
-					//if player has a hard evade source, 5% miniumum evade chance
-					evadeChance = 0.05;
-				}
-			}
-
-			//Excalibur : infi RR5
-			GamePlayer p = ad.Attacker as GamePlayer;
-			if (p != null)
-			{
-				OverwhelmEffect Overwhelm = (OverwhelmEffect)p.EffectList.GetOfType<OverwhelmEffect>();
-				if (Overwhelm != null)
-				{
-					evadeChance = Math.Max(evadeChance - OverwhelmAbility.BONUS, 0);
-				}
-			}
-
-			
-
-			return evadeChance;
-		}
-
-		public virtual double TryParry( AttackData ad, AttackData lastAD, double attackerConLevel, int attackerCount )
-		{
-			// Parry
-
-			//1.  Dual wielding does not grant more chances to parry than a single weapon.  Grab Bag 9/12/03
-			//2.  There is no hard cap on ability to Parry.  Grab Bag 8/13/02
-			//3.  Your chances of doing so are best when you are solo, trying to block or parry a style from someone who is also solo. The chances of doing so decrease with grouped, simultaneous attackers.  Grab Bag 7/19/02
-			//4.  The parry chance is divided up amongst the attackers, such that if you had a 50% chance to parry normally, and were under attack by two targets, you would get a 25% chance to parry one, and a 25% chance to parry the other. So, the more people or monsters attacking you, the lower your chances to parry any one attacker. -   Grab Bag 11/05/04
-			//Your chance to parry is affected by the number of attackers, the size of the weapon youre using, and your spec in parry.
-
-      //Parry % = (5% + 0.5% * Parry) / # of Attackers
-			//Parry: (((Dex*2)-100)/40)+(Parry/2)+(Mastery of P*3)+5. < Possible relation to buffs
-			//So, if you have parry of 20 you will have a chance of parrying 15% if there is one attacker. If you have parry of 20 you will have a chance of parrying 7.5%, if there are two attackers.
-			//From Grab Bag: "Dual wielders throw an extra wrinkle in. You have half the chance of shield blocking a dual wielder as you do a player using only one weapon. Your chance to parry is halved if you are facing a two handed weapon, as opposed to a one handed weapon."
-			//So, when facing a 2H weapon, you may see a penalty to your evade.
-			//
-			//http://www.camelotherald.com/more/453.php
-
-      //Also, before this comparison happens, the game looks to see if your opponent is in your forward arc  to determine that arc, make a 120 degree angle, and put yourself at the point.
-
-			double parryChance = 0;
-
-			if( ad.IsMeleeAttack )
-			{
-				GamePlayer player = this as GamePlayer;
-				BladeBarrierEffect BladeBarrier = null;
-
-				//GameSpellEffect parryBuff = SpellHandler.FindEffectOnTarget( this, "ParryBuff");
-				ECSGameEffect parryBuff = EffectListService.GetEffectOnTarget(this, eEffect.SavageBuff, eSpellType.SavageParryBuff);
-				//if ( parryBuff == null )
-				//	parryBuff = SpellHandler.FindEffectOnTarget( this, "SavageParryBuff");
-
-				if( player != null )
-				{
-					//BladeBarrier overwrites all parrying, 90% chance to parry any attack, does not consider other bonuses to parry
-					BladeBarrier = player.EffectList.GetOfType<BladeBarrierEffect>();
-					//They still need an active weapon to parry with BladeBarrier
-					if( BladeBarrier != null && (attackComponent.AttackWeapon != null ) )
-					{
-						parryChance = 0.90;
-					}
-					else if( IsObjectInFront( ad.Attacker, 120 ) )
-					{
-						if( ( player.HasSpecialization( Specs.Parry ) || parryBuff != null ) && (attackComponent.AttackWeapon != null 
-							   && attackComponent.AttackWeapon.Object_Type != (int)eObjectType.RecurvedBow
-								&& attackComponent.AttackWeapon.Object_Type != (int)eObjectType.Longbow
-							   && attackComponent.AttackWeapon.Object_Type != (int)eObjectType.CompositeBow
-							   && attackComponent.AttackWeapon.Object_Type != (int)eObjectType.Crossbow
-							   && attackComponent.AttackWeapon.Object_Type != (int)eObjectType.Fired))
-							parryChance = GetModified( eProperty.ParryChance );
-					}
-				}
-				else if( this is GameNPC && IsObjectInFront( ad.Attacker, 120 ) )
-					parryChance = GetModified( eProperty.ParryChance );
-
-				//If BladeBarrier is up, do not adjust the parry chance.
-				if( BladeBarrier != null && !ad.Target.IsStunned && !ad.Target.IsSitting )
-				{
-					return parryChance;
-				}
-				else if( parryChance > 0 && !ad.Target.IsStunned && !ad.Target.IsSitting )
-				{
-					if( attackerCount > 1 )
-						parryChance /= attackerCount / 2;
-
-					parryChance *= 0.001;
-					parryChance += 0.05 * attackerConLevel;
-
-					// Tribal Wrath 25% evade 
-					if (lastAD != null && lastAD.Style != null && lastAD.Style.ID == 381)
-					{
-						parryChance += 25 * 0.01;
-					}
-
-					//Console.WriteLine($"parry before {parryChance} defPen {GetAttackerDefensePenetration(ad.Attacker, ad.Weapon)/100} after parry {parryChance * (1 - (GetAttackerDefensePenetration(ad.Attacker, ad.Weapon)/100))}");
-					parryChance *= 1 - GetAttackerDefensePenetration(ad.Attacker, ad.Weapon) / 100; //reduce chance by attacker's defense penetration
-
-					if ( parryChance < 0.01 )
-						parryChance = 0.01;
-					else if( parryChance > ServerProperties.Properties.PARRY_CAP && ad.Attacker is GamePlayer && ad.Target is GamePlayer )
-						parryChance = ServerProperties.Properties.PARRY_CAP;
-					else if( parryChance > 0.995 )
-						parryChance = 0.995;
-				}
-			}
-
-			if (ad.AttackType == AttackData.eAttackType.MeleeTwoHand)
-			{
-				parryChance = Math.Max(parryChance * 0.5, 0);
-			}
-
-			//Excalibur : infi RR5
-			GamePlayer p = ad.Attacker as GamePlayer;
-			if (p != null)
-			{
-				OverwhelmEffect Overwhelm = (OverwhelmEffect)p.EffectList.GetOfType<OverwhelmEffect>();
-				if (Overwhelm != null)
-				{
-					parryChance = Math.Max(parryChance - OverwhelmAbility.BONUS, 0);
-				}
-			}
-			return parryChance;
-		}
-
-		public virtual double TryBlock( AttackData ad, AttackData lastAD, double attackerConLevel, int attackerCount)
-		{
-			// Block
-      
-			//1.Quality does not affect the chance to block at this time.  Grab Bag 3/7/03
-			//2.Condition and enchantment increases the chance to block  Grab Bag 2/27/03
-			//3.There is currently no hard cap on chance to block  Grab Bag 2/27/03 and 8/16/02
-			//4.Dual Wielders (enemy) decrease the chance to block  Grab Bag 10/18/02
-			//5.Block formula: Shield = base 5% + .5% per spec point. Then modified by dex (.1% per point of dex above 60 and below 300?). Further modified by condition, bonus and shield level
-			//8.The shields size only makes a difference when multiple things are attacking you  a small shield can block one attacker, a medium shield can block two at once, and a large shield can block three.  Grab Bag 4/4/03
-			//Your chance to block is affected by the number of attackers, the size of the shield youre using, and your spec in block.
-			//Shield% = (5% + 0.5% * Shield)
-			//Small Shield = 1 attacker
-			//Medium Shield = 2 attacker
-			//Large Shield = 3 attacker
-			//Each attacker above these numbers will reduce your chance to block.
-			//From Grab Bag: "Dual wielders throw an extra wrinkle in. You have half the chance of shield blocking a dual wielder as you do a player using only one weapon. Your chance to parry is halved if you are facing a two handed weapon, as opposed to a one handed weapon."
-			//Block: (((Dex*2)-100)/40)+(Shield/2)+(Mastery of B*3)+5. < Possible relation to buffs
-			//
-			//http://www.camelotherald.com/more/453.php
-
-			//Also, before this comparison happens, the game looks to see if your opponent is in your forward arc  to determine that arc, make a 120 degree angle, and put yourself at the point.
-			//your friend is most likely using a player crafted shield. The quality of the player crafted item will make a significant difference  try it and see.
-
-			double blockChance = 0;
-			GamePlayer player = this as GamePlayer;
-			InventoryItem lefthand = null;
-			if ( this is GamePlayer && player != null && IsObjectInFront( ad.Attacker, 120 ) && player.HasAbility( Abilities.Shield ) )
-			{
-				lefthand = Inventory.GetItem( eInventorySlot.LeftHandWeapon );
-				if( lefthand != null && ( player.attackComponent.AttackWeapon == null || player.attackComponent.AttackWeapon.Item_Type == Slot.RIGHTHAND || player.attackComponent.AttackWeapon.Item_Type == Slot.LEFTHAND ) )
-				{
-					if (lefthand.Object_Type == (int)eObjectType.Shield && IsObjectInFront(ad.Attacker, 120))
-						blockChance = GetModified(eProperty.BlockChance) * lefthand.Quality * 0.01 * lefthand.Condition / lefthand.MaxCondition;
-				}
-			}
-			else if( this is GameNPC && IsObjectInFront( ad.Attacker, 120 ) )
-			{
-				int res = GetModified( eProperty.BlockChance );
-				if( res != 0 )
-					blockChance = res;
-			}
-			if( blockChance > 0 && IsObjectInFront( ad.Attacker, 120 ) && !ad.Target.IsStunned && !ad.Target.IsSitting )
-			{
-				// Reduce block chance if the shield used is too small (valable only for player because npc inventory does not store the shield size but only the model of item)
-				double shieldSize = 0.0;
-				if( lefthand != null )
-					shieldSize = (double)lefthand.Type_Damage;
-				if( player != null && attackerCount > shieldSize )
-					blockChance *= (shieldSize / attackerCount);
-				blockChance *= 0.001;
-				// no chance bonus with ranged attacks?
-				//					if (ad.Attacker.ActiveWeaponSlot == eActiveWeaponSlot.Distance)
-				//						blockChance += 0.25;
-				blockChance += attackerConLevel * 0.05;
-
-				if(lefthand != null && player.HasSpecialization(Abilities.Shield ))
-                {
-					double levelMod = (double)(lefthand.Level - 1) / 50 * 0.15;
-					blockChance += levelMod; //up to 15% extra block chance based on shield level (hidden mythic calc?)
-				}
-					
-				//Console.WriteLine($"block before {blockChance} defPen {GetAttackerDefensePenetration(ad.Attacker, ad.Weapon)/100} after block {blockChance * (1 - (GetAttackerDefensePenetration(ad.Attacker, ad.Weapon)/100))}");
-				blockChance *= 1 - GetAttackerDefensePenetration(ad.Attacker, ad.Weapon) / 100; //reduce chance by attacker's defense penetration
-
-				if (blockChance < 0.01)
-					blockChance = 0.01;
-				else if (blockChance > ServerProperties.Properties.BLOCK_CAP && ad.Attacker is GamePlayer)
-					blockChance = ServerProperties.Properties.BLOCK_CAP;
-				
-				if (shieldSize == 1 && blockChance > .8)
-					blockChance = .8;
-				else if (shieldSize == 2 && blockChance > .9)
-					blockChance = .9;
-				else if (shieldSize == 3 && blockChance > .99)
-					blockChance = .99;
-				
-				if (this.IsEngaging)
-				{
-					EngageECSGameEffect engage = (EngageECSGameEffect)EffectListService.GetEffectOnTarget(this, eEffect.Engage);
-					if (engage != null && this.attackComponent.AttackState && engage.EngageTarget == ad.Attacker)
-					{
-						// Engage raised block change to 85% if attacker is engageTarget and player is in attackstate							
-						// You cannot engage a mob that was attacked within the last X seconds...
-						if (engage.EngageTarget.LastAttackedByEnemyTick > GameLoop.GameLoopTime - EngageAbilityHandler.ENGAGE_ATTACK_DELAY_TICK)
-						{
-							if (engage.Owner is GamePlayer)
-								(engage.Owner as GamePlayer).Out.SendMessage(engage.EngageTarget.GetName(0, true) + " has been attacked recently and you are unable to engage.", eChatType.CT_System, eChatLoc.CL_SystemWindow);
-						}  // Check if player has enough endurance left to engage
-						else if (engage.Owner.Endurance < EngageAbilityHandler.ENGAGE_DURATION_LOST)
-						{
-							engage.Cancel(false); // if player ran out of endurance cancel engage effect
-						}
-						else
-						{
-							engage.Owner.Endurance -= EngageAbilityHandler.ENGAGE_DURATION_LOST;
-							if (engage.Owner is GamePlayer)
-								(engage.Owner as GamePlayer).Out.SendMessage("You concentrate on blocking the blow!", eChatType.CT_Skill, eChatLoc.CL_SystemWindow);
-
-							if (blockChance < .95)
-								blockChance = .95;
-						}
-					}
-				}
-
-				/*
-				// KNutters - Removed the AttackState check because it is imposible to be in melee range
-				// Engage raised block change to 85% if attacker is engageTarget and player is in attackstate
-				if( engage != null  && engage.EngageTarget == ad.Attacker )
-				{
-					// You cannot engage a mob that was attacked within the last X seconds...
-					if( engage.EngageTarget.LastAttackedByEnemyTick > GameLoop.GameLoopTime - EngageAbilityHandler.ENGAGE_ATTACK_DELAY_TICK )
-
-					{
-						if( engage.Owner is GamePlayer )
-							(engage.Owner as GamePlayer).Out.SendMessage(string.Format(LanguageMgr.GetTranslation((engage.Owner as GamePlayer).Client.Account.Language, "GameLiving.TryBlock.Engage"), engage.EngageTarget.GetName(0, true)), eChatType.CT_System, eChatLoc.CL_SystemWindow);
-					}
-					// Check if player has enough endurance left to engage
-					else if( engage.Owner.Endurance >= EngageAbilityHandler.ENGAGE_DURATION_LOST )
-					{
-						engage.Owner.Endurance -= EngageAbilityHandler.ENGAGE_DURATION_LOST;
-						if( engage.Owner is GamePlayer )
-							(engage.Owner as GamePlayer).Out.SendMessage(LanguageMgr.GetTranslation((engage.Owner as GamePlayer).Client.Account.Language, "GameLiving.TryBlock.Blocking"), eChatType.CT_Skill, eChatLoc.CL_SystemWindow);
-						if( blockChance < 0.95 )
-							blockChance = 0.95;
-					}
-					// if player ran out of endurance cancel engage effect
-					else
-						engage.Cancel( false );
-				}
-				*/
-			}
-			if (ad.AttackType == AttackData.eAttackType.MeleeDualWield)
-			{
-				blockChance = Math.Max(blockChance * 0.5, 0);
-			}
-			//Excalibur : infi RR5
-			GamePlayer p = ad.Attacker as GamePlayer;
-			if (p != null)
-			{
-				OverwhelmEffect Overwhelm = (OverwhelmEffect)p.EffectList.GetOfType<OverwhelmEffect>();
-				if (Overwhelm != null)
-				{
-					blockChance = Math.Max(blockChance - OverwhelmAbility.BONUS, 0);
-				}
-			}
-			return blockChance;
-		}
-
-		public double GetAttackerDefensePenetration(GameLiving living, InventoryItem weapon)
-		{
-			double totalReduction = 0.0;
-
-			if (living is GamePlayer p)
-            {
-	            double skillBasedReduction = living.WeaponSpecLevel(weapon) * 0.15;
-	            double statBasedReduction = living.GetWeaponStat(weapon) * .05;
-				//p.CharacterClass.WeaponSkillBase returns unscaled damage table value
-				//divide by 200 to change to scaling factor. example: warrior's 460 WeaponSkillBase / 200 = 2.3 Damage Table
-				//divide by final 2.1 to use the 2.1 damage table as our anchor. classes below 2.1 damage table will have slightly reduced penetration, above 2.1 will have increased penetration
-				double tableMod = p.CharacterClass.WeaponSkillBase / 200.0 / 2.1;
-				totalReduction = (skillBasedReduction + statBasedReduction) * tableMod;
-            }
-			else
-			{
-				double NPCReduction = 15 * (living.Level / 50.0); //10% penetration at level 50
-				totalReduction = NPCReduction;
-				if(totalReduction < 0) totalReduction = 0;
-			}
-				
-			return totalReduction;
-		}
-
-		/// <summary>
-		/// Modify the attack done to this living.
-		/// This method offers us a chance to modify the attack data prior to the living taking damage.
-		/// </summary>
-		/// <param name="attackData">The attack data for this attack</param>
-		public virtual void ModifyAttack(AttackData attackData)
-		{
-		}
-
-
-		/// <summary>
-		/// This method is called whenever this living
-		/// should take damage from some source
-		/// </summary>
-		/// <param name="source">the damage source</param>
-		/// <param name="damageType">the damage type</param>
-		/// <param name="damageAmount">the amount of damage</param>
-		/// <param name="criticalAmount">the amount of critical damage</param>
-		public override void TakeDamage(GameObject source, eDamageType damageType, int damageAmount, int criticalAmount)
-		{
-			base.TakeDamage(source, damageType, damageAmount, criticalAmount);
-
-			double damageDealt = damageAmount + criticalAmount;
-
-			#region PVP DAMAGE
-
-			// Is this a GamePlayer behind the source?
-			if (source is GamePlayer || (source is GameNPC && (source as GameNPC).Brain is IControlledBrain && ((source as GameNPC).Brain as IControlledBrain).GetPlayerOwner() != null) || source is GameSiegeWeapon)
-			{
-				// Only apply to necropet.
-				if (this is NecromancerPet)
-				{
-					//And if a GamePlayer is behind
-					GamePlayer this_necro_pl = null;
-
-					if (this is GameNPC && (this as GameNPC).Brain is IControlledBrain)
-						this_necro_pl = ((this as GameNPC).Brain as IControlledBrain).GetPlayerOwner();
-
-					if (this_necro_pl != null && this_necro_pl.Realm != source.Realm && source.Realm != 0)
-						DamageRvRMemory += (long)damageDealt + (long)criticalAmount;
-				}
-			}
-
-			#endregion PVP DAMAGE
-
-			if (source != null && source is GameNPC)
-			{
-				IControlledBrain brain = ((GameNPC)source).Brain as IControlledBrain;
-				if (brain != null)
-					source = brain.GetLivingOwner();
-			}
-
-			GamePlayer attackerPlayer = source as GamePlayer;
-			if (attackerPlayer != null && attackerPlayer != this)
-			{
-				// Apply Mauler RA5L
-				GiftOfPerizorEffect GiftOfPerizor = EffectList.GetOfType<GiftOfPerizorEffect>();
-				if (GiftOfPerizor != null)
-				{
-					int difference = (int)(0.25 * damageDealt); // RA absorb 25% damage
-					damageDealt -= difference;
-					GamePlayer TheMauler = (GamePlayer)(this.TempProperties.getProperty<object>("GiftOfPerizorOwner", null));
-					if (TheMauler != null && TheMauler.IsAlive)
-					{
-						// Calculate mana using %. % is calculated with target maxhealth and damage difference, apply this % to mauler maxmana
-						double manareturned = (difference / this.MaxHealth * TheMauler.MaxMana);
-						TheMauler.ChangeMana(source, eManaChangeType.Spell, (int)manareturned);
-					}
-				}
-
-				Group attackerGroup = attackerPlayer.Group;
-				if (attackerGroup != null)
-				{
-					List<GameLiving> xpGainers = new List<GameLiving>(8);
-					// collect "helping" group players in range
-					foreach (GameLiving living in attackerGroup.GetMembersInTheGroup())
-					{
-						if (this.IsWithinRadius(living, WorldMgr.MAX_EXPFORKILL_DISTANCE) && living.IsAlive && living.ObjectState == eObjectState.Active)
-							xpGainers.Add(living);
-					}
-
-					foreach (GameLiving living in xpGainers)
-						this.AddXPGainer(living, (float)(damageDealt / xpGainers.Count));
-				}
-				else
-				{
-					this.AddXPGainer(source, (float)damageDealt);
-				}
-				//DealDamage needs to be called after addxpgainer!
-			}
-			else if (source != null && source != this)
-			{
-				AddXPGainer(source, (float)damageAmount + criticalAmount);
-			}
-
-
-			/*
-			//[Freya] Nidel: Use2's Flask
-			if(this is GamePlayer)
-			{
-				bool isFatalBlow = (damageAmount + criticalAmount) >= Health;
-
-				if (isFatalBlow)
-				{
-					GameSpellEffect deadFlask = SpellHandler.FindEffectOnTarget(this, "DeadFlask");
-					if(deadFlask != null)
-					{
-						if(Util.Chance((int)deadFlask.Spell.Value))
-						{
-							if (IsLowHealth)
-								Notify(GameLivingEvent.LowHealth, this, null);
-							return;
-						}
-					}
-				}
-			}*/
-
-			bool wasAlive = IsAlive;
-
-			Health -= damageAmount + criticalAmount;
-
-<<<<<<< HEAD
-			if (!IsAlive && wasAlive && isDeadOrDying == false)
-            {
-					if (Monitor.TryEnter(deadLock))
-					{
-						try
-						{
-						isDeadOrDying = true;
-						Die(source);
-						}
-						finally
-						{
-							Monitor.Exit(deadLock);
-						}
-					}
-					else
-					{
-					return;
-					}
-=======
-			if (!IsAlive)
-			{
-				if (wasAlive && isDeadOrDying == false)
-				{
-					//Console.WriteLine("Setting isDeadOrDying to true on Attack function ");
-					isDeadOrDying = true;
-					Die(source);
-			    }
->>>>>>> 3786f290
-			}
-			else
-			{
-				if (IsLowHealth)
-					Notify(GameLivingEvent.LowHealth, this, null);
-			}
-		}
-		object deadLock = new object();
-		/// <summary>
-		/// Called on the attacker when attacking an enemy.
-		/// </summary>
-		public virtual void OnAttackEnemy(AttackData ad)
-        {
-			//Console.WriteLine(string.Format("OnAttack called on {0}", this.Name));
-
-			// Note that this function is called whenever an attack is made, regardless of whether that attack was successful.
-			// i.e. missed melee swings and resisted spells still trigger this.
-			
-			if (effectListComponent is null)
-                return;
-
-			if (this is GamePlayer player)
-				player.Stealth(false);
-
-			if(ad != null && ad.Damage > 0)
-				TryCancelMovementSpeedBuffs(true);
-
-			var oProcEffects = effectListComponent.GetSpellEffects(eEffect.OffensiveProc);
-            //OffensiveProcs
-            if (ad != null && ad.Attacker == this && oProcEffects != null && ad.AttackType != AttackData.eAttackType.Spell && ad.AttackResult != eAttackResult.Missed)
-            {
-                for (int i = 0; i < oProcEffects.Count; i++)
-                {
-                    var oProcEffect = oProcEffects[i];
-
-                    (oProcEffect.SpellHandler as OffensiveProcSpellHandler).EventHandler(ad);
-                }
-            }
-			DirtyTricksECSGameEffect dt = (DirtyTricksECSGameEffect)EffectListService.GetAbilityEffectOnTarget(this, eEffect.DirtyTricks);
-			if (dt != null)
-            {
-				dt.EventHandler(ad);
-            }
-			TripleWieldECSGameEffect tw = (TripleWieldECSGameEffect)EffectListService.GetAbilityEffectOnTarget(this, eEffect.TripleWield);
-			if (tw != null)
-            {
-				tw.EventHandler(ad);
-            }
-
-			if (ad.Target is GamePlayer && ad.Target != this)
-			{
-				LastAttackTickPvP = GameLoop.GameLoopTime;
-			}
-			else
-			{
-				LastAttackTickPvE = GameLoop.GameLoopTime;
-			}
-
-			if (this is GameNPC npc)
-			{
-				var brain = npc.Brain as ControlledNpcBrain;
-
-
-				GamePlayer owner = brain?.GetPlayerOwner();
-
-                //if (owner != null)
-                   // owner.Stealth(false);
-
-                if (ad.Target is GamePlayer)
-				{
-					LastAttackTickPvP = GameLoop.GameLoopTime;
-					if (brain != null)
-						brain.Owner.LastAttackedByEnemyTickPvP = GameLoop.GameLoopTime;
-				}
-				else
-				{
-					LastAttackTickPvE = GameLoop.GameLoopTime;
-					if (brain != null)
-						brain.Owner.LastAttackedByEnemyTickPvE = GameLoop.GameLoopTime;
-				}
-			}
-
-			CancelFocusSpell();
-        }
-
-        public void CancelFocusSpell(bool moving = false)
-        {
-
-            foreach (var pulseSpell in effectListComponent.GetSpellEffects(eEffect.Pulse))
-            {
-				if (pulseSpell.SpellHandler.Spell.IsFocus)
-                {
-					((SpellHandler)pulseSpell.SpellHandler).FocusSpellAction(moving);
-					EffectService.RequestImmediateCancelEffect(pulseSpell);
-					if (((SpellHandler)pulseSpell.SpellHandler).GetTarget().effectListComponent.Effects.TryGetValue(eEffect.FocusShield, out var petEffect))
-                    {
-						if (petEffect is not null)
-                        {
-							//verify the effect is a focus shield and not a timer based damage shield
-							if (petEffect.FirstOrDefault().SpellHandler.Spell.IsFocus)
-								EffectService.RequestImmediateCancelEffect(petEffect.FirstOrDefault());
-						}
-							
-					}
-				}
-            }
-        }
-		/// <summary>
-		/// This method is called at the end of the attack sequence to
-		/// notify objects if they have been attacked/hit by an attack
-		/// </summary>
-		/// <param name="ad">information about the attack</param>
-		public virtual void OnAttackedByEnemy(AttackData ad)
-		{
-            //Console.WriteLine(string.Format("OnAttackedByEnemy called on {0}", this.Name));
-
-            // Note that this function is called whenever an attack is received, regardless of whether that attack was successful.
-            // i.e. missed melee swings and resisted spells still trigger this.
-
-            if (ad == null)
-				return;
-
-			// Must be above the IsHit/Combat check below since things like subsequent DoT ticks don't cause combat but should still break CC.
-			HandleCrowdControlOnAttacked(ad);
-
-			if (ad.IsHit && ad.CausesCombat)
-			{
-				//Notify(GameLivingEvent.AttackedByEnemy, this, new AttackedByEnemyEventArgs(ad));               
-				HandleMovementSpeedEffectsOnAttacked(ad);
-
-				if (this is GameNPC && ActiveWeaponSlot == eActiveWeaponSlot.Distance && this.IsWithinRadius(ad.Attacker, 150))
-					((GameNPC)this).SwitchToMelee(ad.Attacker);
-
-				attackComponent.AddAttacker( ad.Attacker );
-
-				if (ad.SpellHandler == null ||(ad.SpellHandler != null && ad.SpellHandler is not DoTSpellHandler))
-				{
-					if (ad.Attacker.Realm == 0 || this.Realm == 0)
-					{
-						LastAttackedByEnemyTickPvE = GameLoop.GameLoopTime;
-						ad.Attacker.LastAttackTickPvE = GameLoop.GameLoopTime;
-					}
-					else if (ad.Attacker != this) //Check if the attacker is not this living (some things like Res Sickness have attacker/target the same)
-					{
-						LastAttackedByEnemyTickPvP = GameLoop.GameLoopTime;
-						ad.Attacker.LastAttackTickPvP = GameLoop.GameLoopTime;
-					}
-				}
-				
-
-				// Melee Attack that actually caused damage.
-				if (ad.IsMeleeAttack && ad.Damage > 0)
-				{					
-					// Handle Ablatives
-					var effects = effectListComponent.GetSpellEffects(eEffect.AblativeArmor);
-					for (int i = 0; i < effects.Count; i++)
-					{
-						var effect = effects[i] as ECSGameSpellEffect;
-						if (effect is null)
-							continue;
-
-						if (!(effect.SpellHandler as AblativeArmorSpellHandler).MatchingDamageType(ref ad)) return;
-
-						int ablativehp = effect.Owner.TempProperties.getProperty<int>(AblativeArmorSpellHandler.ABLATIVE_HP);
-						double absorbPercent = 25;
-						if (effect.SpellHandler.Spell.Damage > 0)
-							absorbPercent = effect.SpellHandler.Spell.Damage;
-						//because albatives can reach 100%
-						if (absorbPercent > 100)
-							absorbPercent = 100;
-						int damageAbsorbed = (int)(0.01 * absorbPercent * (ad.Damage + ad.CriticalDamage));
-						if (damageAbsorbed > ablativehp)
-							damageAbsorbed = ablativehp;
-						ablativehp -= damageAbsorbed;
-						ad.Damage -= damageAbsorbed;
-						(effect.SpellHandler as AblativeArmorSpellHandler).OnDamageAbsorbed(ad, damageAbsorbed);
-
-						if (ad.Target is GamePlayer)
-							(ad.Target as GamePlayer).Out.SendMessage(LanguageMgr.GetTranslation((ad.Target as GamePlayer).Client, "AblativeArmor.Target", damageAbsorbed), eChatType.CT_Spell, eChatLoc.CL_SystemWindow);
-
-						if (ad.Attacker is GamePlayer)
-							(ad.Attacker as GamePlayer).Out.SendMessage(LanguageMgr.GetTranslation((ad.Attacker as GamePlayer).Client, "AblativeArmor.Attacker", damageAbsorbed), eChatType.CT_Spell, eChatLoc.CL_SystemWindow);
-
-						if (ablativehp <= 0)
-						{
-							EffectService.RequestImmediateCancelEffect(effect);
-						}
-						else
-						{
-							effect.Owner.TempProperties.setProperty(AblativeArmorSpellHandler.ABLATIVE_HP, ablativehp);
-						}
-					}
-				}
-
-				var dProcEffects = effectListComponent.GetSpellEffects(eEffect.DefensiveProc);
-                // Handle DefensiveProcs
-                if (ad != null && ad.Target == this && dProcEffects != null && ad.AttackType != AttackData.eAttackType.Spell)
-                {
-                    for (int i = 0; i < dProcEffects.Count; i++)
-                    {
-                        var dProcEffect = dProcEffects[i];
-
-                        (dProcEffect.SpellHandler as DefensiveProcSpellHandler).EventHandler(ad);
-                    }
-                }
-            }
-			else if (ad.IsSpellResisted && ad.Target is GameNPC npc)
-            {
-				npc.CancelWalkToSpawn();
-            }
-		}
-
-		public void HandleDamageShields(AttackData ad)
-        {
-			var dSEffects = effectListComponent.GetSpellEffects(eEffect.FocusShield);
-			// Handle DamageShield damage
-			if (dSEffects != null)
-			{
-				for (int i = 0; i < dSEffects.Count; i++)
-				{
-					if (dSEffects[i].IsBuffActive)
-					{
-						var dSEffect = dSEffects[i];
-
-						((DamageShieldSpellHandler)dSEffect.SpellHandler).EventHandler(null, this, new AttackedByEnemyEventArgs(ad));
-					}
-				}
-			}
-		}
-
-		/// <summary>
-		/// Attempt to break/remove CC spells on this living. Returns true if any CC spells were removed.
-		/// </summary>
-		public virtual bool HandleCrowdControlOnAttacked(AttackData ad)
-		{
-			if (effectListComponent == null || ad == null || !ad.IsHit)
-				return false;
-
-			bool removeMez = false;
-			bool removeSnare = false; // Immunity-triggering snare/root spells
-			bool removeMovementSpeedDebuff = false; // Non-immunity snares like focus snare, melee snares, DD+Snare spells, etc.
-
-			// Attack was Melee
-			if (ad.AttackType != AttackData.eAttackType.Spell)
-			{
-				switch (ad.AttackResult)
-				{
-					case eAttackResult.HitStyle:
-					case eAttackResult.HitUnstyled:
-						removeSnare = true;
-						removeMez = true;
-						removeMovementSpeedDebuff = true;
-						break;
-					case eAttackResult.Blocked:
-					case eAttackResult.Evaded:
-					case eAttackResult.Fumbled:
-					case eAttackResult.Missed:
-					case eAttackResult.Parried:
-						// Missed melee swings still break mez.
-						removeMez = true;
-						break;
-				}
-			}
-			// Attack was a Spell. Note that a spell being resisted does not mean it does not break mez.
-			else
-			{
-				// Any damage breaks mez and snare/root.
-				if (ad.Damage > 0)
-				{
-					removeMez = true;
-					removeSnare = true;
-					removeMovementSpeedDebuff = true;
-				}
-				// Most resisted harmful spells break mez. There are some exceptions which can be added here.
-				else if (ad.IsSpellResisted)
-                {
-					removeMez = true;
-                }
-				// Non-Damaging, non-resisted spells that break mez.
-				else if (ad.SpellHandler is NearsightSpellHandler || ad.SpellHandler is AmnesiaSpellHandler || ad.SpellHandler is DiseaseSpellHandler
-						 || ad.SpellHandler is SpeedDecreaseSpellHandler || ad.SpellHandler is StunSpellHandler || ad.SpellHandler is ConfusionSpellHandler
-						 || ad.SpellHandler is AbstractResistDebuff) 
-				{
-					removeMez = true;
-				}
-				
-				if (this is GameNPC && ad.SpellHandler is not MesmerizeSpellHandler)
-					removeMez = true;
-			}
-
-			// Remove Mez
-            if (removeMez && effectListComponent.Effects.ContainsKey(eEffect.Mez))
-			{
-				var effect = EffectListService.GetEffectOnTarget(this, eEffect.Mez);
-
-				if (effect != null)
-					EffectService.RequestImmediateCancelEffect(effect);
-			}
-
-			// Remove Snare/Root
-			if (removeSnare && effectListComponent.Effects.ContainsKey(eEffect.Snare))
-			{
-				var effect = EffectListService.GetEffectOnTarget(this, eEffect.Snare);
-
-				if (effect != null)
-					EffectService.RequestImmediateCancelEffect(effect);
-			}
-
-            // Remove MovementSpeedDebuff
-            if (removeMovementSpeedDebuff)
-            {
-				var effect = EffectListService.GetEffectOnTarget(this, eEffect.MovementSpeedDebuff);
-
-				if (effect != null && effect is ECSGameSpellEffect spellEffect && spellEffect.SpellHandler.Spell.SpellType != (byte)eSpellType.UnbreakableSpeedDecrease)
-					EffectService.RequestImmediateCancelEffect(effect);
-
-				var ichor_effect = EffectListService.GetEffectOnTarget(this, eEffect.Ichor);
-				if (ichor_effect != null)
-					EffectService.RequestImmediateCancelEffect(ichor_effect);
-            }
-
-            return removeMez || removeSnare || removeMovementSpeedDebuff;
-		}
-
-        public virtual bool HandleMovementSpeedEffectsOnAttacked(AttackData ad)
-        {
-            if (effectListComponent == null || ad == null)
-                return false;
-
-			bool effectRemoved = false;
-            // Cancel movement speed buffs when attacked only if damaged
-			if(ad != null & ad.Damage > 0)
-				effectRemoved = TryCancelMovementSpeedBuffs(false);
-
-			
-
-			return effectRemoved;
-		}
-
-        public virtual bool TryCancelMovementSpeedBuffs(bool isAttacker)
-        {
-            if (effectListComponent == null)
-                return false;
-
-            bool effectRemoved = false;
-
-            if (effectListComponent.Effects.ContainsKey(eEffect.MovementSpeedBuff))
-			{
-				var effects = effectListComponent.GetSpellEffects(eEffect.MovementSpeedBuff);
-
-				for (int i = 0; i < effects.Count; i++)
-				{
-					if (effects[i] is null)
-						continue;
-
-					var spellEffect = effects[i] as ECSGameSpellEffect;
-					if (spellEffect != null && spellEffect.SpellHandler.Spell.Target.ToLower() == "pet")
-					{
-						effectRemoved = false;
-						if (spellEffect.Name.ToLower().Equals("whip of encouragement"))
-							continue;
-					}
-					
-					EffectService.RequestImmediateCancelEffect(effects[i]);
-					effectRemoved = true;
-				}
-            }
-
-            if (this is GameNPC npc && npc.Brain is ControlledNpcBrain pBrain || this is GamePet pet)
-            {
-				var ownerEffects = new List<ECSGameSpellEffect>(1);
-				pBrain = (this as GameNPC).Brain as ControlledNpcBrain;
-				pet = this as GamePet;
-				if (pBrain != null)
-				{
-					ownerEffects = pBrain.Owner.effectListComponent.GetSpellEffects(eEffect.MovementSpeedBuff);
-				}
-				else
-                {
-					ownerEffects = pet.Owner.effectListComponent.GetSpellEffects(eEffect.MovementSpeedBuff);
-				}
-
-				for (int i = 0; i < ownerEffects.Count; i++)
-				{
-					if (!isAttacker && ownerEffects[i] is ECSGameSpellEffect spellEffect && spellEffect.SpellHandler.Spell.Target.ToLower() == "self")
-					{
-						effectRemoved = false;
-					}
-					else
-					{
-						EffectService.RequestImmediateCancelEffect(ownerEffects[i]);
-						effectRemoved = true;
-					}
-				}				
-            }
-
-            return effectRemoved;
-        }
-
-        ///// <summary>
-        ///// Called to display an attack animation of this living
-        ///// </summary>
-        ///// <param name="ad">Infos about the attack</param>
-        ///// <param name="weapon">The weapon used for attack</param>
-        //public virtual void ShowAttackAnimation(AttackData ad, InventoryItem weapon)
-        //{
-        //	bool showAnim = false;
-        //	switch (ad.AttackResult)
-        //	{
-        //		case eAttackResult.HitUnstyled:
-        //		case eAttackResult.HitStyle:
-        //		case eAttackResult.Evaded:
-        //		case eAttackResult.Parried:
-        //		case eAttackResult.Missed:
-        //		case eAttackResult.Blocked:
-        //		case eAttackResult.Fumbled:
-        //			showAnim = true; break;
-        //	}
-
-        //	if (showAnim && ad.Target != null)
-        //	{
-        //		//http://dolserver.sourceforge.net/forum/showthread.php?s=&threadid=836
-        //		byte resultByte = 0;
-        //		int attackersWeapon = (weapon == null) ? 0 : weapon.Model;
-        //		int defendersWeapon = 0;
-
-        //		switch (ad.AttackResult)
-        //		{
-        //				case eAttackResult.Missed: resultByte = 0; break;
-        //				case eAttackResult.Evaded: resultByte = 3; break;
-        //				case eAttackResult.Fumbled: resultByte = 4; break;
-        //				case eAttackResult.HitUnstyled: resultByte = 10; break;
-        //				case eAttackResult.HitStyle: resultByte = 11; break;
-
-        //			case eAttackResult.Parried:
-        //				resultByte = 1;
-        //				if (ad.Target != null && ad.Target.AttackWeapon != null)
-        //				{
-        //					defendersWeapon = ad.Target.AttackWeapon.Model;
-        //				}
-        //				break;
-
-        //			case eAttackResult.Blocked:
-        //				resultByte = 2;
-        //				if (ad.Target != null && ad.Target.Inventory != null)
-        //				{
-        //					InventoryItem lefthand = ad.Target.Inventory.GetItem(eInventorySlot.LeftHandWeapon);
-        //					if (lefthand != null && lefthand.Object_Type == (int)eObjectType.Shield)
-        //					{
-        //						defendersWeapon = lefthand.Model;
-        //					}
-        //				}
-        //				break;
-        //		}
-
-        //		foreach (GamePlayer player in ad.Target.GetPlayersInRadius(WorldMgr.VISIBILITY_DISTANCE))
-        //		{
-        //			if (player == null) continue;
-        //			int animationId;
-        //			switch (ad.AnimationId)
-        //			{
-        //				case -1:
-        //					animationId = player.Out.OneDualWeaponHit;
-        //					break;
-        //				case -2:
-        //					animationId = player.Out.BothDualWeaponHit;
-        //					break;
-        //				default:
-        //					animationId = ad.AnimationId;
-        //					break;
-        //			}
-        //			player.Out.SendCombatAnimation(this, ad.Target, (ushort)attackersWeapon, (ushort)defendersWeapon, animationId, 0, resultByte, ad.Target.HealthPercent);
-        //		}
-        //	}
-        //}
-
-        /// <summary>
-        /// This method is called whenever this living is dealing
-        /// damage to some object
-        /// </summary>
-        /// <param name="ad">AttackData</param>
-        public virtual void DealDamage(AttackData ad)
-		{
-			ad.Target.TakeDamage(ad);
-		}
-
-		/// <summary>
-		/// Adds a object to the list of objects that will gain xp
-		/// after this living dies
-		/// </summary>
-		/// <param name="xpGainer">the xp gaining object</param>
-		/// <param name="damageAmount">the amount of damage, float because for groups it can be split</param>
-		public virtual void AddXPGainer(GameObject xpGainer, float damageAmount)
-		{
-			lock (m_xpGainers.SyncRoot)
-			{
-				if( m_xpGainers.Contains( xpGainer ) == false )
-				{
-					m_xpGainers.Add( xpGainer, 0.0f );
-				}
-				m_xpGainers[xpGainer] = (float)m_xpGainers[xpGainer] + damageAmount;
-			}
-		}
-
-		/// <summary>
-		/// Changes the health
-		/// </summary>
-		/// <param name="changeSource">the source that inited the changes</param>
-		/// <param name="healthChangeType">the change type</param>
-		/// <param name="changeAmount">the change amount</param>
-		/// <returns>the amount really changed</returns>
-		public virtual int ChangeHealth(GameObject changeSource, eHealthChangeType healthChangeType, int changeAmount)
-		{
-			//TODO fire event that might increase or reduce the amount
-			int oldHealth = Health;
-			Health += changeAmount;
-			int healthChanged = Health - oldHealth;
-
-			//Notify our enemies that we were healed by other means than
-			//natural regeneration, this allows for aggro on healers!
-			if (healthChanged > 0 && healthChangeType != eHealthChangeType.Regenerate)
-			{
-				IList<GameObject> attackers;
-				lock (attackComponent.Attackers) { attackers = new List<GameObject>(attackComponent.Attackers); }
-				EnemyHealedEventArgs args = new EnemyHealedEventArgs(this, changeSource, healthChangeType, healthChanged);
-				foreach (GameObject attacker in attackers)
-				{
-					if (attacker is GameLiving)
-					{
-						(attacker as GameLiving).Notify(GameLivingEvent.EnemyHealed, attacker, args);
-						// Desactivate XPGainer, Heal Rps implentation.
-						//(attacker as GameLiving).AddXPGainer(changeSource, healthChanged);
-					}
-				}
-			}
-			return healthChanged;
-		}
-
-		/// <summary>
-		/// Changes the mana
-		/// </summary>
-		/// <param name="changeSource">the source that inited the changes</param>
-		/// <param name="manaChangeType">the change type</param>
-		/// <param name="changeAmount">the change amount</param>
-		/// <returns>the amount really changed</returns>
-		public virtual int ChangeMana(GameObject changeSource, eManaChangeType manaChangeType, int changeAmount)
-		{
-			//TODO fire event that might increase or reduce the amount
-			int oldMana = Mana;
-			Mana += changeAmount;
-			return Mana - oldMana;
-		}
-
-		/// <summary>
-		/// Changes the endurance
-		/// </summary>
-		/// <param name="changeSource">the source that inited the changes</param>
-		/// <param name="enduranceChangeType">the change type</param>
-		/// <param name="changeAmount">the change amount</param>
-		/// <returns>the amount really changed</returns>
-		public virtual int ChangeEndurance(GameObject changeSource, eEnduranceChangeType enduranceChangeType, int changeAmount)
-		{
-			//TODO fire event that might increase or reduce the amount
-			int oldEndurance = Endurance;
-			Endurance += changeAmount;
-			return Endurance - oldEndurance;
-		}
-
-		/// <summary>
-		/// Called when an enemy of ours is healed during combat
-		/// </summary>
-		/// <param name="enemy">the enemy</param>
-		/// <param name="healSource">the healer</param>
-		/// <param name="changeType">the healtype</param>
-		/// <param name="healAmount">the healamount</param>
-		public virtual void EnemyHealed(GameLiving enemy, GameObject healSource, eHealthChangeType changeType, int healAmount)
-		{
-			Notify(GameLivingEvent.EnemyHealed, this, new EnemyHealedEventArgs(enemy, healSource, changeType, healAmount));
-		}
-
-		///// <summary>
-		///// Returns the list of attackers
-		///// </summary>
-		//public List<GameObject> Attackers
-		//{
-		//	get { return m_attackers; }
-		//}
-
-		///// <summary>
-		///// Adds an attacker to the attackerlist
-		///// </summary>
-		///// <param name="attacker">the attacker to add</param>
-		//public virtual void AddAttacker(GameObject attacker)
-		//{
-		//	lock (Attackers)
-		//	{
-		//		if (attacker == this) return;
-		//		if (m_attackers.Contains(attacker)) return;
-		//		m_attackers.Add(attacker);
-		//	}
-		//}
-		///// <summary>
-		///// Removes an attacker from the list
-		///// </summary>
-		///// <param name="attacker">the attacker to remove</param>
-		//public virtual void RemoveAttacker(GameObject attacker)
-		//{
-		//	//			log.Warn(Name + ": RemoveAttacker "+attacker.Name);
-		//	//			log.Error(Environment.StackTrace);
-		//	lock (Attackers)
-		//	{
-		//		m_attackers.Remove(attacker);
-		//	}
-		//}
-		/// <summary>
-		/// Called when this living dies
-		/// </summary>
-		public virtual void Die(GameObject killer)
-		{
-			isDeadOrDying = true;
-			//Console.WriteLine($"Dead or Dying set to {this.isDeadOrDying} for {this.Name} in living");
-			ReaperService.KillLiving(this, killer);
-		}
-
-		public virtual void ProcessDeath(GameObject killer)
-		{
-            try
-            {
-
-			if (this is GameNPC == false && this is GamePlayer == false)
-			{
-				// deal out exp and realm points based on server rules
-				GameServer.ServerRules.OnLivingKilled(this, killer);
-			}
-
-			attackComponent.LivingStopAttack();
-
-			List<GameObject> clone;
-			lock (attackComponent.Attackers)
-			{
-				if (attackComponent.Attackers.Contains(killer) == false)
-                    attackComponent.Attackers.Add(killer);
-				clone = new List<GameObject>(attackComponent.Attackers);
-			}
-			List<GamePlayer> playerAttackers = null;
-
-			foreach (GameObject obj in clone)
-			{
-				if (obj is GameLiving)
-				{
-					GamePlayer player = obj as GamePlayer;
-
-					if (obj as GameNPC != null && (obj as GameNPC).Brain is IControlledBrain)
-					{
-						// Ok, we're a pet - if our Player owner isn't in the attacker list, let's make them a 'virtual' attacker
-						player = ((obj as GameNPC).Brain as IControlledBrain).GetPlayerOwner();
-						if (player != null)
-						{
-							if (clone.Contains(player) == false)
-							{
-								if (playerAttackers == null)
-									playerAttackers = new List<GamePlayer>();
-
-								if (playerAttackers.Contains(player) == false)
-									playerAttackers.Add(player);
-							}
-
-							// Pet gets the killed message as well
-							((GameLiving)obj).EnemyKilled(this);
-						}
-					}
-
-					if (player != null)
-					{
-						if (playerAttackers == null)
-							playerAttackers = new List<GamePlayer>();
-
-						if (playerAttackers.Contains(player) == false)
-						{
-							playerAttackers.Add(player);
-						}
-
-						if (player.Group != null)
-						{
-							foreach (GamePlayer groupPlayer in player.Group.GetPlayersInTheGroup())
-							{
-								if (groupPlayer.IsWithinRadius(this, WorldMgr.MAX_EXPFORKILL_DISTANCE) && playerAttackers.Contains(groupPlayer) == false)
-								{
-									playerAttackers.Add(groupPlayer);
-								}
-							}
-						}
-					}
-					else
-					{
-						((GameLiving)obj).EnemyKilled(this);
-					}
-				}
-			}
-
-			if (playerAttackers != null)
-			{
-				foreach (GamePlayer player in playerAttackers)
-				{
-					player.EnemyKilled(this);
-				}
-			}
-
-			foreach (DOL.GS.Quests.DataQuest q in DataQuestList)
-			{
-				q.Notify(GamePlayerEvent.Dying, this, new DyingEventArgs(killer, playerAttackers));
-			}
-
-            attackComponent.Attackers.Clear();
-
-			// cancel all concentration effects
-			//ConcentrationEffects.CancelAll();
-
-            // clear all of our targets
-            rangeAttackComponent.RangeAttackTarget = null;
-			TargetObject = null;
-
-			// cancel all left effects
-			EffectList.CancelAll();
-			effectListComponent.CancelAll();
-
-			// Stop the regeneration timers
-			StopHealthRegeneration();
-			StopPowerRegeneration();
-			StopEnduranceRegeneration();
-
-			//Reduce health to zero
-			Health = 0;
-
-			// Remove all last attacked times
-			
-			LastAttackedByEnemyTickPvE = 0;
-			LastAttackedByEnemyTickPvP = 0;
-			
-			//Let's send the notification at the end
-			Notify(GameLivingEvent.Dying, this, new DyingEventArgs(killer));
-			}
-			catch(Exception e)
-			{
-				Console.WriteLine(e.Message);
-			}
-			finally
-			{
-				//isDying flag is ALWAYS set to false even if exception happens so it can get remove from the list
-				isDeadOrDying = false;
-			}
-		}
-
-		/// <summary>
-		/// Called when the living is gaining experience
-		/// </summary>
-		/// <param name="expTotal">total amount of xp to gain</param>
-		/// <param name="expCampBonus">camp bonus to display</param>
-		/// <param name="expGroupBonus">group bonus to display</param>
-		/// <param name="expOutpostBonus">outpost bonux to display</param>
-		/// <param name="sendMessage">should exp gain message be sent</param>
-		/// <param name="allowMultiply">should the xp amount be multiplied</param>
-		public virtual void GainExperience(eXPSource xpSource, long expTotal, long expCampBonus, long expGroupBonus, long expOutpostBonus, long atlasBonus, bool sendMessage, bool allowMultiply, bool notify)
-		{
-			if (expTotal > 0 && notify) Notify(GameLivingEvent.GainedExperience, this, new GainedExperienceEventArgs(expTotal, expCampBonus, expGroupBonus, expOutpostBonus, sendMessage, allowMultiply, xpSource));
-		}
-		/// <summary>
-		/// Called when this living gains realm points
-		/// </summary>
-		/// <param name="amount">amount of realm points gained</param>
-		public virtual void GainRealmPoints(long amount)
-		{
-			Notify(GameLivingEvent.GainedRealmPoints, this, new GainedRealmPointsEventArgs(amount));
-		}
-		/// <summary>
-		/// Called when this living gains bounty points
-		/// </summary>
-		/// <param name="amount"></param>
-		public virtual void GainBountyPoints(long amount)
-		{
-			Notify(GameLivingEvent.GainedBountyPoints, this, new GainedBountyPointsEventArgs(amount));
-		}
-		/// <summary>
-		/// Called when the living is gaining experience
-		/// </summary>
-		/// <param name="exp">base amount of xp to gain</param>
-		public void GainExperience(eXPSource xpSource, long exp)
-		{
-			GainExperience(xpSource, exp, 0, 0, 0, 0, true, false, true);
-		}
-
-		/// <summary>
-		/// Called when the living is gaining experience
-		/// </summary>
-		/// <param name="exp">base amount of xp to gain</param>
-		/// <param name="allowMultiply">Do we allow the xp to be multiplied</param>
-		public void GainExperience(eXPSource xpSource, long exp, bool allowMultiply)
-		{
-			GainExperience(xpSource, exp, 0, 0, 0, 0, true, allowMultiply, true);
-		}
-
-		/// <summary>
-		/// Called when an enemy of this living is killed
-		/// </summary>
-		/// <param name="enemy">enemy killed</param>
-		public virtual void EnemyKilled(GameLiving enemy)
-		{
-            attackComponent.RemoveAttacker(enemy);
-			Notify(GameLivingEvent.EnemyKilled, this, new EnemyKilledEventArgs(enemy));
-		}
-		///// <summary>
-		///// Checks whether Living has ability to use lefthanded weapons
-		///// </summary>
-		//public virtual bool CanUseLefthandedWeapon
-		//{
-		//	get { return false; }
-		//	set { }
-		//}
-
-		///// <summary>
-		///// Calculates how many times left hand swings
-		///// </summary>
-		///// <returns></returns>
-		//public virtual int CalculateLeftHandSwingCount()
-		//{
-		//	return 0;
-		//}
-
-		///// <summary>
-		///// Returns a multiplier used to reduce left hand damage
-		///// </summary>
-		///// <returns></returns>
-		//public virtual double CalculateLeftHandEffectiveness(InventoryItem mainWeapon, InventoryItem leftWeapon)
-		//{
-		//	return 1.0;
-		//}
-
-		///// <summary>
-		///// Returns a multiplier used to reduce right hand damage
-		///// </summary>
-		///// <returns></returns>
-		//public virtual double CalculateMainHandEffectiveness(InventoryItem mainWeapon, InventoryItem leftWeapon)
-		//{
-		//	return 1.0;
-		//}
-
-		/// <summary>
-		/// Holds visible active weapon slots
-		/// </summary>
-		protected byte m_visibleActiveWeaponSlots = 0xFF; // none by default
-
-		/// <summary>
-		/// Gets visible active weapon slots
-		/// </summary>
-		public byte VisibleActiveWeaponSlots
-		{
-			get { return m_visibleActiveWeaponSlots; }
-			set { m_visibleActiveWeaponSlots=value; }
-		}
-
-		/// <summary>
-		/// Holds the living's cloak hood state
-		/// </summary>
-		protected bool m_isCloakHoodUp;
-
-		/// <summary>
-		/// Sets/gets the living's cloak hood state
-		/// </summary>
-		public virtual bool IsCloakHoodUp
-		{
-			get { return m_isCloakHoodUp; }
-			set { m_isCloakHoodUp = value; }
-		}
-
-		/// <summary>
-		/// Holds the living's cloak hood state
-		/// </summary>
-		protected bool m_IsCloakInvisible = false;
-
-		/// <summary>
-		/// Sets/gets the living's cloak visible state
-		/// </summary>
-		public virtual bool IsCloakInvisible
-		{
-			get { return m_IsCloakInvisible; }
-			set { m_IsCloakInvisible = value; }
-		}
-
-		/// <summary>
-		/// Holds the living's helm visible state
-		/// </summary>
-		protected bool m_IsHelmInvisible = false;
-
-		/// <summary>
-		/// Sets/gets the living's cloak hood state
-		/// </summary>
-		public virtual bool IsHelmInvisible
-		{
-			get { return m_IsHelmInvisible; }
-			set { m_IsHelmInvisible = value; }
-		}
-
-		/// <summary>
-		/// Switches the active weapon to another one
-		/// </summary>
-		/// <param name="slot">the new eActiveWeaponSlot</param>
-		public virtual void SwitchWeapon(eActiveWeaponSlot slot)
-		{
-			if (Inventory == null)
-				return;
-
-            //Clean up range attack variables, no matter to what
-            //weapon we switch
-            rangeAttackComponent.RangedAttackState = eRangedAttackState.None;
-            rangeAttackComponent.RangedAttackType = eRangedAttackType.Normal;
-
-			InventoryItem rightHandSlot = Inventory.GetItem(eInventorySlot.RightHandWeapon);
-			InventoryItem leftHandSlot = Inventory.GetItem(eInventorySlot.LeftHandWeapon);
-			InventoryItem twoHandSlot = Inventory.GetItem(eInventorySlot.TwoHandWeapon);
-			InventoryItem distanceSlot = Inventory.GetItem(eInventorySlot.DistanceWeapon);
-
-			// simple active slot logic:
-			// 0=right hand, 1=left hand, 2=two-hand, 3=range, F=none
-			int rightHand = (VisibleActiveWeaponSlots & 0x0F);
-			int leftHand = (VisibleActiveWeaponSlots & 0xF0) >> 4;
-
-
-			// set new active weapon slot
-			switch (slot)
-			{
-				case eActiveWeaponSlot.Standard:
-					{
-						if (rightHandSlot == null)
-							rightHand = 0xFF;
-						else
-							rightHand = 0x00;
-
-						if (leftHandSlot == null)
-							leftHand = 0xFF;
-						else
-							leftHand = 0x01;
-					}
-					break;
-
-				case eActiveWeaponSlot.TwoHanded:
-					{
-						if (twoHandSlot != null && (twoHandSlot.Hand == 1 || this is GameNPC)) // 2h
-						{
-							rightHand = leftHand = 0x02;
-							break;
-						}
-
-						// 1h weapon in 2h slot
-						if (twoHandSlot == null)
-							rightHand = 0xFF;
-						else
-							rightHand = 0x02;
-
-						if (leftHandSlot == null)
-							leftHand = 0xFF;
-						else
-							leftHand = 0x01;
-					}
-					break;
-
-				case eActiveWeaponSlot.Distance:
-					{
-						leftHand = 0xFF; // cannot use left-handed weapons if ranged slot active
-
-						if (distanceSlot == null)
-							rightHand = 0xFF;
-						else if (distanceSlot.Hand == 1 || this is GameNPC) // NPC equipment does not have hand so always assume 2 handed bow
-							rightHand = leftHand = 0x03; // bows use 2 hands, throwing axes 1h
-						else
-							rightHand = 0x03;
-					}
-					break;
-			}
-
-			m_activeWeaponSlot = slot;
-
-			// pack active weapon slots value back
-			m_visibleActiveWeaponSlots = (byte)(((leftHand & 0x0F) << 4) | (rightHand & 0x0F));
-		}
-		#endregion
-		#region Property/Bonus/Buff/PropertyCalculator fields
-		/// <summary>
-		/// Array for property boni for abilities
-		/// </summary>
-		protected IPropertyIndexer m_abilityBonus = new PropertyIndexer();
-		/// <summary>
-		/// Ability bonus property
-		/// </summary>
-		public virtual IPropertyIndexer AbilityBonus
-		{
-			get { return m_abilityBonus; }
-		}
-
-		/// <summary>
-		/// Array for property boni by items
-		/// </summary>
-		protected IPropertyIndexer m_itemBonus = new PropertyIndexer();
-		/// <summary>
-		/// Property Item Bonus field
-		/// </summary>
-		public virtual IPropertyIndexer ItemBonus
-		{
-			get { return m_itemBonus; }
-		}
-
-
-		/// <summary>
-		/// Array for buff boni
-		/// </summary>
-		protected IPropertyIndexer m_buff1Bonus = new PropertyIndexer();
-		/// <summary>
-		/// Property Buff bonus category
-		/// what it means depends from the PropertyCalculator for a property element
-		/// </summary>
-		public IPropertyIndexer BaseBuffBonusCategory
-		{
-			get { return m_buff1Bonus; }
-		}
-
-		/// <summary>
-		/// Array for second buff boni
-		/// </summary>
-		protected IPropertyIndexer m_buff2Bonus = new PropertyIndexer();
-		/// <summary>
-		/// Property Buff bonus category
-		/// what it means depends from the PropertyCalculator for a property element
-		/// </summary>
-		public IPropertyIndexer SpecBuffBonusCategory
-		{
-			get { return m_buff2Bonus; }
-		}
-
-		/// <summary>
-		/// Array for third debuff boni
-		/// </summary>
-		protected IPropertyIndexer m_debuffBonus = new PropertyIndexer();
-		/// <summary>
-		/// Property Buff bonus category
-		/// what it means depends from the PropertyCalculator for a property element
-		/// </summary>
-		public IPropertyIndexer DebuffCategory
-		{
-			get { return m_debuffBonus; }
-		}
-
-		/// <summary>
-		/// Array for forth buff boni
-		/// </summary>
-		protected IPropertyIndexer m_buff4Bonus = new PropertyIndexer();
-		/// <summary>
-		/// Property Buff bonus category
-		/// what it means depends from the PropertyCalculator for a property element
-		/// </summary>
-		public IPropertyIndexer BuffBonusCategory4
-		{
-			get { return m_buff4Bonus; }
-		}
-
-		/// <summary>
-		/// Array for first multiplicative buff boni
-		/// </summary>
-		protected IMultiplicativeProperties m_buffMult1Bonus = new MultiplicativePropertiesHybrid();
-		/// <summary>
-		/// Property Buff bonus category
-		/// what it means depends from the PropertyCalculator for a property element
-		/// </summary>
-		public IMultiplicativeProperties BuffBonusMultCategory1
-		{
-			get { return m_buffMult1Bonus; }
-		}
-
-		/// <summary>
-		/// Array for spec debuff boni
-		/// </summary>
-		protected IPropertyIndexer m_specDebuffBonus = new PropertyIndexer();
-		/// <summary>
-		/// Property Buff bonus category
-		/// what it means depends from the PropertyCalculator for a property element
-		/// </summary>
-		public IPropertyIndexer SpecDebuffCategory
-		{
-			get { return m_specDebuffBonus; }
-		}
-		
-		/// <summary>
-		/// property calculators for each property
-		/// look at PropertyCalculator class for more description
-		/// </summary>
-		internal static readonly IPropertyCalculator[] m_propertyCalc = new IPropertyCalculator[(int)eProperty.MaxProperty+1];
-
-		/// <summary>
-		/// retrieve a property value of that living
-		/// this value is modified/capped and ready to use
-		/// </summary>
-		/// <param name="property"></param>
-		/// <returns></returns>
-		public virtual int GetModified(eProperty property)
-		{
-			if (m_propertyCalc != null && m_propertyCalc[(int)property] != null)
-			{
-				return m_propertyCalc[(int)property].CalcValue(this, property);
-			}
-			else
-			{
-				log.ErrorFormat("{0} did not find property calculator for property ID {1}.", Name, (int)property);
-			}
-			return 0;
-		}
-
-		//Eden : secondary resists, such AoM, vampiir magic resistance etc, should not apply in CC duration, disease, debuff etc, using a new function
-		public virtual int GetModifiedBase(eProperty property)
-		{
-			if (m_propertyCalc != null && m_propertyCalc[(int)property] != null)
-			{
-				return m_propertyCalc[(int)property].CalcValueBase(this, property);
-			}
-			else
-			{
-				log.ErrorFormat("{0} did not find base property calculator for property ID {1}.", Name, (int)property);
-			}
-			return 0;
-		}
-
-		/// <summary>
-		/// Retrieve a property value of this living's buff bonuses only;
-		/// caps and cap increases apply.
-		/// </summary>
-		/// <param name="property"></param>
-		/// <returns></returns>
-		public virtual int GetModifiedFromBuffs(eProperty property)
-		{
-			if (m_propertyCalc != null && m_propertyCalc[(int)property] != null)
-			{
-				return m_propertyCalc[(int)property].CalcValueFromBuffs(this, property);
-			}
-			else
-			{
-				log.ErrorFormat("{0} did not find buff property calculator for property ID {1}.", Name, (int)property);
-			}
-			return 0;
-		}
-
-		/// <summary>
-		/// Retrieve a property value of this living's item bonuses only;
-		/// caps and cap increases apply.
-		/// </summary>
-		/// <param name="property"></param>
-		/// <returns></returns>
-		public virtual int GetModifiedFromItems(eProperty property)
-		{
-			if (m_propertyCalc != null && m_propertyCalc[(int)property] != null)
-			{
-				return m_propertyCalc[(int)property].CalcValueFromItems(this, property);
-			}
-			else
-			{
-				log.ErrorFormat("{0} did not find item property calculator for property ID {1}.", Name, (int)property);
-			}
-			return 0;
-		}
-
-		/// <summary>
-		/// has to be called after properties were changed and updates are needed
-		/// TODO: not sure about property change detection, has to be reviewed
-		/// </summary>
-		public virtual void PropertiesChanged()
-		{
-			//			// take last changes as old ones now
-			//			for (int i=0; i<m_oldTempProps.Length; i++)
-			//			{
-			//				m_oldTempProps[i] = m_newTempProps[i];
-			//			}
-			//
-			//			// recalc new array to detect changes later
-			//			for (int i=0; i<m_propertyCalc.Length; i++)
-			//			{
-			//				if (m_propertyCalc[i]!=null)
-			//				{
-			//					m_newTempProps[i] = m_propertyCalc[i].CalcValue(this, (eProperty)i);
-			//				}
-			//				else
-			//				{
-			//					m_newTempProps[i] = 0;
-			//				}
-			//			}
-		}
-
-		#endregion
-		#region Stats, Resists
-		/// <summary>
-		/// The name of the states
-		/// </summary>
-		public static readonly string[] STAT_NAMES = new string[]{"Unknown Stat","Strength", "Dexterity", "Constitution", "Quickness", "Intelligence",
-			"Piety", "Empathy", "Charisma"};
-
-		/// <summary>
-		/// base values for char stats
-		/// </summary>
-		protected readonly short[] m_charStat = new short[8];
-		/// <summary>
-		/// get a unmodified char stat value
-		/// </summary>
-		/// <param name="stat"></param>
-		/// <returns></returns>
-		public virtual int GetBaseStat(eStat stat)
-		{
-			return m_charStat[stat - eStat._First];
-		}
-		/// <summary>
-		/// changes a base stat value
-		/// </summary>
-		/// <param name="stat"></param>
-		/// <param name="amount"></param>
-		public virtual void ChangeBaseStat(eStat stat, short amount)
-		{
-			m_charStat[stat - eStat._First] += amount;
-		}
-
-		/// <summary>
-		/// this field is just for convinience and speed purposes
-		/// converts the damage types to resist fields
-		/// </summary>
-		protected static readonly eProperty[] m_damageTypeToResistBonusConversion = new eProperty[] {
-			eProperty.Resist_Natural, //0,
-			eProperty.Resist_Crush,
-			eProperty.Resist_Slash,
-			eProperty.Resist_Thrust,
-			0, 0, 0, 0, 0, 0,
-			eProperty.Resist_Body,
-			eProperty.Resist_Cold,
-			eProperty.Resist_Energy,
-			eProperty.Resist_Heat,
-			eProperty.Resist_Matter,
-			eProperty.Resist_Spirit
-		};
-		/// <summary>
-		/// gets the resistance value by damage type, refer to eDamageType for constants
-		/// </summary>
-		/// <param name="damageType"></param>
-		/// <returns></returns>
-		public virtual eProperty GetResistTypeForDamage(eDamageType damageType)
-		{
-			if ((int)damageType < m_damageTypeToResistBonusConversion.Length)
-			{
-				return m_damageTypeToResistBonusConversion[(int)damageType];
-			}
-			else
-			{
-				log.ErrorFormat("No resist found for damage type {0} on living {1}!", (int)damageType, Name);
-				return 0;
-			}
-		}
-		/// <summary>
-		/// gets the resistance value by damage types
-		/// </summary>
-		/// <param name="damageType">the damag etype</param>
-		/// <returns>the resist value</returns>
-		public virtual int GetResist(eDamageType damageType)
-		{
-			return GetModified(GetResistTypeForDamage(damageType));
-		}
-
-		public virtual int GetResistBase(eDamageType damageType)
-		{
-			return GetModifiedBase(GetResistTypeForDamage(damageType));
-		}
-
-		/// <summary>
-		/// Get the resistance to damage by resist type
-		/// </summary>
-		/// <param name="property">one of the Resist_XXX properties</param>
-		/// <returns>the resist value</returns>
-		public virtual int GetDamageResist(eProperty property)
-		{
-			return SkillBase.GetRaceResist( m_race, (eResist)property );
-		}
-
-		/// <summary>
-		/// Gets the Damage Resist for a damage type
-		/// </summary>
-		/// <param name="damageType"></param>
-		/// <returns></returns>
-		public virtual int GetDamageResist(eDamageType damageType)
-		{
-			return GetDamageResist(GetResistTypeForDamage(damageType));
-		}
-
-		/// <summary>
-		/// temp properties
-		/// </summary>
-		private readonly PropertyCollection m_tempProps = new PropertyCollection();
-
-		/// <summary>
-		/// use it to store temporary properties on this living
-		/// beware to use unique keys so they do not interfere
-		/// </summary>
-		public PropertyCollection TempProperties
-		{
-			get { return m_tempProps; }
-		}
-
-		/// <summary>
-		/// Gets or Sets the effective level of the Object
-		/// </summary>
-		public override int EffectiveLevel
-		{
-			get { return GetModified(eProperty.LivingEffectiveLevel); }
-		}
-
-		/// <summary>
-		/// returns the level of a specialization
-		/// if 0 is returned, the spec is non existent on living
-		/// </summary>
-		/// <param name="keyName"></param>
-		/// <returns></returns>
-		public virtual int GetBaseSpecLevel(string keyName)
-		{
-			return Level;
-		}
-
-		/// <summary>
-		/// returns the level of a specialization + bonuses from RR and Items
-		/// if 0 is returned, the spec is non existent on the living
-		/// </summary>
-		/// <param name="keyName"></param>
-		/// <returns></returns>
-		public virtual int GetModifiedSpecLevel(string keyName)
-		{
-			return Level;
-		}
-
-		#endregion
-		#region Regeneration
-		/// <summary>
-		/// GameTimer used for restoring hp
-		/// </summary>
-		protected ECSGameTimer m_healthRegenerationTimer;
-		/// <summary>
-		/// GameTimer used for restoring mana
-		/// </summary>
-		protected ECSGameTimer m_powerRegenerationTimer;
-		/// <summary>
-		/// GameTimer used for restoring endurance
-		/// </summary>
-		protected ECSGameTimer m_enduRegenerationTimer;
-
-		/// <summary>
-		/// The default frequency of regenerating health in milliseconds
-		/// </summary>
-		protected const ushort m_healthRegenerationPeriod = 6000;
-
-		/// <summary>
-		/// Interval for health regeneration tics
-		/// </summary>
-		protected virtual ushort HealthRegenerationPeriod
-		{
-			get { return m_healthRegenerationPeriod; }
-		}
-
-		/// <summary>
-		/// The default frequency of regenerating power in milliseconds
-		/// </summary>
-		protected const ushort m_powerRegenerationPeriod = 6000;
-
-		/// <summary>
-		/// Interval for power regeneration tics
-		/// </summary>
-		protected virtual ushort PowerRegenerationPeriod
-		{
-			get { return m_powerRegenerationPeriod; }
-		}
-
-		/// <summary>
-		/// The default frequency of regenerating endurance in milliseconds
-		/// </summary>
-		protected const ushort m_enduranceRegenerationPeriod = 2000;
-
-		/// <summary>
-		/// Interval for endurance regeneration tics
-		/// </summary>
-		protected virtual ushort EnduranceRegenerationPeriod
-		{
-			get { return m_enduranceRegenerationPeriod; }
-		}
-
-		/// <summary>
-		/// The lock object for lazy regen timers initialization
-		/// </summary>
-		protected readonly object m_regenTimerLock = new object();
-
-		/// <summary>
-		/// Starts the health regeneration
-		/// </summary>
-		public virtual void StartHealthRegeneration()
-		{
-			if (!IsAlive || ObjectState != eObjectState.Active)
-				return;
-			lock (m_regenTimerLock)
-			{
-				if (m_healthRegenerationTimer == null)
-				{
-					m_healthRegenerationTimer = new ECSGameTimer(this);
-					m_healthRegenerationTimer.Callback = new ECSGameTimer.ECSTimerCallback(HealthRegenerationTimerCallback);
-				}
-				else if (m_healthRegenerationTimer.IsAlive)
-				{
-					return;
-				}
-
-				m_healthRegenerationTimer.Start(HealthRegenerationPeriod);
-			}
-		}
-		/// <summary>
-		/// Starts the power regeneration
-		/// </summary>
-		public virtual void StartPowerRegeneration()
-		{
-			
-			if (ObjectState != eObjectState.Active)
-				return;
-			lock (m_regenTimerLock)
-			{
-				if (m_powerRegenerationTimer == null)
-				{
-					m_powerRegenerationTimer = new ECSGameTimer(this);
-					m_powerRegenerationTimer.Callback = new ECSGameTimer.ECSTimerCallback(PowerRegenerationTimerCallback);
-				}
-				else if (m_powerRegenerationTimer.IsAlive)
-				{
-					return;
-				}
-
-				m_powerRegenerationTimer.Start(PowerRegenerationPeriod);
-			}
-		}
-		/// <summary>
-		/// Starts the endurance regeneration
-		/// </summary>
-		public virtual void StartEnduranceRegeneration()
-		{
-			if (ObjectState != eObjectState.Active)
-				return;
-			lock (m_regenTimerLock)
-			{
-				if (m_enduRegenerationTimer == null)
-				{
-					m_enduRegenerationTimer = new ECSGameTimer(this);
-					m_enduRegenerationTimer.Callback = new ECSGameTimer.ECSTimerCallback(EnduranceRegenerationTimerCallback);
-				}
-				else if (m_enduRegenerationTimer.IsAlive)
-				{
-					return;
-				}
-				m_enduRegenerationTimer.Start(EnduranceRegenerationPeriod);
-			}
-		}
-		/// <summary>
-		/// Stop the health regeneration
-		/// </summary>
-		public virtual void StopHealthRegeneration()
-		{
-			lock (m_regenTimerLock)
-			{
-				if (m_healthRegenerationTimer == null)
-					return;
-				m_healthRegenerationTimer.Stop();
-				m_healthRegenerationTimer = null;
-			}
-		}
-		/// <summary>
-		/// Stop the power regeneration
-		/// </summary>
-		public virtual void StopPowerRegeneration()
-		{
-			lock (m_regenTimerLock)
-			{
-				if (m_powerRegenerationTimer == null)
-					return;
-				m_powerRegenerationTimer.Stop();
-				m_powerRegenerationTimer = null;
-			}
-		}
-		/// <summary>
-		/// Stop the endurance regeneration
-		/// </summary>
-		public virtual void StopEnduranceRegeneration()
-		{
-			lock (m_regenTimerLock)
-			{
-				if (m_enduRegenerationTimer == null)
-					return;
-				m_enduRegenerationTimer.Stop();
-				m_enduRegenerationTimer = null;
-			}
-		}
-		/// <summary>
-		/// Timer callback for the hp regeneration
-		/// </summary>
-		/// <param name="callingTimer">timer calling this function</param>
-		protected virtual int HealthRegenerationTimerCallback(ECSGameTimer callingTimer)
-		{
-			if (Health < MaxHealth)
-			{
-				ChangeHealth(this, eHealthChangeType.Regenerate, GetModified(eProperty.HealthRegenerationRate));
-			}
-
-			#region PVP DAMAGE
-
-			
-			if (this is NecromancerPet)
-			{
-				GamePlayer this_necro_pl = null;
-
-				this_necro_pl = ((this as NecromancerPet).Brain as IControlledBrain).GetPlayerOwner();
-
-				if (DamageRvRMemory > 0 && this_necro_pl != null)
-					DamageRvRMemory -= (long)Math.Max(GetModified(eProperty.HealthRegenerationRate), 0);
-			}
-
-			#endregion PVP DAMAGE
-
-			//If we are fully healed, we stop the timer
-			if (Health >= MaxHealth)
-			{
-
-				#region PVP DAMAGE
-
-				if (this is NecromancerPet)
-				{
-					GamePlayer this_necro_pl = null;
-
-					this_necro_pl = ((this as NecromancerPet).Brain as IControlledBrain).GetPlayerOwner();
-
-					if (DamageRvRMemory > 0 && this_necro_pl != null)
-						DamageRvRMemory = 0;
-				}
-
-				#endregion PVP DAMAGE
-
-				//We clean all damagedealers if we are fully healed,
-				//no special XP calculations need to be done
-				lock (m_xpGainers.SyncRoot)
-				{
-					m_xpGainers.Clear();
-				}
-
-				return 0;
-			}
-
-			if (InCombat)
-			{
-				// in combat each tic is aprox 15 seconds - tolakram
-				return HealthRegenerationPeriod * 5;
-			}
-
-			//Heal at standard rate
-			return HealthRegenerationPeriod;
-		}
-		/// <summary>
-		/// Callback for the power regenerationTimer
-		/// </summary>
-		/// <param name="selfRegenerationTimer">timer calling this function</param>
-		protected virtual int PowerRegenerationTimerCallback(ECSGameTimer selfRegenerationTimer)
-		{
-			
-			if (this is GamePlayer &&
-			    (((GamePlayer)this).CharacterClass.ID == (int)eCharacterClass.Vampiir ||
-			     (((GamePlayer)this).CharacterClass.ID > 59 && ((GamePlayer)this).CharacterClass.ID < 63))) // Maulers
-			{
-				double MinMana = MaxMana * 0.15;
-				double OnePercMana = Math.Ceiling(MaxMana * 0.01);
-				log.WarnFormat("current MaxMana is {0} and OnePercMana is {1}", MaxMana, OnePercMana);
-				
-
-				if (!InCombat)
-				{
-					/*if (ManaPercent < 15)
-					{
-						ChangeMana(this, eManaChangeType.Regenerate, (int)OnePercMana);
-						return 4000;
-					}
-					else if (ManaPercent > 15)
-					{*/
-					ChangeMana(this, eManaChangeType.Regenerate, (int)(-OnePercMana));
-					return 1000;
-					//}
-
-					//return 0;
-				}
-			}
-			else
-			{
-				int stackingBonus = 0;
-				if (this is GamePlayer p) stackingBonus = p.PowerRegenStackingBonus;
-				if (Mana < MaxMana)
-				{
-					ChangeMana(this, eManaChangeType.Regenerate, GetModified(eProperty.PowerRegenerationRate) + stackingBonus);
-				}
-
-				//If we are full, we stop the timer
-				if (Mana >= MaxMana)
-				{
-					selfRegenerationTimer.Stop();
-				}
-			}
-
-			int totalRegenPeriod = PowerRegenerationPeriod;
-
-			//If we were hit before we regenerated, we regenerate slower the next time
-			if (InCombat)
-			{
-				totalRegenPeriod = (int)(totalRegenPeriod * 2);//3.4);
-			}
-
-			if (IsSitting)
-            {
-	            totalRegenPeriod = (int)(totalRegenPeriod / 2);
-            }
-			
-			#region Calculation : AtlasOF_Serenity
-			// --- [START] --- AtlasOF_Serenity -----------------------------------------------------------
-			AtlasOF_SerenityAbility raSerenity = GetAbility<AtlasOF_SerenityAbility>();
-			if (raSerenity != null)
-			{
-				if (raSerenity.Level > 0)
-				{
-					totalRegenPeriod = totalRegenPeriod - (raSerenity.GetAmountForLevel(raSerenity.Level));
-				}
-			}
-			// --- [START] --- AtlasOF_Serenity -----------------------------------------------------------
-			#endregion
-
-			//regen at standard rate
-			return totalRegenPeriod;
-		}
-		/// <summary>
-		/// Callback for the endurance regenerationTimer
-		/// </summary>
-		/// <param name="selfRegenerationTimer">timer calling this function</param>
-		protected virtual int EnduranceRegenerationTimerCallback(ECSGameTimer selfRegenerationTimer)
-		{
-			if (Endurance < MaxEndurance)
-			{
-				int regen = GetModified(eProperty.EnduranceRegenerationRate);
-				if (regen > 0)
-				{
-					ChangeEndurance(this, eEnduranceChangeType.Regenerate, regen);
-				}
-			}
-			if (Endurance >= MaxEndurance) return 0;
-
-			return 500 + Util.Random(EnduranceRegenerationPeriod);
-		}
-        #endregion
-
-        #region Components
-        //will be moved to a ComponentManager
-        //Declare Components
-        public CastingComponent castingComponent;
-        public HealthComponent healthComponent;
-        //public DamageComponent damageComponent;
-        public StatsComponent statsComponent;
-        //public SingleStatBuffComponent buffComponent;
-        public EffectListComponent effectListComponent;
-        #endregion
-
-        public virtual GamePlayer LosChecker(GameLiving actionSource, GameObject actionTarget)
-        {
-	        if (actionSource == null || actionTarget == null)
-		        return null;
-
-	        if (actionSource is GamePlayer)
-		        return actionSource as GamePlayer;
-	        
-	        {
-		        if (actionSource is GameNPC &&
-		            (actionSource as GameNPC).Brain is IControlledBrain &&
-		            ((actionSource as GameNPC).Brain as IControlledBrain).GetPlayerOwner() != null &&
-		            ((actionSource as GameNPC).Brain as IControlledBrain).GetPlayerOwner().ObjectState == GamePlayer.eObjectState.Active)
-			        return ((actionSource as GameNPC).Brain as IControlledBrain).GetPlayerOwner();
-
-		        if (actionTarget is GamePlayer)
-			        return actionTarget as GamePlayer;
-		        
-		        {
-			        if (actionSource is GameNPC && ((actionSource as GameNPC).Brain is IControlledBrain == false))
-			        {
-				        if (actionTarget is GameNPC &&
-				            (actionTarget as GameNPC).Brain is IControlledBrain &&
-				            ((actionTarget as GameNPC).Brain as IControlledBrain).GetPlayerOwner() != null &&
-				            ((actionTarget as GameNPC).Brain as IControlledBrain).GetPlayerOwner().ObjectState == GamePlayer.eObjectState.Active)
-					        return ((actionTarget as GameNPC).Brain as IControlledBrain).GetPlayerOwner();
-			        }
-		        }
-	        }
-	        foreach (GamePlayer pl in actionSource.GetPlayersInRadius(WorldMgr.VISIBILITY_DISTANCE))
-	        {
-		        if (pl != null && pl.ObjectState == GameLiving.eObjectState.Active)
-			        return pl;
-	        }
-	        return null;
-        }
-
-        #region Mana/Health/Endurance/Concentration/Delete
-        /// <summary>
-        /// Amount of mana
-        /// </summary>
-        protected int m_mana;
-		/// <summary>
-		/// Amount of endurance
-		/// </summary>
-		protected int m_endurance;
-		/// <summary>
-		/// Maximum value that can be in m_endurance
-		/// </summary>
-		protected int m_maxEndurance;
-
-		/// <summary>
-		/// Gets/sets the object health
-		/// </summary>
-		public override int Health
-		{
-			get { return m_health; }
-			set
-			{
-
-				int maxhealth = MaxHealth;
-				if (value >= maxhealth)
-				{
-					m_health = maxhealth;
-
-					// noret: i see a problem here when players get not RPs after this player was healed to full
-					// either move this to GameNPC or add a check.
-
-					//We clean all damagedealers if we are fully healed,
-					//no special XP calculations need to be done
-					lock (m_xpGainers.SyncRoot)
-					{
-						//DOLConsole.WriteLine(this.Name+": Health=100% -> clear xpgainers");
-						m_xpGainers.Clear();
-					}
-				}
-				else if (value > 0)
-				{
-					m_health = value;
-				}
-				else
-				{
-					m_health = 0;
-				}
-
-				if (IsAlive && m_health < maxhealth)
-				{
-					StartHealthRegeneration();
-				}
-			}
-		}
-
-		public override int MaxHealth
-		{
-			get {	return GetModified(eProperty.MaxHealth); }
-		}
-
-		public virtual int Mana
-		{
-			get
-			{
-				return m_mana;
-			}
-			set
-			{
-				int maxmana = MaxMana;
-				m_mana = Math.Min(value, maxmana);
-				m_mana = Math.Max(m_mana, 0);
-				if (IsAlive && (m_mana < maxmana || (this is GamePlayer && ((GamePlayer)this).CharacterClass.ID == (int)eCharacterClass.Vampiir)
-				                || (this is GamePlayer && ((GamePlayer)this).CharacterClass.ID > 59 && ((GamePlayer)this).CharacterClass.ID < 63)))
-				{
-					StartPowerRegeneration();
-				}
-			}
-		}
-
-		public virtual int MaxMana
-		{
-			get
-			{
-				return GetModified(eProperty.MaxMana);
-			}
-		}
-
-		public virtual byte ManaPercent
-		{
-			get
-			{
-				return (byte)(MaxMana <= 0 ? 0 : ((Mana * 100) / MaxMana));
-			}
-		}
-
-		/// <summary>
-		/// Gets/sets the object endurance
-		/// </summary>
-		public virtual int Endurance
-		{
-			get { return m_endurance; }
-			set
-			{
-				m_endurance = Math.Min(value, m_maxEndurance);
-				m_endurance = Math.Max(m_endurance, 0);
-				if (IsAlive && m_endurance < m_maxEndurance)
-				{
-					StartEnduranceRegeneration();
-				}
-			}
-		}
-
-		/// <summary>
-		/// Gets or sets the maximum endurance of this living
-		/// </summary>
-		public virtual int MaxEndurance
-		{
-			get { return m_maxEndurance; }
-			set
-			{
-				m_maxEndurance = value;
-				Endurance = Endurance; //cut extra end points if there are any or start regeneration
-			}
-		}
-
-		/// <summary>
-		/// Gets the endurance in percent of maximum
-		/// </summary>
-		public virtual byte EndurancePercent
-		{
-			get
-			{
-				return (byte)(MaxEndurance <= 0 ? 0 : ((Endurance * 100) / MaxEndurance));
-			}
-		}
-
-		/// <summary>
-		/// Gets/sets the object concentration
-		/// </summary>
-		public virtual int Concentration
-		{
-			get { return 0; }
-		}
-
-		/// <summary>
-		/// Gets/sets the object maxconcentration
-		/// </summary>
-		public virtual int MaxConcentration
-		{
-			get { return 0; }
-		}
-
-		/// <summary>
-		/// Gets the concentration in percent of maximum
-		/// </summary>
-		public virtual byte ConcentrationPercent
-		{
-			get
-			{
-				return (byte)(MaxConcentration <= 0 ? 0 : ((Concentration * 100) / MaxConcentration));
-			}
-		}
-
-		
-
-		/// <summary>
-		/// Cancels all concentration effects by this living and on this living
-		/// </summary>
-		public void CancelAllConcentrationEffects(bool updateplayer = true)
-		{
-			CancelAllConcentrationEffects(false, updateplayer);
-		}
-
-		/// <summary>
-		/// Cancels all concentration effects by this living and on this living
-		/// </summary>
-		public void CancelAllConcentrationEffects(bool leaveSelf, bool updateplayer)
-		{
-			// cancel conc spells
-			for (int i = 0; i < effectListComponent.ConcentrationEffects.Count; i++)
-            {
-				EffectService.RequestCancelConcEffect(effectListComponent.ConcentrationEffects[i]);
-            }
-
-			//cancel all active conc spell effects from other casters
-			if (effectListComponent != null)
-			{
-				foreach (var effect in effectListComponent.GetSpellEffects().Where(e => e.IsConcentrationEffect()))
-				{
-					if (!leaveSelf || (leaveSelf && effect.SpellHandler.Caster != this))
-						EffectService.RequestCancelConcEffect((IConcentrationEffect)effect, false);
-				}
-			}
-        }
-
-        // 			ArrayList concEffects = new ArrayList();
-        // 			lock (EffectList)
-        // 			{
-        // 				foreach (IGameEffect effect in EffectList)
-        // 				{
-        // 					if (effect is GameSpellEffect && ((GameSpellEffect)effect).Spell.Concentration > 0)
-        // 					{
-        // 						if (!leaveSelf || leaveSelf && ((GameSpellEffect)effect).SpellHandler.Caster != this)
-        // 							concEffects.Add(effect);
-        // 					}
-        // 				}
-        // 			}
-        // 			foreach (GameSpellEffect effect in concEffects)
-        // 			{
-        // 				effect.Cancel(false);
-        // 			}
-        // 		}
-
-        #endregion
-        #region Speed/Heading/Target/GroundTarget/GuildName/SitState/Level
-        /// <summary>
-        /// The targetobject of this living
-        /// This is a weak reference to a GameObject, which
-        /// means that the gameobject can be cleaned up even
-        /// when this living has a reference on it ...
-        /// </summary>
-        protected readonly WeakReference m_targetObjectWeakReference;
-		/// <summary>
-		/// The current speed of this living
-		/// </summary>
-		protected short m_currentSpeed;
-		/// <summary>
-		/// The base maximum speed of this living
-		/// </summary>
-		protected short m_maxSpeedBase;
-		/// <summary>
-		/// Holds the Living's Coordinate inside the current Region
-		/// </summary>
-		protected Point3D m_groundTarget;
-
-		/// <summary>
-		/// Gets the current direction the Object is facing
-		/// </summary>
-		public override ushort Heading
-		{
-			get { return base.Heading; }
-			set
-			{
-				ushort oldHeading = base.Heading;
-				base.Heading = value;
-				if (base.Heading != oldHeading)
-					UpdateTickSpeed();
-			}
-		}
-
-		private bool m_fixedSpeed = false;
-
-		/// <summary>
-		/// Does this NPC have a fixed speed, unchanged by any modifiers?
-		/// </summary>
-		public virtual bool FixedSpeed
-		{
-			get { return m_fixedSpeed; }
-			set { m_fixedSpeed = value; }
-		}
-
-		/// <summary>
-		/// Gets or sets the current speed of this living
-		/// </summary>
-		public virtual short CurrentSpeed
-		{
-			get
-			{
-				return m_currentSpeed;
-			}
-			set
-			{
-				m_currentSpeed = value;
-				UpdateTickSpeed();
-			}
-		}
-
-		/// <summary>
-		/// Gets the maxspeed of this living
-		/// </summary>
-		public virtual short MaxSpeed
-		{
-			get
-			{
-				if (FixedSpeed)
-					return MaxSpeedBase;
-
-				return (short)GetModified(eProperty.MaxSpeed);
-			}
-		}
-
-		/// <summary>
-		/// Gets or sets the base max speed of this living
-		/// </summary>
-		public virtual short MaxSpeedBase
-		{
-			get { return m_maxSpeedBase; }
-			set { m_maxSpeedBase = value; }
-		}
-
-		/// <summary>
-		/// Gets or sets the target of this living
-		/// </summary>
-		public virtual GameObject TargetObject
-		{
-			get
-			{
-				return (m_targetObjectWeakReference.Target as GameObject);
-			}
-			set
-			{
-				m_targetObjectWeakReference.Target = value;
-			}
-		}
-		public virtual bool IsSitting
-		{
-			get { return false; }
-			set { }
-		}
-		/// <summary>
-		/// Gets the Living's ground-target Coordinate inside the current Region
-		/// </summary>
-		public virtual Point3D GroundTarget
-		{
-			get { return m_groundTarget; }
-		}
-
-		/// <summary>
-		/// Sets the Living's ground-target Coordinates inside the current Region
-		/// </summary>
-		public virtual void SetGroundTarget(int groundX, int groundY, int groundZ)
-		{
-			m_groundTarget.X = groundX;
-			m_groundTarget.Y = groundY;
-			m_groundTarget.Z = groundZ;
-		}
-
-		/// <summary>
-		/// Gets or Sets the current level of the Object
-		/// </summary>
-		public override byte Level
-		{
-			get { return base.Level; }
-			set
-			{
-				base.Level = value;
-				if (ObjectState == eObjectState.Active)
-				{
-					foreach (GamePlayer player in GetPlayersInRadius(WorldMgr.VISIBILITY_DISTANCE))
-					{
-						if (player == null)
-							continue;
-						player.Out.SendLivingDataUpdate(this, false);
-					}
-				}
-			}
-		}
-
-		/// <summary>
-		/// What is the base, unmodified level of this living
-		/// </summary>
-		public virtual byte BaseLevel
-		{
-			get { return Level; }
-		}
-
-		/// <summary>
-		/// Calculates the level of a skill on this living.  Generally this is simply the level of the skill.
-		/// </summary>
-		public virtual int CalculateSkillLevel(Skill skill)
-		{
-			return skill.Level;
-		}
-
-
-		#endregion
-		#region Movement
-		/// <summary>
-		/// The tick speed in X direction.
-		/// </summary>
-		public double TickSpeedX { get; protected set; }
-
-		/// <summary>
-		/// The tick speed in Y direction.
-		/// </summary>
-		public double TickSpeedY { get; protected set; }
-
-		/// <summary>
-		/// The tick speed in Z direction.
-		/// </summary>
-		public double TickSpeedZ { get; protected set; }
-
-		/// <summary>
-		/// Updates tick speed for this living.
-		/// </summary>
-		protected virtual void UpdateTickSpeed()
-		{
-			int speed = CurrentSpeed;
-
-			if (speed == 0)
-				SetTickSpeed(0, 0, 0);
-			else
-			{
-				// Living will move in the direction it is currently heading.
-
-				double heading = Heading * HEADING_TO_RADIAN;
-				SetTickSpeed(-Math.Sin(heading), Math.Cos(heading), 0, speed);
-			}
-		}
-
-		public virtual void UpdateHealthManaEndu()
-		{
-			if (IsAlive)
-			{
-				if (Health < MaxHealth) StartHealthRegeneration();
-				else if (Health > MaxHealth) Health = MaxHealth;
-
-				if (Mana < MaxMana) StartPowerRegeneration();
-				else if (Mana > MaxMana) Mana = MaxMana;
-
-				if (Endurance < MaxEndurance) StartEnduranceRegeneration();
-				else if (Endurance > MaxEndurance) Endurance = MaxEndurance;
-			}
-		}
-
-		/// <summary>
-		/// Set the tick speed, that is the distance covered in one tick.
-		/// </summary>
-		/// <param name="dx"></param>
-		/// <param name="dy"></param>
-		/// <param name="dz"></param>
-		protected void SetTickSpeed(double dx, double dy, double dz)
-		{
-			TickSpeedX = dx;
-			TickSpeedY = dy;
-			TickSpeedZ = dz;
-		}
-
-		/// <summary>
-		/// Set the tick speed, that is the distance covered in one tick.
-		/// </summary>
-		/// <param name="dx"></param>
-		/// <param name="dy"></param>
-		/// <param name="dz"></param>
-		/// <param name="speed"></param>
-		protected void SetTickSpeed(double dx, double dy, double dz, int speed)
-		{
-			double tickSpeed = speed * 0.001;
-			SetTickSpeed(dx * tickSpeed, dy * tickSpeed, dz * tickSpeed);
-		}
-
-		/// <summary>
-		/// The tick at which the movement started.
-		/// </summary>
-		public long MovementStartTick { get; set; }
-
-		/// <summary>
-		/// Elapsed ticks since movement started.
-		/// </summary>
-		protected long MovementElapsedTicks
-		{
-			get { return GameLoop.GameLoopTime - MovementStartTick; }
-		}
-
-		/// <summary>
-		/// True if the living is moving, else false.
-		/// </summary>
-		public virtual bool IsMoving
-		{
-			get { return m_currentSpeed != 0; }
-		}
-
-		/// <summary>
-		/// The current X position of this living.
-		/// </summary>
-		public override int X
-		{
-			get
-			{
-				return (IsMoving)
-					? (int)(base.X + MovementElapsedTicks * TickSpeedX)
-					: base.X;
-			}
-			set
-			{
-				base.X = value;
-			}
-		}
-
-		/// <summary>
-		/// The current Y position of this living.
-		/// </summary>
-		public override int Y
-		{
-			get
-			{
-				return (IsMoving)
-					? (int)(base.Y + MovementElapsedTicks * TickSpeedY)
-					: base.Y;
-			}
-			set
-			{
-				base.Y = value;
-			}
-		}
-
-		/// <summary>
-		/// The current Z position of this living.
-		/// </summary>
-		public override int Z
-		{
-			get
-			{
-				return (IsMoving)
-					? (int)(base.Z + MovementElapsedTicks * TickSpeedZ)
-					: base.Z;
-			}
-			set
-			{
-				base.Z = value;
-			}
-		}
-
-		/// <summary>
-		/// Moves the item from one spot to another spot, possible even
-		/// over region boundaries
-		/// </summary>
-		/// <param name="regionID">new regionid</param>
-		/// <param name="x">new x</param>
-		/// <param name="y">new y</param>
-		/// <param name="z">new z</param>
-		/// <param name="heading">new heading</param>
-		/// <returns>true if moved</returns>
-		public override bool MoveTo(ushort regionID, int x, int y, int z, ushort heading)
-		{
-			// if (regionID != CurrentRegionID)
-			// 	CancelAllConcentrationEffects();
-
-			return base.MoveTo(regionID, x, y, z, heading);
-		}
-
-		/// <summary>
-		/// The stealth state of this living
-		/// </summary>
-		public virtual bool IsStealthed
-		{
-			get { return false; }
-		}
-
-		#endregion
-		#region Say/Yell/Whisper/Emote/Messages
-
-		private bool m_isSilent = false;
-
-		/// <summary>
-		/// Can this living say anything?
-		/// </summary>
-		public virtual bool IsSilent
-		{
-			get { return m_isSilent; }
-			set { m_isSilent = value; }
-		}
-
-
-		/// <summary>
-		/// This function is called when this object receives a Say
-		/// </summary>
-		/// <param name="source">Source of say</param>
-		/// <param name="str">Text that was spoken</param>
-		/// <returns>true if the text should be processed further, false if it should be discarded</returns>
-		public virtual bool SayReceive(GameLiving source, string str)
-		{
-			if (source == null || str == null)
-			{
-				return false;
-			}
-			
-			Notify(GameLivingEvent.SayReceive, this, new SayReceiveEventArgs(source, this, str));
-			
-			return true;
-		}
-
-		/// <summary>
-		/// Broadcasts a message to all living beings around this object
-		/// </summary>
-		/// <param name="str">string to broadcast (without any "xxx says:" in front!!!)</param>
-		/// <returns>true if text was said successfully</returns>
-		public virtual bool Say(string str)
-		{
-			if (str == null || IsSilent)
-			{
-				return false;
-			}
-			
-			Notify(GameLivingEvent.Say, this, new SayEventArgs(str));
-			
-			foreach (GameNPC npc in GetNPCsInRadius(WorldMgr.SAY_DISTANCE))
-			{
-				GameNPC receiver = npc;
-				// don't send say to the target, it will be whispered...
-				if (receiver != this && receiver != TargetObject)
-				{
-					receiver.SayReceive(this, str);
-				}
-			}
-
-			foreach (IDoor door in GetDoorsInRadius(150))
-			{
-				if (door is GameKeepDoor && (str.Contains("enter") || str.Contains("exit")))
-				{
-					GameKeepDoor receiver = door as GameKeepDoor;
-					if (this is GamePlayer)
-					{
-						receiver.SayReceive(this, str);
-						break; //only want to Say to one door
-					}
-				}
-			}
-			
-			foreach (GamePlayer player in GetPlayersInRadius(WorldMgr.SAY_DISTANCE))
-			{
-				GamePlayer receiver = player;
-				if (receiver != this)
-				{
-					receiver.SayReceive(this, str);
-				}
-			}
-			
-			// whisper to Targeted NPC.
-			if (TargetObject != null && TargetObject is GameNPC)
-			{
-				GameNPC targetNPC = (GameNPC)TargetObject;
-				targetNPC.WhisperReceive(this, str);
-			}
-			
-			return true;
-		}
-
-		/// <summary>
-		/// This function is called when the living receives a yell
-		/// </summary>
-		/// <param name="source">GameLiving that was yelling</param>
-		/// <param name="str">string that was yelled</param>
-		/// <returns>true if the string should be processed further, false if it should be discarded</returns>
-		public virtual bool YellReceive(GameLiving source, string str)
-		{
-			if (source == null || str == null)
-			{
-				return false;
-			}
-			
-			Notify(GameLivingEvent.YellReceive, this, new YellReceiveEventArgs(source, this, str));
-			
-			return true;
-		}
-
-		/// <summary>
-		/// Broadcasts a message to all living beings around this object
-		/// </summary>
-		/// <param name="str">string to broadcast (without any "xxx yells:" in front!!!)</param>
-		/// <returns>true if text was yelled successfully</returns>
-		public virtual bool Yell(string str)
-		{
-			if (str == null || IsSilent)
-			{
-				return false;
-			}
-			
-			Notify(GameLivingEvent.Yell, this, new YellEventArgs(str));
-			
-			foreach (GameNPC npc in GetNPCsInRadius(WorldMgr.YELL_DISTANCE))
-			{
-				GameNPC receiver = npc;
-				if (receiver != this)
-				{
-					receiver.YellReceive(this, str);
-				}
-			}
-			
-			foreach (GamePlayer player in GetPlayersInRadius(WorldMgr.YELL_DISTANCE))
-			{
-				GamePlayer receiver = player;
-				if (receiver != this)
-				{
-					receiver.YellReceive(this, str);
-				}
-			}
-			
-			return true;
-		}
-
-		/// <summary>
-		/// This function is called when the Living receives a whispered text
-		/// </summary>
-		/// <param name="source">GameLiving that was whispering</param>
-		/// <param name="str">string that was whispered</param>
-		/// <returns>true if the string should be processed further, false if it should be discarded</returns>
-		public virtual bool WhisperReceive(GameLiving source, string str)
-		{
-			if (source == null || str == null)
-			{
-				return false;
-			}
-
-			GamePlayer player = null;
-			if (source != null && source is GamePlayer)
-			{
-				player = source as GamePlayer;
-				long whisperdelay = player.TempProperties.getProperty<long>("WHISPERDELAY");
-				if (whisperdelay > 0 && (GameLoop.GameLoopTime - 1500) < whisperdelay && player.Client.Account.PrivLevel == 1)
-				{
-					//player.Out.SendMessage("Speak slower!", eChatType.CT_ScreenCenter, eChatLoc.CL_SystemWindow);
-					return false;
-				}
-				
-				player.TempProperties.setProperty("WHISPERDELAY", GameLoop.GameLoopTime);
-
-				foreach (DOL.GS.Quests.DataQuest q in DataQuestList)
-				{
-					q.Notify(GamePlayerEvent.WhisperReceive, this, new WhisperReceiveEventArgs(player, this, str));
-				}
-			}
-
-			Notify(GameLivingEvent.WhisperReceive, this, new WhisperReceiveEventArgs(source, this, str));
-
-			return true;
-		}
-
-		/// <summary>
-		/// Sends a whisper to a target
-		/// </summary>
-		/// <param name="target">The target of the whisper</param>
-		/// <param name="str">text to whisper (without any "xxx whispers:" in front!!!)</param>
-		/// <returns>true if text was whispered successfully</returns>
-		public virtual bool Whisper(GameObject target, string str)
-		{
-			if (target == null || str == null || IsSilent)
-			{
-				return false;
-			}
-			
-			if (!this.IsWithinRadius(target, WorldMgr.WHISPER_DISTANCE))
-			{
-				return false;
-			}
-			
-			Notify(GameLivingEvent.Whisper, this, new WhisperEventArgs(target, str));
-			
-			if (target is GameLiving)
-			{
-				return ((GameLiving)target).WhisperReceive(this, str);
-			}
-			
-			return false;
-		}
-		/// <summary>
-		/// Makes this living do an emote-animation
-		/// </summary>
-		/// <param name="emote">the emote animation to show</param>
-		public virtual void Emote(eEmote emote)
-		{
-			foreach (GamePlayer player in GetPlayersInRadius(WorldMgr.VISIBILITY_DISTANCE))
-			{
-				player.Out.SendEmoteAnimation(this, emote);
-			}
-		}
-
-		/// <summary>
-		/// A message to this living
-		/// </summary>
-		/// <param name="message"></param>
-		/// <param name="type"></param>
-		public virtual void MessageToSelf(string message, eChatType chatType)
-		{
-			// livings can't talk to themselves
-		}
-
-		/// <summary>
-		/// A message from something we control
-		/// </summary>
-		/// <param name="message"></param>
-		/// <param name="chatType"></param>
-		public virtual void MessageFromControlled(string message, eChatType chatType)
-		{
-			// ignore for livings
-		}
-
-
-		#endregion
-		#region Item/Money
-
-		/// <summary>
-		/// Called when the living is about to get an item from someone
-		/// else
-		/// </summary>
-		/// <param name="source">Source from where to get the item</param>
-		/// <param name="item">Item to get</param>
-		/// <returns>true if the item was successfully received</returns>
-		public override bool ReceiveItem(GameLiving source, InventoryItem item)
-		{
-			if (source == null || item == null) return false;
-
-			Notify(GameLivingEvent.ReceiveItem, this, new ReceiveItemEventArgs(source, this, item));
-
-			//If the item has been removed by the event handlers : return
-			if (item == null || item.OwnerID == null)
-			{
-				return true;
-			}
-
-			if (base.ReceiveItem(source, item) == false)
-			{
-				if (source is GamePlayer)
-				{
-					((GamePlayer)source).Out.SendMessage(LanguageMgr.GetTranslation(((GamePlayer)source).Client.Account.Language, "GameLiving.ReceiveItem", Name), eChatType.CT_System, eChatLoc.CL_SystemWindow);
-				}
-
-				return false;
-			}
-
-			return true;
-		}
-
-		/// <summary>
-		/// Called when the living is about to get money from someone
-		/// else
-		/// </summary>
-		/// <param name="source">Source from where to get the money</param>
-		/// <param name="money">array of money to get</param>
-		/// <returns>true if the money was successfully received</returns>
-		public override bool ReceiveMoney(GameLiving source, long money)
-		{
-			if (source == null || money <= 0) return false;
-
-			Notify(GameLivingEvent.ReceiveMoney, this, new ReceiveMoneyEventArgs(source, this, money));
-
-			if (source is GamePlayer)
-				((GamePlayer)source).Out.SendMessage(LanguageMgr.GetTranslation(((GamePlayer)source).Client.Account.Language, "GameLiving.ReceiveMoney", Name), eChatType.CT_System, eChatLoc.CL_SystemWindow);
-
-			//call base
-			return base.ReceiveMoney(source, money);
-		}
-		#endregion
-		#region Inventory
-		/// <summary>
-		/// Represent the inventory of all living
-		/// </summary>
-		protected IGameInventory m_inventory;
-
-		/// <summary>
-		/// Get/Set inventory
-		/// </summary>
-		public IGameInventory Inventory
-		{
-			get
-			{
-				return m_inventory;
-			}
-			set
-			{
-				m_inventory = value;
-			}
-		}
-		#endregion
-		#region Effects
-		/// <summary>
-		/// currently applied effects
-		/// </summary>
-		protected readonly GameEffectList m_effects;
-
-		/// <summary>
-		/// gets a list of active effects
-		/// </summary>
-		/// <returns></returns>
-		public GameEffectList EffectList
-		{
-			get { return m_effects; }
-		}
-
-		/// <summary>
-		/// Creates new effects list for this living.
-		/// </summary>
-		/// <returns>New effects list instance</returns>
-		protected virtual GameEffectList CreateEffectsList()
-		{
-			return new GameEffectList(this);
-		}
-
-        #endregion
-        #region Abilities
-
-        /// <summary>
-        /// Holds all abilities of the living (KeyName -> Ability)
-        /// </summary>
-        protected readonly Dictionary<string, Ability> m_abilities = new Dictionary<string, Ability>();
-
-		protected readonly Object m_lockAbilities = new Object();
-
-		/// <summary>
-		/// Asks for existence of specific ability
-		/// </summary>
-		/// <param name="keyName">KeyName of ability</param>
-		/// <returns>Does living have this ability</returns>
-		public virtual bool HasAbility(string keyName)
-		{
-			bool hasit = false;
-			
-			lock (m_lockAbilities)
-			{
-				hasit = m_abilities.ContainsKey(keyName);
-			}
-			
-			return hasit;
-		}
-
-		public bool HasAbilityType(Type type)
-		{
-			bool hasit = false;
-			
-			lock (m_lockAbilities)
-			{
-				hasit = (m_abilities.Values.Count(x => x.GetType() == type) > 0 ? true : false);
-			}
-			
-			return hasit;
-		}
-
-		/// <summary>
-		/// Add a new ability to a living
-		/// </summary>
-		/// <param name="ability"></param>
-		public virtual void AddAbility(Ability ability)
-		{
-			AddAbility(ability, true);
-		}
-
-		/// <summary>
-		/// Add or update an ability for this living
-		/// </summary>
-		/// <param name="ability"></param>
-		/// <param name="sendUpdates"></param>
-		public virtual void AddAbility(Ability ability, bool sendUpdates)
-		{
-			bool isNewAbility = false;
-			lock (m_lockAbilities)
-			{
-				Ability oldAbility = null;
-				m_abilities.TryGetValue(ability.KeyName, out oldAbility);
-				
-				if (oldAbility == null)
-				{
-					isNewAbility = true;
-					m_abilities.Add(ability.KeyName, ability);
-					ability.Activate(this, sendUpdates);
-				}
-				else
-				{
-					int oldLevel = oldAbility.Level;
-					oldAbility.Level = ability.Level;
-					
-					isNewAbility |= oldAbility.Level > oldLevel;
-				}
-				
-				if (sendUpdates && (isNewAbility && (this is GamePlayer)))
-				{
-					(this as GamePlayer).Out.SendMessage(LanguageMgr.GetTranslation((this as GamePlayer).Client.Account.Language, "GamePlayer.AddAbility.YouLearn", ability.Name), eChatType.CT_System, eChatLoc.CL_SystemWindow);
-				}
-			}
-		}
-
-		/// <summary>
-		/// Remove an ability from this living
-		/// </summary>
-		/// <param name="abilityKeyName"></param>
-		/// <returns></returns>
-		public virtual bool RemoveAbility(string abilityKeyName)
-		{
-			Ability ability = null;
-			lock (m_lockAbilities)
-			{
-				m_abilities.TryGetValue(abilityKeyName, out ability);
-				
-				if (ability == null)
-					return false;
-				
-				ability.Deactivate(this, true);
-				m_abilities.Remove(ability.KeyName);
-			}
-			
-			if (this is GamePlayer)
-				(this as GamePlayer).Out.SendMessage(LanguageMgr.GetTranslation((this as GamePlayer).Client.Account.Language, "GamePlayer.RemoveAbility.YouLose", ability.Name), eChatType.CT_System, eChatLoc.CL_SystemWindow);
-			return true;
-		}
-
-		/// <summary>
-		/// returns ability of living or null if non existent
-		/// </summary>
-		/// <param name="abilityKey"></param>
-		/// <returns></returns>
-		public Ability GetAbility(string abilityKey)
-		{
-			Ability ab = null;
-			lock (m_lockAbilities)
-			{
-				m_abilities.TryGetValue(abilityKey, out ab);
-			}
-			
-			return ab;
-		}
-
-		/// <summary>
-		/// returns ability of living or null if no existant
-		/// </summary>
-		/// <returns></returns>
-		public T GetAbility<T>() where T : Ability
-		{
-			T tmp;
-			lock (m_lockAbilities)
-			{
-				tmp = (T)m_abilities.Values.FirstOrDefault(a => a.GetType().Equals(typeof(T)));
-			}
-			
-			return tmp;
-		}
-
-		/// <summary>
-		/// returns ability of living or null if no existant
-		/// </summary>
-		/// <param name="abilityType"></param>
-		/// <returns></returns>
-		[Obsolete("Use GetAbility<T>() instead")]
-		public Ability GetAbility(Type abilityType)
-		{
-			lock (m_lockAbilities)
-			{
-				foreach (Ability ab in m_abilities.Values)
-				{
-					if (ab.GetType().Equals(abilityType))
-						return ab;
-				}
-			}
-			return null;
-		}
-
-		/// <summary>
-		/// returns the level of ability
-		/// if 0 is returned, the ability is non existent on living
-		/// </summary>
-		/// <param name="keyName"></param>
-		/// <returns></returns>
-		public int GetAbilityLevel(string keyName)
-		{
-			Ability ab = null;
-			
-			lock (m_lockAbilities)
-			{
-				m_abilities.TryGetValue(keyName, out ab);
-			}
-			
-			if (ab == null)
-				return 0;
-
-			return Math.Max(1, ab.Level);
-		}
-
-		/// <summary>
-		/// returns all abilities in a copied list
-		/// </summary>
-		/// <returns></returns>
-		public IList GetAllAbilities()
-		{
-			List<Ability> list = new List<Ability>();
-			lock (m_lockAbilities)
-			{
-				list = new List<Ability>(m_abilities.Values);
-			}
-			
-			return list;
-		}
-
-		#endregion Abilities
-
-		/// <summary>
-		/// Checks if living has ability to use items of this type
-		/// </summary>
-		/// <param name="item"></param>
-		/// <returns>true if living has ability to use item</returns>
-		public virtual bool HasAbilityToUseItem(ItemTemplate item)
-		{
-			return GameServer.ServerRules.CheckAbilityToUseItem(this, item);
-		}
-
-		/// <summary>
-		/// Table of skills currently disabled
-		/// skill => disabletimeout (ticks) or 0 when endless
-		/// </summary>
-		private readonly Dictionary<KeyValuePair<int, Type>, KeyValuePair<long, Skill>> m_disabledSkills = new Dictionary<KeyValuePair<int, Type>, KeyValuePair<long, Skill>>();
-
-		/// <summary>
-		/// Gets the time left for disabling this skill in milliseconds
-		/// </summary>
-		/// <param name="skill"></param>
-		/// <returns>milliseconds left for disable</returns>
-		public virtual int GetSkillDisabledDuration(Skill skill)
-		{
-			lock ((m_disabledSkills as ICollection).SyncRoot)
-			{
-				KeyValuePair<int, Type> key = new KeyValuePair<int, Type>(skill.ID, skill.GetType());
-				if (m_disabledSkills.ContainsKey(key))
-				{
-					long timeout = m_disabledSkills[key].Key;
-					long left = timeout - GameLoop.GameLoopTime;
-					if (left <= 0)
-					{
-						left = 0;
-						m_disabledSkills.Remove(key);
-					}
-					return (int)left;
-				}
-			}
-			return 0;
-		}
-
-		/// <summary>
-		/// Gets a copy of all disabled skills
-		/// </summary>
-		/// <returns></returns>
-		public virtual ICollection<Skill> GetAllDisabledSkills()
-		{
-			lock ((m_disabledSkills as ICollection).SyncRoot)
-			{
-				List<Skill> skillList = new List<Skill>();
-				
-				foreach(KeyValuePair<long, Skill> disabled in m_disabledSkills.Values)
-					skillList.Add(disabled.Value);
-				
-				return skillList;
-			}
-		}
-
-		/// <summary>
-		/// Grey out some skills on client for specified duration
-		/// </summary>
-		/// <param name="skill">the skill to disable</param>
-		/// <param name="duration">duration of disable in milliseconds</param>
-		public virtual void DisableSkill(Skill skill, int duration)
-		{
-			lock ((m_disabledSkills as ICollection).SyncRoot)
-			{
-				KeyValuePair<int, Type> key = new KeyValuePair<int, Type>(skill.ID, skill.GetType());
-				if (duration > 0)
-				{
-					m_disabledSkills[key] = new KeyValuePair<long, Skill>(GameLoop.GameLoopTime + duration, skill);
-				}
-				else
-				{
-					m_disabledSkills.Remove(key);
-				}
-			}
-		}
-		
-		/// <summary>
-		/// Grey out collection of skills on client for specified duration
-		/// </summary>
-		/// <param name="skill">the skill to disable</param>
-		/// <param name="duration">duration of disable in milliseconds</param>
-		public virtual void DisableSkill(ICollection<Tuple<Skill, int>> skills)
-		{
-			lock ((m_disabledSkills as ICollection).SyncRoot)
-			{
-				foreach (Tuple<Skill, int> tuple in skills)
-				{
-					Skill skill = tuple.Item1;
-					int duration = tuple.Item2;
-					
-					KeyValuePair<int, Type> key = new KeyValuePair<int, Type>(skill.ID, skill.GetType());
-					if (duration > 0)
-					{
-						m_disabledSkills[key] = new KeyValuePair<long, Skill>(GameLoop.GameLoopTime + duration, skill);
-					}
-					else
-					{
-						m_disabledSkills.Remove(key);
-					}
-				}
-			}
-		}
-		
-
-		/// <summary>
-		/// Removes Greyed out skills
-		/// </summary>
-		/// <param name="skill">the skill to remove</param>
-		public virtual void RemoveDisabledSkill(Skill skill)
-		{
-			lock ((m_disabledSkills as ICollection).SyncRoot)
-			{
-				KeyValuePair<int, Type> key = new KeyValuePair<int, Type>(skill.ID, skill.GetType());
-				if(m_disabledSkills.ContainsKey(key))
-					m_disabledSkills.Remove(key);
-			}
-		}
-
-		#region Broadcasting utils
-
-		/// <summary>
-		/// Broadcasts the living equipment to all players around
-		/// </summary>
-		public virtual void BroadcastLivingEquipmentUpdate()
-		{
-			if (ObjectState != eObjectState.Active)
-				return;
-			
-			foreach (GamePlayer player in GetPlayersInRadius(WorldMgr.VISIBILITY_DISTANCE))
-			{
-				if (player == null)
-					continue;
-				
-				player.Out.SendLivingEquipmentUpdate(this);
-			}
-		}
-		
-		#endregion
-		
-		#region Region
-
-		/// <summary>
-		/// Creates the item in the world
-		/// </summary>
-		/// <returns>true if object was created</returns>
-		public override bool AddToWorld()
-		{
-			if (!base.AddToWorld()) return false;
-
-			//if (m_attackAction != null)
-			//	m_attackAction.Stop();
-			//m_attackAction = new AttackAction(this);
-
-            if (attackComponent.attackAction != null)
-                attackComponent.attackAction.CleanupAttackAction();
-            attackComponent.attackAction = new AttackAction(this);
-
-			return true;
-		}
-
-		/// <summary>
-		/// Removes the item from the world
-		/// </summary>
-		public override bool RemoveFromWorld()
-		{
-			if (!base.RemoveFromWorld()) return false;
-
-			attackComponent.LivingStopAttack();
-			List<GameObject> temp;
-			lock (attackComponent.Attackers)
-			{
-				temp = new List<GameObject>(attackComponent.Attackers);
-                attackComponent.Attackers.Clear();
-			}
-			Util.ForEach(temp.OfType<GameLiving>(), o => o.EnemyKilled(this));
-			StopHealthRegeneration();
-			StopPowerRegeneration();
-			StopEnduranceRegeneration();
-
-			//if (m_attackAction != null) m_attackAction.Stop();
-            if (attackComponent.attackAction != null) attackComponent.attackAction.CleanupAttackAction();
-			if (this is GameNPC && ((GameNPC)this).SpellTimer != null) ((GameNPC)this).SpellTimer.Stop();
-			if (m_healthRegenerationTimer != null) m_healthRegenerationTimer.Stop();
-			if (m_powerRegenerationTimer != null) m_powerRegenerationTimer.Stop();
-			if (m_enduRegenerationTimer != null) m_enduRegenerationTimer.Stop();
-            //m_attackAction = null;
-            if (attackComponent.attackAction != null)
-                attackComponent.attackAction.CleanupAttackAction();
-			m_healthRegenerationTimer = null;
-			m_powerRegenerationTimer = null;
-			m_enduRegenerationTimer = null;
-			return true;
-		}
-
-		#endregion
-		#region Spell Cast
-		/// <summary>
-		/// Multiplier for melee and magic.
-		/// </summary>
-		public virtual double Effectiveness
-		{
-			get { return 1.0; }
-			set { }
-		}
-
-		public virtual bool IsCasting
-		{
-			get { return castingComponent != null && castingComponent.spellHandler != null && castingComponent.spellHandler.IsCasting; }
-		}
-
-		/// <summary>
-		/// Returns true if the living has the spell effect, else false.
-		/// </summary>
-		/// <param name="spell"></param>
-		/// <returns></returns>
-		public override bool HasEffect(Spell spell)
-		{
-			lock (EffectList)
-			{
-				foreach (IGameEffect effect in EffectList)
-				{
-					if (effect is GameSpellEffect)
-					{
-						GameSpellEffect spellEffect = effect as GameSpellEffect;
-
-						if (spellEffect.Spell.SpellType == spell.SpellType &&
-						    spellEffect.Spell.EffectGroup == spell.EffectGroup)
-							return true;
-					}
-				}
-			}
-
-			return base.HasEffect(spell);
-		}
-
-		/// <summary>
-		/// Checks if the target has a type of effect
-		/// </summary>
-		/// <param name="target"></param>
-		/// <param name="spell"></param>
-		/// <returns></returns>
-		public override bool HasEffect(Type effectType)
-		{
-			lock (EffectList)
-			{
-				foreach (IGameEffect effect in EffectList)
-					if (effect.GetType() == effectType)
-						return true;
-			}
-
-			return base.HasEffect(effectType);
-		}
-
-		/// <summary>
-		/// Holds the currently running spell handler
-		/// </summary>
-		//protected ISpellHandler CurrentSpellHandler;
-		/// <summary>
-		/// active spellhandler (casting phase) or null
-		/// </summary>
-		public ISpellHandler CurrentSpellHandler
-		{
-			// change for warlock
-			get { return castingComponent.spellHandler; }
-			//set { CurrentSpellHandler = value; }
-		}
-
-		/// <summary>
-		/// Callback after spell casting is complete and next spell can be processed
-		/// </summary>
-		/// <param name="handler"></param>
-		public virtual void OnAfterSpellCastSequence(ISpellHandler handler)
-		{
-			CurrentSpellHandler.CastingCompleteEvent -= new CastingCompleteCallback(OnAfterSpellCastSequence);
-		}
-
-		/// <summary>
-		/// Immediately stops currently casting spell
-		/// </summary>
-		public virtual void StopCurrentSpellcast()
-		{
-			if (CurrentSpellHandler != null)
-				CurrentSpellHandler.InterruptCasting();
-		}
-
-
-		/// <summary>
-		/// Cast a specific spell from given spell line
-		/// </summary>
-		/// <param name="spell">spell to cast</param>
-		/// <param name="line">Spell line of the spell (for bonus calculations)</param>
-		/// <returns>Whether the spellcast started successfully</returns>
-		public virtual bool CastSpell(Spell spell, SpellLine line)
-		{
-			if (IsStunned || IsMezzed)
-			{
-				Notify(GameLivingEvent.CastFailed, this, new CastFailedEventArgs(null, CastFailedEventArgs.Reasons.CrowdControlled));
-				return false;
-			}
-
-			/*
-			if ((CurrentSpellHandler != null && spell.CastTime > 0))
-			{
-				Notify(GameLivingEvent.CastFailed, this, new CastFailedEventArgs(null, CastFailedEventArgs.Reasons.AlreadyCasting));
-				return false;
-			}*/
-
-			//ISpellHandler spellhandler = ScriptMgr.CreateSpellHandler(this, spell, line);
-			bool cast = castingComponent.StartCastSpell(spell, line);
-			
-			//if (spellhandler != null)
-			//{
-			//	if (spell.CastTime > 0)
-			//	{
-			//		CurrentSpellHandler = spellhandler;
-			//		spellhandler.CastingCompleteEvent += new CastingCompleteCallback(OnAfterSpellCastSequence);
-			//	}
-			//	return spellhandler.CastSpell();
-			//}
-			//else
-			//{
-			//	if (log.IsWarnEnabled)
-			//		log.Warn(Name + " wants to cast but spell " + spell.Name + " not implemented yet");
-			//}
-
-			//return false;
-			return cast;
-		}
-
-		public virtual bool CastSpell(ISpellCastingAbilityHandler ab)
-		{
-			ISpellHandler spellhandler = ScriptMgr.CreateSpellHandler(this, ab.Spell, ab.SpellLine);
-			if (spellhandler != null)
-			{
-				// Instant cast abilities should not interfere with the spell queue
-				if (spellhandler.Spell.CastTime > 0)
-				{
-					CurrentSpellHandler.CastingCompleteEvent += new CastingCompleteCallback(OnAfterSpellCastSequence);
-				}
-
-				spellhandler.Ability = ab;
-				return spellhandler.CastSpell();
-			}
-			return false;
-		}
-
-		#endregion
-		#region LoadCalculators
-		/// <summary>
-		/// Load the property calculations
-		/// </summary>
-		/// <returns></returns>
-		public static bool LoadCalculators()
-		{
-			try
-			{
-				foreach (Assembly asm in ScriptMgr.GameServerScripts)
-				{
-					foreach (Type t in asm.GetTypes())
-					{
-						try
-						{
-							if (!t.IsClass || t.IsAbstract) continue;
-							if (!typeof(IPropertyCalculator).IsAssignableFrom(t)) continue;
-							IPropertyCalculator calc = (IPropertyCalculator)Activator.CreateInstance(t);
-							foreach (PropertyCalculatorAttribute attr in t.GetCustomAttributes(typeof(PropertyCalculatorAttribute), false))
-							{
-								for (int i = (int)attr.Min; i <= (int)attr.Max; i++)
-								{
-									m_propertyCalc[i] = calc;
-								}
-							}
-						}
-						catch (Exception e)
-						{
-							if (log.IsErrorEnabled)
-								log.Error("Error while working with type " + t.FullName, e);
-						}
-					}
-				}
-				return true;
-			}
-			catch (Exception e)
-			{
-				if (log.IsErrorEnabled)
-					log.Error("GameLiving.LoadCalculators()", e);
-				return false;
-			}
-		}
-		#endregion
-		#region ControlledNpc
-
-		private byte m_petCount = 0;
-
-		/// <summary>
-		/// Gets the pet count for this living
-		/// </summary>
-		public byte PetCount
-		{
-			get { return m_petCount; }
-			set { m_petCount = value; }
-		}
-
-		/// <summary>
-		/// Holds the controlled object
-		/// </summary>
-		protected IControlledBrain[] m_controlledBrain = null;
-
-		/// <summary>
-		/// Initializes the ControlledNpcs for the GameLiving class
-		/// </summary>
-		/// <param name="num">Number of places to allocate.  If negative, sets to null.</param>
-		public virtual void InitControlledBrainArray(int num)
-		{
-			if (num > 0)
-			{
-				m_controlledBrain = new IControlledBrain[num];
-			}
-			else
-			{
-				m_controlledBrain = null;
-			}
-		}
-
-		/// <summary>
-		/// Get or set the ControlledBrain.  Set always uses m_controlledBrain[0]
-		/// </summary>
-		public virtual IControlledBrain ControlledBrain
-		{
-			get
-			{
-				if (m_controlledBrain == null)
-					return null;
-
-				return m_controlledBrain[0];
-			}
-			set
-			{
-				m_controlledBrain[0] = value;
-			}
-		}
-
-		public virtual bool IsControlledNPC(GameNPC npc)
-		{
-			if (npc == null)
-			{
-				return false;
-			}
-			IControlledBrain brain = npc.Brain as IControlledBrain;
-			if (brain == null)
-			{
-				return false;
-			}
-			return brain.GetLivingOwner() == this;
-		}
-
-		/// <summary>
-		/// Sets the controlled object for this player
-		/// </summary>
-		/// <param name="controlledNpc"></param>
-		public virtual void SetControlledBrain(IControlledBrain controlledBrain)
-		{
-		}
-
-		#endregion
-		#region Group
-		/// <summary>
-		/// Holds the group of this living
-		/// </summary>
-		protected Group m_group;
-		/// <summary>
-		/// Holds the index of this living inside of the group
-		/// </summary>
-		protected byte m_groupIndex;
-
-		/// <summary>
-		/// Gets or sets the living's group
-		/// </summary>
-		public Group Group
-		{
-			get { return m_group; }
-			set { m_group = value; }
-		}
-
-		/// <summary>
-		/// Gets or sets the index of this living inside of the group
-		/// </summary>
-		public byte GroupIndex
-		{
-			get { return m_groupIndex; }
-			set { m_groupIndex = value; }
-		}
-		#endregion
-		
-		/// <summary>
-		/// Handle event notifications.
-		/// </summary>
-		/// <param name="e"></param>
-		/// <param name="sender"></param>
-		/// <param name="args"></param>
-		public override void Notify(DOLEvent e, object sender, EventArgs args)
-		{
-			if (e == GameLivingEvent.Interrupted && args != null)
-			{
-				if (CurrentSpellHandler != null)
-					CurrentSpellHandler.CasterIsAttacked((args as InterruptedEventArgs).Attacker);
-
-				return;
-			}
-
-			base.Notify(e, sender, args);
-		}
-		
-		/// <summary>
-		/// Constructor to create a new GameLiving
-		/// </summary>
-		public GameLiving()
-			: base()
-		{
-            attackComponent = new AttackComponent(this);
-            rangeAttackComponent = new RangeAttackComponent(this);
-            styleComponent = new StyleComponent(this);
-            castingComponent = new CastingComponent(this);
-            effectListComponent = new EffectListComponent(this);
-
-            m_guildName = string.Empty;
-			m_targetObjectWeakReference = new WeakRef(null);
-			m_groundTarget = new Point3D(0, 0, 0);
-
-			//Set all combat properties
-			m_activeWeaponSlot = eActiveWeaponSlot.Standard;
-            rangeAttackComponent.ActiveQuiverSlot = eActiveQuiverSlot.None;
-            rangeAttackComponent.RangedAttackState = eRangedAttackState.None;
-            rangeAttackComponent.RangedAttackType = eRangedAttackType.Normal;
-			m_xpGainers = new HybridDictionary();
-			m_effects = CreateEffectsList();
-			
-			//m_attackers = new List<GameObject>();
-
-			m_health = 1;
-			m_mana = 1;
-			m_endurance = 1;
-			m_maxEndurance = 1;
-
-
-            healthComponent = new HealthComponent(this);
-			// damageComponent = new DamageComponent(this);
-			id = EntityManager.AddNpc(this);
-		}
-	}
-}
+/*
+ * DAWN OF LIGHT - The first free open source DAoC server emulator
+ *
+ * This program is free software; you can redistribute it and/or
+ * modify it under the terms of the GNU General Public License
+ * as published by the Free Software Foundation; either version 2
+ * of the License, or (at your option) any later version.
+ *
+ * This program is distributed in the hope that it will be useful,
+ * but WITHOUT ANY WARRANTY; without even the implied warranty of
+ * MERCHANTABILITY or FITNESS FOR A PARTICULAR PURPOSE.  See the
+ * GNU General Public License for more details.
+ *
+ * You should have received a copy of the GNU General Public License
+ * along with this program; if not, write to the Free Software
+ * Foundation, Inc., 59 Temple Place - Suite 330, Boston, MA  02111-1307, USA.
+ *
+ */
+using System;
+using System.Collections;
+using System.Collections.Generic;
+using System.Collections.Specialized;
+using System.Linq;
+using System.Reflection;
+
+using DOL.AI.Brain;
+using DOL.Database;
+using DOL.Events;
+using DOL.GS.Effects;
+using DOL.GS.Keeps;
+using DOL.GS.PacketHandler;
+using DOL.GS.PropertyCalc;
+using DOL.GS.SkillHandler;
+using DOL.GS.Spells;
+using DOL.GS.Styles;
+using DOL.Language;
+using DOL.GS.RealmAbilities;
+using System.Threading;
+
+namespace DOL.GS
+{
+	/// <summary>
+	/// This class holds all information that each
+	/// living object in the world uses
+	/// </summary>
+	public abstract class GameLiving : GameObject
+	{
+		private static readonly log4net.ILog log = log4net.LogManager.GetLogger(System.Reflection.MethodBase.GetCurrentMethod().DeclaringType);
+
+		public int id;
+		public AttackComponent attackComponent;
+		public CraftComponent craftComponent;
+        public RangeAttackComponent rangeAttackComponent;
+        public StyleComponent styleComponent;
+        public Spell LastPulseCast;
+		public int UsedConcentration;
+
+        #region Combat
+        /// <summary>
+        /// Holds the AttackData object of last attack
+        /// </summary>
+        public const string LAST_ATTACK_DATA = "LastAttackData";
+        
+        public bool isDeadOrDying = false;
+
+		protected string m_lastInterruptMessage;
+		public string LastInterruptMessage
+		{
+			get { return m_lastInterruptMessage; }
+			set { m_lastInterruptMessage = value; }
+		}
+
+		/// <summary>
+		/// Holds the AttackData object of the last left-hand attack
+		/// </summary>
+		public const string LAST_ATTACK_DATA_LH = "LastAttackDataLH";
+
+		/// <summary>
+		/// Holds the property for the result the last enemy
+		/// </summary>
+		public const string LAST_ENEMY_ATTACK_RESULT = "LastEnemyAttackResult";
+
+
+        #region enums
+
+        
+
+        ///// <summary>
+        ///// The possible states for a ranged attack
+        ///// </summary>
+        //public enum eRangedAttackState : byte
+        //{
+        //	/// <summary>
+        //	/// No ranged attack active
+        //	/// </summary>
+        //	None = 0,
+        //	/// <summary>
+        //	/// Ranged attack in aim-state
+        //	/// </summary>
+        //	Aim,
+        //	/// <summary>
+        //	/// Player wants to fire the shot/throw NOW!
+        //	/// </summary>
+        //	Fire,
+        //	/// <summary>
+        //	/// Ranged attack will fire when ready
+        //	/// </summary>
+        //	AimFire,
+        //	/// <summary>
+        //	/// Ranged attack will fire and reload when ready
+        //	/// </summary>
+        //	AimFireReload,
+        //	/// <summary>
+        //	/// Ranged attack is ready to be fired
+        //	/// </summary>
+        //	ReadyToFire,
+        //}
+
+        ///// <summary>
+        ///// The type of range attack
+        ///// </summary>
+        //public enum eRangedAttackType : byte
+        //{
+        //	/// <summary>
+        //	/// A normal ranged attack
+        //	/// </summary>
+        //	Normal = 0,
+        //	/// <summary>
+        //	/// A critical shot is attempted
+        //	/// </summary>
+        //	Critical,
+        //	/// <summary>
+        //	/// A longshot is attempted
+        //	/// </summary>
+        //	Long,
+        //	/// <summary>
+        //	/// A volley shot is attempted
+        //	/// </summary>
+        //	Volley,
+        //	/// <summary>
+        //	/// A sure shot is attempted
+        //	/// </summary>
+        //	SureShot,
+        //	/// <summary>
+        //	/// A rapid shot is attempted
+        //	/// </summary>
+        //	RapidFire,
+        //}
+
+
+
+        
+       
+		
+		
+
+		///// <summary>
+		///// Holds the possible activeQuiverSlot values
+		///// </summary>
+		//public enum eActiveQuiverSlot : byte
+		//{
+		//	/// <summary>
+		//	/// No quiver slot active
+		//	/// </summary>
+		//	None = 0x00,
+		//	/// <summary>
+		//	/// First quiver slot
+		//	/// </summary>
+		//	First = 0x10,
+		//	/// <summary>
+		//	/// Second quiver slot
+		//	/// </summary>
+		//	Second = 0x20,
+		//	/// <summary>
+		//	/// Third quiver slot
+		//	/// </summary>
+		//	Third = 0x40,
+		//	/// <summary>
+		//	/// Fourth quiver slot
+		//	/// </summary>
+		//	Fourth = 0x80,
+		//}
+
+		
+
+		#endregion
+
+		/// <summary>
+		/// Can this living accept any item regardless of tradable or droppable?
+		/// </summary>
+		public virtual bool CanTradeAnyItem
+		{
+			get { return false; }
+		}
+
+
+		/// <summary>
+		/// Chance to fumble an attack.
+		/// </summary>
+		public virtual double ChanceToFumble
+		{
+			get
+			{
+				double chanceToFumble = GetModified(eProperty.FumbleChance);
+				chanceToFumble *= 0.001;
+
+				if (chanceToFumble > 0.99) chanceToFumble = 0.99;
+				if (chanceToFumble < 0) chanceToFumble = 0;
+
+				return chanceToFumble;
+			}
+		}
+
+		/// <summary>
+		/// Chance to be missed by an attack.
+		/// </summary>
+		public virtual double ChanceToBeMissed
+		{
+			get
+			{
+				double chanceToBeMissed = GetModified(eProperty.MissHit);
+				chanceToBeMissed *= 0.001;
+
+				if (chanceToBeMissed > 0.99) chanceToBeMissed = 0.99;
+				if (chanceToBeMissed < 0) chanceToBeMissed = 0;
+
+				return chanceToBeMissed;
+			}
+		}
+
+		protected short m_race;
+		public virtual short Race
+		{
+			get { return m_race; }
+			set { m_race = value; }
+		}
+
+		///// <summary>
+		///// The state of the ranged attack
+		///// </summary>
+		//protected eRangedAttackState m_rangedAttackState;
+		///// <summary>
+		///// The gtype of the ranged attack
+		///// </summary>
+		//protected eRangedAttackType m_rangedAttackType;
+
+		///// <summary>
+		///// Gets or Sets the state of a ranged attack
+		///// </summary>
+		//public eRangedAttackState RangedAttackState
+		//{
+		//	get { return m_rangedAttackState; }
+		//	set { m_rangedAttackState = value; }
+		//}
+
+		///// <summary>
+		///// Gets or Sets the type of a ranged attack
+		///// </summary>
+		//public eRangedAttackType RangedAttackType
+		//{
+		//	get { return m_rangedAttackType; }
+		//	set { m_rangedAttackType = value; }
+		//}
+
+		///// <summary>
+		///// Holds the quiverslot to be used
+		///// </summary>
+		//protected eActiveQuiverSlot m_activeQuiverSlot;
+
+		///// <summary>
+		///// Gets/Sets the current active quiver slot of this living
+		///// </summary>
+		//public virtual eActiveQuiverSlot ActiveQuiverSlot
+		//{
+		//	get { return m_activeQuiverSlot; }
+		//	set { m_activeQuiverSlot = value; }
+		//}
+
+		/// <summary>
+		/// say if player is stunned or not
+		/// </summary>
+		protected bool m_stunned;
+		/// <summary>
+		/// Gets the stunned flag of this living
+		/// </summary>
+		public bool IsStunned
+		{
+			get { return m_stunned; }
+			set { m_stunned = value; }
+		}
+		/// <summary>
+		/// say if player is mezzed or not
+		/// </summary>
+		protected bool m_mezzed;
+		/// <summary>
+		/// Gets the mesmerized flag of this living
+		/// </summary>
+		public bool IsMezzed
+		{
+			get
+			{
+				return m_mezzed;
+			}
+			set { m_mezzed = value; }
+		}
+
+		protected bool m_disarmed = false;
+		protected long m_disarmedTime = 0;
+
+		/// <summary>
+		/// Is the living disarmed
+		/// </summary>
+		public bool IsDisarmed
+		{
+			get { return (m_disarmedTime > 0 && m_disarmedTime > CurrentRegion.Time); }
+		}
+
+		/// <summary>
+		/// How long is this living disarmed for?
+		/// </summary>
+		public long DisarmedTime
+		{
+			get { return m_disarmedTime; }
+			set { m_disarmedTime = value; }
+		}
+
+		protected bool m_isSilenced = false;
+		protected long m_silencedTime = 0;
+
+		/// <summary>
+		/// Has this living been silenced?
+		/// </summary>
+		public bool IsSilenced
+		{
+			get { return (m_silencedTime > 0 && m_silencedTime > CurrentRegion.Time); }
+		}
+
+		/// <summary>
+		/// How long is this living silenced for?
+		/// </summary>
+		public long SilencedTime
+		{
+			get { return m_silencedTime; }
+			set { m_silencedTime = value; }
+		}
+
+		/// <summary>
+		/// Gets the current strafing mode
+		/// </summary>
+		public virtual bool IsStrafing
+		{
+			get { return false; }
+			set { }
+		}
+
+		/// <summary>
+		/// Holds disease counter
+		/// </summary>
+		protected volatile byte m_diseasedCount;
+		/// <summary>
+		/// Sets disease state
+		/// </summary>
+		/// <param name="add">true if disease counter should be increased</param>
+		public virtual void Disease(bool active)
+		{
+			if (active) m_diseasedCount++;
+			else m_diseasedCount--;
+
+			if (m_diseasedCount < 0)
+			{
+				if (log.IsErrorEnabled)
+					log.Error("m_diseasedCount is less than zero.\n" + Environment.StackTrace);
+			}
+		}
+		/// <summary>
+		/// Gets diseased state
+		/// </summary>
+		public virtual bool IsDiseased
+		{
+			get { return m_diseasedCount > 0; }
+		}
+
+		protected bool m_isEngaging = false;
+		public virtual bool IsEngaging
+		{
+			get { return m_isEngaging; }
+			set { m_isEngaging = value; }
+		}
+
+		/// <summary>
+		/// Holds the turning disabled counter
+		/// </summary>
+		protected sbyte m_turningDisabledCount;
+		/// <summary>
+		/// Gets/Sets wether the player can turn the character
+		/// </summary>
+		public bool IsTurningDisabled
+		{
+			get
+			{
+				if (this.effectListComponent.ContainsEffectForEffectType(eEffect.SpeedOfSound))
+					return false;
+				return m_turningDisabledCount > 0;
+			}
+		}
+		/// <summary>
+		/// Disables the turning for this living
+		/// </summary>
+		/// <param name="add"></param>
+		public virtual void DisableTurning(bool add)
+		{
+			if (add) m_turningDisabledCount++;
+			else m_turningDisabledCount--;
+
+			if (m_turningDisabledCount < 0)
+				m_turningDisabledCount=0;
+		}
+
+		/// <summary>
+		/// List of objects that will gain XP after this living dies
+		/// consists of GameObject -> damage(float)
+		/// Damage in float because it might contain small amounts
+		/// </summary>
+		protected readonly HybridDictionary m_xpGainers;
+		/// <summary>
+		/// Holds the weaponslot to be used
+		/// </summary>
+		protected eActiveWeaponSlot m_activeWeaponSlot;
+		/// <summary>
+		/// AttackAction used for making an attack every weapon speed intervals
+		/// </summary>
+		//protected AttackAction m_attackAction;
+		///// <summary>
+		///// The objects currently attacking this living
+		///// To be more exact, the objects that are in combat
+		///// and have this living as target.
+		///// </summary>
+		//protected readonly List<GameObject> m_attackers;
+
+        
+
+        /// <summary>
+        /// Returns the current active weapon slot of this living
+        /// </summary>
+        public virtual eActiveWeaponSlot ActiveWeaponSlot
+		{
+			get { return m_activeWeaponSlot; }
+		}
+
+		public object _xpGainersLock = new object();
+		/// <summary>
+		/// Gets a hashtable holding
+		/// gameobject->float
+		/// key-value pairs that will define how much
+		/// XP these objects get when this n
+		/// </summary>
+		public virtual HybridDictionary XPGainers
+		{
+			get
+			{
+				return m_xpGainers;
+			}
+		}
+
+		/// <summary>
+		/// Create a pet for this living
+		/// </summary>
+		/// <param name="template"></param>
+		/// <returns></returns>
+		public virtual GamePet CreateGamePet(INpcTemplate template)
+		{
+			return new GamePet(template);
+		}
+
+		/// <summary>
+		/// A new pet has been summoned, do we do anything?
+		/// </summary>
+		/// <param name="pet"></param>
+		public virtual void OnPetSummoned(GamePet pet)
+		{
+		}
+
+
+		/// <summary>
+		/// last attack tick in either pve or pvp
+		/// </summary>
+		public virtual long LastAttackTick
+		{
+			get
+			{
+				if (m_lastAttackTickPvE > m_lastAttackTickPvP)
+					return m_lastAttackTickPvE;
+				return m_lastAttackTickPvP;
+			}
+		}
+
+		/// <summary>
+		/// last attack tick for pve
+		/// </summary>
+		protected long m_lastAttackTickPvE;
+		/// <summary>
+		/// gets/sets gametick when this living has attacked its target in pve
+		/// </summary>
+		public virtual long LastAttackTickPvE
+		{
+			get { return m_lastAttackTickPvE; }
+			set
+			{
+				m_lastAttackTickPvE = value;
+				if (this is GameNPC)
+				{
+					if ((this as GameNPC).Brain is IControlledBrain)
+					{
+						((this as GameNPC).Brain as IControlledBrain).Owner.LastAttackTickPvE = value;
+					}
+				}
+			}
+		}
+
+		/// <summary>
+		/// last attack tick for pvp
+		/// </summary>
+		protected long m_lastAttackTickPvP;
+		/// <summary>
+		/// gets/sets gametick when this living has attacked its target in pvp
+		/// </summary>
+		public virtual long LastAttackTickPvP
+		{
+			get { return m_lastAttackTickPvP; }
+			set
+			{
+				m_lastAttackTickPvP = value;
+				if (this is GameNPC)
+				{
+					if ((this as GameNPC).Brain is IControlledBrain)
+					{
+						((this as GameNPC).Brain as IControlledBrain).Owner.LastAttackTickPvP = value;
+					}
+				}
+			}
+		}
+
+		/// <summary>
+		/// gets the last attack or attackedbyenemy tick in pvp
+		/// </summary>
+		public long LastCombatTickPvP
+		{
+			get
+			{
+				if (m_lastAttackTickPvP > m_lastAttackedByEnemyTickPvP)
+					return m_lastAttackTickPvP;
+				else return m_lastAttackedByEnemyTickPvP;
+			}
+		}
+
+		/// <summary>
+		/// gets the last attack or attackedbyenemy tick in pve
+		/// </summary>
+		public long LastCombatTickPvE
+		{
+			get
+			{
+				if (m_lastAttackTickPvE > m_lastAttackedByEnemyTickPvE)
+					return m_lastAttackTickPvE;
+				else return m_lastAttackedByEnemyTickPvE;
+			}
+		}
+
+		/// <summary>
+		/// last attacked by enemy tick in either pvp or pve
+		/// </summary>
+		public virtual long LastAttackedByEnemyTick
+		{
+			get
+			{
+				if (m_lastAttackedByEnemyTickPvP > m_lastAttackedByEnemyTickPvE)
+					return m_lastAttackedByEnemyTickPvP;
+				return m_lastAttackedByEnemyTickPvE;
+			}
+		}
+
+		/// <summary>
+		/// last attacked by enemy tick in pve
+		/// </summary>
+		protected long m_lastAttackedByEnemyTickPvE;
+		/// <summary>
+		/// gets/sets gametick when this living was last time attacked by an enemy in pve
+		/// </summary>
+		public virtual long LastAttackedByEnemyTickPvE
+		{
+			get { return m_lastAttackedByEnemyTickPvE; }
+			set
+			{
+				m_lastAttackedByEnemyTickPvE = value;
+				if (this is GameNPC)
+				{
+					if ((this as GameNPC).Brain is IControlledBrain)
+					{
+						((this as GameNPC).Brain as IControlledBrain).Owner.LastAttackedByEnemyTickPvE = value;
+					}
+				}
+			}
+		}
+
+		/// <summary>
+		/// last attacked by enemy tick in pve
+		/// </summary>
+		protected long m_lastAttackedByEnemyTickPvP;
+		/// <summary>
+		/// gets/sets gametick when this living was last time attacked by an enemy in pvp
+		/// </summary>
+		public virtual long LastAttackedByEnemyTickPvP
+		{
+			get { return m_lastAttackedByEnemyTickPvP; }
+			set
+			{
+				m_lastAttackedByEnemyTickPvP = value;
+				if (this is GameNPC)
+				{
+					if ((this as GameNPC).Brain is IControlledBrain)
+					{
+						((this as GameNPC).Brain as IControlledBrain).Owner.LastAttackedByEnemyTickPvP = value;
+					}
+				}
+			}
+		}
+
+		/// <summary>
+		/// Total damage RvR Value
+		/// </summary>
+		protected long m_damageRvRMemory;
+		/// <summary>
+		/// gets the DamageRvR Memory of this living (always 0 for Gameliving)
+		/// </summary>
+		public virtual long DamageRvRMemory
+		{
+			get { return 0; }
+			set
+			{
+				m_damageRvRMemory = 0;
+			}
+		}
+
+		/// <summary>
+		/// Gets the swing time left
+		/// </summary>
+		public virtual int SwingTimeLeft
+		{
+			//get { return (m_attackAction != null && m_attackAction.IsAlive) ? m_attackAction.TimeUntilElapsed : 0; }
+            get { return attackComponent.attackAction != null ? (int)attackComponent.attackAction.TimeUntilStart : 0; }
+		}
+        /// <summary>
+        /// Decides which style living will use in this moment
+        /// </summary>
+        /// <returns>Style to use or null if none</returns>
+        //public virtual Style GetStyleToUse()
+        //{
+        //	InventoryItem weapon;
+        //	if (NextCombatStyle == null) return null;
+        //	if (NextCombatStyle.WeaponTypeRequirement == (int)eObjectType.Shield)
+        //		weapon = Inventory.GetItem(eInventorySlot.LeftHandWeapon);
+        //	else weapon = AttackWeapon;
+
+        //	if (StyleProcessor.CanUseStyle(this, NextCombatStyle, weapon))
+        //		return NextCombatStyle;
+
+        //	if (NextCombatBackupStyle == null) return NextCombatStyle;
+
+        //	return NextCombatBackupStyle;
+        //}
+
+        ///// <summary>
+        ///// Holds the Style that this living should use next
+        ///// </summary>
+        //protected Style m_nextCombatStyle;
+        ///// <summary>
+        ///// Holds the backup style for the style that the living should use next
+        ///// </summary>
+        //protected Style m_nextCombatBackupStyle;
+
+        ///// <summary>
+        ///// Gets or Sets the next combat style to use
+        ///// </summary>
+        //public Style NextCombatStyle
+        //{
+        //	get { return m_nextCombatStyle; }
+        //	set { m_nextCombatStyle = value; }
+        //}
+        ///// <summary>
+        ///// Gets or Sets the next combat backup style to use
+        ///// </summary>
+        //public Style NextCombatBackupStyle
+        //{
+        //	get { return m_nextCombatBackupStyle; }
+        //	set { m_nextCombatBackupStyle = value; }
+        //}
+
+        /// <summary>
+        /// Gets the current attackspeed of this living in milliseconds
+        /// </summary>
+        /// <param name="weapon">attack weapons</param>
+        /// <returns>effective speed of the attack. average if more than one weapon.</returns>
+        public virtual int AttackSpeed(params InventoryItem[] weapon)
+        {
+            double speed = 3000 * (1.0 - (GetModified(eProperty.Quickness) - 60) / 500.0);
+
+            if (ActiveWeaponSlot == eActiveWeaponSlot.Distance)
+            {
+                speed *= 1.5; // mob archer speed too fast
+
+                // Old archery uses archery speed, but new archery uses casting speed
+                if (ServerProperties.Properties.ALLOW_OLD_ARCHERY == true)
+                    speed *= 1.0 - GetModified(eProperty.ArcherySpeed) * 0.01;
+                else
+                    speed *= 1.0 - GetModified(eProperty.CastingSpeed) * 0.01;
+            }
+            else
+            {
+                speed *= GetModified(eProperty.MeleeSpeed) * 0.01;
+            }
+
+            return (int)Math.Max(500.0, speed);
+        }
+        ///// <summary>
+        ///// Returns the Damage this Living does on an attack
+        ///// </summary>
+        ///// <param name="weapon">the weapon used for attack</param>
+        ///// <returns></returns>
+        //public virtual double AttackDamage(InventoryItem weapon)
+        //{
+        //	double effectiveness = 1.00;
+        //	//double effectiveness = Effectiveness;
+        //	double damage = (1.0 + Level / 3.7 + Level * Level / 175.0) * AttackSpeed(weapon) * 0.001;
+        //	if (weapon == null || weapon.Item_Type == Slot.RIGHTHAND || weapon.Item_Type == Slot.LEFTHAND || weapon.Item_Type == Slot.TWOHAND)
+        //	{
+        //		//Melee damage buff,debuff,RA
+        //		effectiveness += GetModified(eProperty.MeleeDamage) * 0.01;
+        //	}
+        //	else if (weapon.Item_Type == Slot.RANGED && (weapon.Object_Type == (int)eObjectType.Longbow || weapon.Object_Type == (int)eObjectType.RecurvedBow || weapon.Object_Type == (int)eObjectType.CompositeBow))
+        //	{
+        //		// RDSandersJR: Check to see if we are using old archery if so, use RangedDamge
+        //		if (ServerProperties.Properties.ALLOW_OLD_ARCHERY == true)
+        //		{
+        //			effectiveness += GetModified(eProperty.RangedDamage) * 0.01;
+        //		}
+        //		// RDSandersJR: If we are NOT using old archery it should be SpellDamage
+        //		else if (ServerProperties.Properties.ALLOW_OLD_ARCHERY == false)
+        //		{
+        //			effectiveness += GetModified(eProperty.SpellDamage) * 0.01;
+        //		}
+        //	}
+        //	else if (weapon.Item_Type == Slot.RANGED)
+        //	{
+        //		effectiveness += GetModified(eProperty.RangedDamage) * 0.01;
+        //	}
+        //	damage *= effectiveness;
+        //	return damage;
+        //}
+
+        ///// <summary>
+        ///// Max. Damage possible without style
+        ///// </summary>
+        ///// <param name="weapon">attack weapon</param>
+        ///// <returns></returns>
+        //public virtual double UnstyledDamageCap(InventoryItem weapon)
+        //{
+        //	return AttackDamage(weapon) * (2.82 + 0.00009 * AttackSpeed(weapon));
+        //}
+
+        /// <summary>
+        /// Minimum reduction possible to spell casting speed (CastTime * CastingSpeedCap)
+        /// </summary>
+        public virtual double CastingSpeedReductionCap
+		{
+			get { return 0.4; }
+		}
+
+		/// <summary>
+		/// Minimum casting speed allowed, in ticks (milliseconds)
+		/// </summary>
+		public virtual int MinimumCastingSpeed
+		{
+			get { return 500; }
+		}
+
+		/// <summary>
+		/// Can this living cast the given spell while in combat?
+		/// </summary>
+		/// <param name="spell"></param>
+		/// <returns></returns>
+		public virtual bool CanCastInCombat(Spell spell)
+		{
+			// by default npc's can start casting spells while in combat
+			return true;
+		}
+
+
+		/// <summary>
+		/// Calculate how fast this living can cast a given spell
+		/// </summary>
+		/// <param name="spell"></param>
+		/// <returns></returns>
+		public virtual int CalculateCastingTime(SpellLine line, Spell spell)
+		{
+			int ticks = spell.CastTime;
+
+			if (spell.InstrumentRequirement != 0 ||
+			    line.KeyName == GlobalSpellsLines.Item_Spells ||
+			    line.KeyName.StartsWith(GlobalSpellsLines.Champion_Lines_StartWith))
+			{
+				return ticks;
+			}
+
+
+			double percent = DexterityCastTimeReduction;
+
+			ticks = (int)(ticks * Math.Max(CastingSpeedReductionCap, percent));
+			if (ticks < MinimumCastingSpeed)
+				ticks = MinimumCastingSpeed;
+
+			return ticks;
+		}
+
+		/// <summary>
+		/// The casting time reduction based on dexterity bonus.
+		/// http://daoc.nisrv.com/modules.php?name=DD_DMG_Calculator
+		/// Q: Would you please give more detail as to how dex affects a caster?
+		/// For instance, I understand that when I have my dex maxed I will cast 25% faster.
+		/// How does this work incrementally? And will a lurikeen be able to cast faster in the end than another race?
+		/// A: From a dex of 50 to a dex of 250, the formula lets you cast 1% faster for each ten points.
+		/// From a dex of 250 to the maximum possible (which as you know depends on your starting total),
+		/// your speed increases 1% for every twenty points.
+		/// </summary>
+		public virtual double DexterityCastTimeReduction
+		{
+			get
+			{
+				int dex = GetModified(eProperty.Dexterity);
+				if (dex < 60) return 1.0;
+				else if (dex < 250) return 1.0 - (dex - 60) * 0.15 * 0.01;
+				else return 1.0 - ((dex - 60) * 0.15 + (dex - 250) * 0.05) * 0.01;
+			}
+		}
+
+
+        /// <summary>
+        /// Returns the AttackRange of this living
+        /// </summary>
+        public virtual int AttackRange
+        {
+            get
+            {
+                //Mobs have a good distance range with distance weapons
+                //automatically
+                if (ActiveWeaponSlot == eActiveWeaponSlot.Distance)
+                {
+                    return Math.Max(32, (int)(2000.0 * GetModified(eProperty.ArcheryRange) * 0.01));
+                }
+                //Normal mob attacks have 200 ...
+                //TODO dragon, big mobs etc...
+                return 200;
+            }
+
+            set { }
+        }
+
+        /// <summary>
+        /// calculates weapon stat
+        /// </summary>
+        /// <param name="weapon"></param>
+        /// <returns></returns>
+        public virtual int GetWeaponStat(InventoryItem weapon)
+		{
+			return GetModified(eProperty.Strength);
+		}
+
+		/// <summary>
+		/// calculate item armor factor influenced by quality, con and duration
+		/// </summary>
+		/// <param name="slot"></param>
+		/// <returns></returns>
+		public virtual double GetArmorAF(eArmorSlot slot)
+		{
+			return GetModified(eProperty.ArmorFactor);
+		}
+
+		/// <summary>
+		/// Calculates armor absorb level
+		/// </summary>
+		/// <param name="slot"></param>
+		/// <returns></returns>
+		public virtual double GetArmorAbsorb(eArmorSlot slot)
+		{
+			double absorbBonus = GetModified(eProperty.ArmorAbsorption) / 100.0;
+
+			double debuffBuffRatio = 2;
+
+			double constitutionPerAbsorptionPercent = 4;
+			double baseConstitutionPerAbsorptionPercent = 12; //kept for DB legacy reasons
+			var constitutionBuffBonus = BaseBuffBonusCategory[eProperty.Constitution] + SpecBuffBonusCategory[eProperty.Constitution];
+			var constitutionDebuffMalus = Math.Abs(DebuffCategory[eProperty.Constitution] + SpecDebuffCategory[eProperty.Constitution]);
+			double constitutionAbsorb = 0;
+			//simulate old behavior for base constitution
+			double baseConstitutionAbsorb = (GetBaseStat((eStat)eProperty.Constitution) - 60) / baseConstitutionPerAbsorptionPercent / 100.0;
+			double consitutionBuffAbsorb = (constitutionBuffBonus - constitutionDebuffMalus * debuffBuffRatio) / constitutionPerAbsorptionPercent / 100;
+			constitutionAbsorb += baseConstitutionAbsorb + consitutionBuffAbsorb;
+
+			//Note: On Live SpecAFBuffs do nothing => Cap to Live baseAF cap;
+			double afPerAbsorptionPercent = 6;
+			double liveBaseAFcap = 150 * 1.25 * 1.25;
+			double afBuffBonus = Math.Min(liveBaseAFcap, BaseBuffBonusCategory[eProperty.ArmorFactor] + SpecBuffBonusCategory[eProperty.ArmorFactor]);
+			//double afDebuffMalus = Math.Abs(DebuffCategory[eProperty.ArmorFactor] + SpecDebuffCategory[eProperty.ArmorFactor]);
+			double afBuffAbsorb = (afBuffBonus * debuffBuffRatio) / afPerAbsorptionPercent / 100;
+
+			double baseAbsorb = 0;
+
+			if (this is NecromancerPet nPet)
+			{
+				if (nPet.Owner.Level == 50) baseAbsorb = 0.5;
+				else if (nPet.Owner.Level >= 40) baseAbsorb = 0.40;
+				else if (nPet.Owner.Level >= 30) baseAbsorb = 0.27;
+				else if (nPet.Owner.Level >= 20) baseAbsorb = 0.19;
+				else if (nPet.Owner.Level >= 10) baseAbsorb = 0.10;
+			}
+			else
+			{
+				if (Level >= 30) baseAbsorb = 0.27;
+				else if (Level >= 20) baseAbsorb = 0.19;
+				else if (Level >= 10) baseAbsorb = 0.10;
+			}
+			double absorb = 1 - (1 - absorbBonus) * (1 - baseAbsorb) * (1 - constitutionAbsorb) * (1 - afBuffAbsorb);
+			return absorb;
+		}
+
+		/// <summary>
+		/// Gets the weaponskill of weapon
+		/// </summary>
+		public virtual double GetWeaponSkill(InventoryItem weapon)
+		{
+			const double bs = 128.0 / 50.0;	// base factor (not 400)
+			return (int)((Level + 1) * bs * (1 + (GetWeaponStat(weapon) - 50) * 0.005) * Level * 2 / 50);
+		}
+
+        /// <summary>
+        /// Returns the weapon used to attack, null=natural
+        /// </summary>
+        public virtual InventoryItem AttackWeapon
+        {
+            get
+            {
+                if (Inventory != null)
+                {
+                    switch (ActiveWeaponSlot)
+                    {
+                        case eActiveWeaponSlot.Standard: return Inventory.GetItem(eInventorySlot.RightHandWeapon);
+                        case eActiveWeaponSlot.TwoHanded: return Inventory.GetItem(eInventorySlot.TwoHandWeapon);
+                        case eActiveWeaponSlot.Distance: return Inventory.GetItem(eInventorySlot.DistanceWeapon);
+                    }
+                }
+                return null;
+            }
+        }
+
+        ///// <summary>
+        ///// Returns the chance for a critical hit
+        ///// </summary>
+        ///// <param name="weapon">attack weapon</param>
+        //public virtual int AttackCriticalChance(InventoryItem weapon)
+        //{
+        //	return 0;
+        //}
+        /// <summary>
+        /// Returns the chance for a critical hit with a spell
+        /// </summary>
+        public virtual int SpellCriticalChance
+		{
+			get { return GetModified(eProperty.CriticalSpellHitChance); }
+			set { }
+		}
+
+		/// <summary>
+		/// Returns the chance for a critical hit with a spell
+		/// </summary>
+		public virtual int DotCriticalChance
+		{
+			get { return GetModified(eProperty.CriticalDotHitChance); }
+			set { }
+		}
+		///// <summary>
+		///// Returns the damage type of the current attack
+		///// </summary>
+		///// <param name="weapon">attack weapon</param>
+		//public virtual eDamageType AttackDamageType(InventoryItem weapon)
+		//{
+		//	return eDamageType.Natural;
+		//}
+
+		/// <summary>
+		/// Gets the attack-state of this living
+		/// </summary>
+		public virtual bool AttackState { get; set; }
+
+        /// <summary>
+        /// Whether or not the living can be attacked.
+        /// </summary>
+        public override bool IsAttackable
+		{
+			get
+			{
+				return (IsAlive &&
+				        !IsStealthed &&
+				        EffectList.GetOfType<NecromancerShadeEffect>() == null &&
+				        ObjectState == GameObject.eObjectState.Active);
+			}
+		}
+
+        /// <summary>
+        /// Whether the living is actually attacking something.
+        /// </summary>
+        public virtual bool IsAttacking
+        {
+            //get { return (AttackState && (m_attackAction != null) && m_attackAction.IsAlive); }
+            get { return (attackComponent.AttackState && (attackComponent.attackAction != null)); }
+        }
+
+        /// <summary>
+        /// Gets the effective AF of this living
+        /// </summary>
+        public virtual int EffectiveOverallAF
+		{
+			get { return 0; }
+		}
+
+		/// <summary>
+		/// determines the spec level for current AttackWeapon
+		/// </summary>
+		public virtual int WeaponSpecLevel(InventoryItem weapon)
+		{
+			if (weapon == null) return 0;
+
+			return 0;	// TODO
+		}
+
+		/// <summary>
+		/// Gets the weapondamage of currently used weapon
+		/// </summary>
+		/// <param name="weapon">the weapon used for attack</param>
+		public virtual double WeaponDamage(InventoryItem weapon)
+		{
+			return 0;
+		}
+
+		/// <summary>
+		/// Whether this living is crowd controlled.
+		/// </summary>
+		public virtual bool IsCrowdControlled
+		{
+			get
+			{
+				return (IsStunned || IsMezzed);
+			}
+		}
+
+		/// <summary>
+		/// Whether this living can actually do anything.
+		/// </summary>
+		public virtual bool IsIncapacitated
+		{
+			get
+			{
+				return (ObjectState != eObjectState.Active || !IsAlive || IsStunned || IsMezzed);
+			}
+		}
+
+		/// <summary>
+		/// returns if this living is alive
+		/// </summary>
+		public virtual bool IsAlive
+		{
+			get { return Health > 0; }
+		}
+
+		/// <summary>
+		/// True if living is low on health, else false.
+		/// </summary>
+		public virtual bool IsLowHealth
+		{
+			get
+			{
+				return (Health < 0.1 * MaxHealth);
+			}
+		}
+
+		protected bool m_isMuted = false;
+		/// <summary>
+		/// returns if this living is muted
+		/// </summary>
+		public virtual bool IsMuted
+		{
+			get { return m_isMuted; }
+			set
+			{
+				m_isMuted = value;
+			}
+		}
+
+		/// <summary>
+		/// Check this flag to see if this living is involved in combat
+		/// </summary>
+		public virtual bool InCombat
+		{
+			get
+			{
+				if ((InCombatPvE || InCombatPvP))
+				{
+					return true;
+				}
+				
+				if (attackComponent.Attackers.Count > 0)
+				{
+					attackComponent.Attackers.Clear();
+				}
+
+				return false;
+			}
+		}
+
+		/// <summary>
+		/// Check this flag to see if this living has been involved in combat in the given milliseconds
+		/// </summary>
+		public virtual bool InCombatInLast(int milliseconds)
+		{
+			if ((InCombatPvEInLast(milliseconds) || InCombatPvPInLast(milliseconds)) == false)
+			{
+				if (attackComponent.Attackers.Count > 0)
+				{
+					attackComponent.Attackers.Clear();
+				}
+
+				return false;
+			}
+
+			return true;
+		}
+
+		/// <summary>
+		/// checks if the living is involved in pvp combat
+		/// </summary>
+		public virtual bool InCombatPvP
+		{
+			get
+			{
+				Region region = CurrentRegion;
+				if (region == null)
+					return false;
+
+				if (LastCombatTickPvP == 0)
+					return false;
+
+				return LastCombatTickPvP + 10000 >= GameLoop.GameLoopTime;
+			}
+		}
+
+		/// <summary>
+		/// checks if the living is involved in pvp combat in the given milliseconds
+		/// </summary>
+		public virtual bool InCombatPvPInLast(int milliseconds)
+		{
+			Region region = CurrentRegion;
+			if (region == null)
+				return false;
+
+			if (LastCombatTickPvP == 0)
+				return false;
+
+			return LastCombatTickPvP + milliseconds >= GameLoop.GameLoopTime;
+		}
+
+		/// <summary>
+		/// checks if the living is involved in pve combat
+		/// </summary>
+		public virtual bool InCombatPvE
+		{
+			get
+			{
+				Region region = CurrentRegion;
+				if (region == null)
+					return false;
+
+				if (LastCombatTickPvE == 0)
+					return false;
+
+				//if (LastCombatTickPvE + 10000 - region.Time > 0 && this is GameNPC && (this as GameNPC).Brain is IControlledBrain)
+				//	log.Debug(Name + " in combat " + (LastCombatTickPvE + 10000 - region.Time));
+
+				return LastCombatTickPvE + 10000 >= GameLoop.GameLoopTime;
+			}
+		}
+
+		/// <summary>
+		/// checks if the living is involved in pve combat in the given milliseconds
+		/// </summary>
+		public virtual bool InCombatPvEInLast(int milliseconds)
+		{
+			Region region = CurrentRegion;
+			if (region == null)
+				return false;
+
+			if (LastCombatTickPvE == 0)
+				return false;
+
+			//if (LastCombatTickPvE + 10000 - region.Time > 0 && this is GameNPC && (this as GameNPC).Brain is IControlledBrain)
+			//	log.Debug(Name + " in combat " + (LastCombatTickPvE + 10000 - region.Time));
+
+			return LastCombatTickPvE + milliseconds >= GameLoop.GameLoopTime;
+		}
+
+		/// <summary>
+		/// Returns the amount of experience this living is worth
+		/// </summary>
+		public virtual long ExperienceValue
+		{
+			get
+			{
+				return GetExperienceValueForLevel(Level);
+			}
+		}
+
+		/// <summary>
+		/// Realm point value of this living
+		/// </summary>
+		public virtual int RealmPointsValue
+		{
+			get { return 0; }
+		}
+
+		/// <summary>
+		/// Bounty point value of this living
+		/// </summary>
+		public virtual int BountyPointsValue
+		{
+			get { return 0; }
+		}
+
+		/// <summary>
+		/// Money value of this living
+		/// </summary>
+		public virtual long MoneyValue
+		{
+			get { return 0; }
+		}
+
+		/// <summary>
+		/// How much over the XP cap can this living reward.
+		/// 1.0 = none
+		/// 2.0 = twice cap
+		/// etc.
+		/// </summary>
+		public virtual double ExceedXPCapAmount
+		{
+			get { return 1.0; }
+		}
+
+		#region XP array
+
+		/// <summary>
+		/// Holds pre calculated experience values of the living for special levels
+		/// </summary>
+		public static readonly long[] XPForLiving =
+		{
+			// noret: first 52 are from exp table, think mythic has changed some values
+			// cause they don't fit the formula; rest are calculated.
+			// with this formula group with 8 lv50 players should hit cap on lv67 mobs what looks about correct
+			// http://www.daocweave.com/daoc/general/experience_table.htm
+			5,					// xp for level 0
+			10,					// xp for level 1
+			20,					// xp for level 2
+			40,					// xp for level 3
+			80,					// xp for level 4
+			160,				// xp for level 5
+			320,				// xp for level 6
+			640,				// xp for level 7
+			1280,				// xp for level 8
+			2560,				// xp for level 9
+			5120,				// xp for level 10
+			7240,				// xp for level 11
+			10240,				// xp for level 12
+			14480,				// xp for level 13
+			20480,				// xp for level 14
+			28980,				// xp for level 15
+			40960,				// xp for level 16
+			57930,				// xp for level 17
+			81920,				// xp for level 18
+			115850,				// xp for level 19
+			163840,				// xp for level 20
+			206435,				// xp for level 21
+			231705,				// xp for level 22
+			327680,				// xp for level 23
+			412850,				// xp for level 24
+			520160,				// xp for level 25
+			655360,				// xp for level 26
+			825702,				// xp for level 27
+			1040319,			// xp for level 28
+			1310720,			// xp for level 29
+			1651404,			// xp for level 30
+			2080638,			// xp for level 31
+			2621440,			// xp for level 32
+			3302807,			// xp for level 33
+			4161277,			// xp for level 34
+			5242880,			// xp for level 35
+			6022488,			// xp for level 36
+			6918022,			// xp for level 37
+			7946720,			// xp for level 38
+			9128384,			// xp for level 39
+			10485760,			// xp for level 40
+			12044975,			// xp for level 41
+			13836043,			// xp for level 42
+			15893440,			// xp for level 43
+			18258769,			// xp for level 44
+			20971520,			// xp for level 45
+			24089951,			// xp for level 46
+			27672087,			// xp for level 47
+			31625241,			// xp for level 48; sshot505.tga
+			36513537,			// xp for level 49
+			41943040,			// xp for level 50
+			48179911,			// xp for level 51
+			52428800,			// xp for level 52
+			63573760,			// xp for level 53
+			73027074,			// xp for level 54
+			83886080,			// xp for level 55
+			96359802,			// xp for level 56
+			110688346,			// xp for level 57
+			127147521,			// xp for level 58
+			146054148,			// xp for level 59
+			167772160,			// xp for level 60
+			192719604,			// xp for level 61
+			221376692,			// xp for level 62
+			254295042,			// xp for level 63
+			292108296,			// xp for level 64
+			335544320,			// xp for level 65
+			385439208,			// xp for level 66
+			442753384,			// xp for level 67
+			508590084,			// xp for level 68
+			584216593,			// xp for level 69
+			671088640,			// xp for level 70
+			770878416,			// xp for level 71
+			885506769,			// xp for level 72
+			1017180169,			// xp for level 73
+			1168433187,			// xp for level 74
+			1342177280,			// xp for level 75
+			1541756833,			// xp for level 76
+			1771013538,			// xp for level 77
+			2034360338,			// xp for level 78
+			2336866374,			// xp for level 79
+			2684354560,			// xp for level 80
+			3083513667,			// xp for level 81
+			3542027077,			// xp for level 82
+			4068720676,			// xp for level 83
+			4673732748,			// xp for level 84
+			5368709120,			// xp for level 85
+			6167027334,			// xp for level 86
+			7084054154,			// xp for level 87
+			8137441353,			// xp for level 88
+			9347465497,			// xp for level 89
+			10737418240,		// xp for level 90
+			12334054669,		// xp for level 91
+			14168108308,		// xp for level 92
+			16274882707,		// xp for level 93
+			18694930994,		// xp for level 94
+			21474836480,		// xp for level 95
+			24668109338,		// xp for level 96
+			28336216617,		// xp for level 97
+			32549765415,		// xp for level 98
+			37389861988,		// xp for level 99
+			42949672960			// xp for level 100
+		};
+
+		/// <summary>
+		/// Holds the level of target at which no exp is given
+		/// </summary>
+		public static readonly int[] NoXPForLevel =
+		{
+			-3,		//for level 0
+			-2,		//for level 1
+			-1,		//for level 2
+			0,		//for level 3
+			1,		//for level 4
+			2,		//for level 5
+			3,		//for level 6
+			4,		//for level 7
+			5,		//for level 8
+			6,		//for level 9
+			6,		//for level 10
+			6,		//for level 11
+			6,		//for level 12
+			7,		//for level 13
+			8,		//for level 14
+			9,		//for level 15
+			10,		//for level 16
+			11,		//for level 17
+			12,		//for level 18
+			13,		//for level 19
+			13,		//for level 20
+			13,		//for level 21
+			13,		//for level 22
+			14,		//for level 23
+			15,		//for level 24
+			16,		//for level 25
+			17,		//for level 26
+			18,		//for level 27
+			19,		//for level 28
+			20,		//for level 29
+			21,		//for level 30
+			22,		//for level 31
+			23,		//for level 32
+			24,		//for level 33
+			25,		//for level 34
+			25,		//for level 35
+			25,		//for level 36
+			25,		//for level 37
+			25,		//for level 38
+			25,		//for level 39
+			25,		//for level 40
+			26,		//for level 41
+			27,		//for level 42
+			28,		//for level 43
+			29,		//for level 44
+			30,		//for level 45
+			31,		//for level 46
+			32,		//for level 47
+			33,		//for level 48
+			34,		//for level 49
+			35,		//for level 50
+		};
+
+		#endregion
+
+		/// <summary>
+		/// Checks whether object is grey con to this living
+		/// </summary>
+		/// <param name="obj"></param>
+		/// <returns></returns>
+		public virtual bool IsObjectGreyCon(GameObject obj)
+		{
+			return IsObjectGreyCon(this, obj);
+		}
+
+		/// <summary>
+		/// Checks whether target is grey con to source
+		/// </summary>
+		/// <param name="source"></param>
+		/// <param name="target"></param>
+		/// <returns></returns>
+		static public bool IsObjectGreyCon(GameObject source, GameObject target)
+		{
+			int sourceLevel = source.EffectiveLevel;
+			if (sourceLevel < GameLiving.NoXPForLevel.Length)
+			{
+				//if target level is less or equals to level that is grey to source
+				if (target.EffectiveLevel <= GameLiving.NoXPForLevel[sourceLevel])
+					return true;
+			}
+			else
+			{
+				if (source.GetConLevel(target) <= -3)
+					return true;
+			}
+			return false;
+		}
+
+		/// <summary>
+		/// Calculates the experience value of this living for special levels
+		/// </summary>
+		/// <param name="level"></param>
+		/// <returns></returns>
+		public virtual long GetExperienceValueForLevel(int level)
+		{
+			return GameServer.ServerRules.GetExperienceForLiving(level);
+		}
+
+		/// <summary>
+		/// Gets/sets the targetObject's visibility
+		/// </summary>
+		public virtual bool TargetInView
+		{
+			get
+			{
+				//always in view for mobs
+				return true;
+			}
+			set
+			{
+			}
+		}
+
+		/// <summary>
+		/// Gets or sets the GroundTargetObject's visibility
+		/// </summary>
+		public virtual bool GroundTargetInView
+		{
+			get { return true; }
+			set { }
+		}
+
+
+  //      /// <summary>
+  //      /// This method is called to make an attack, it is called from the
+  //      /// attacktimer and should not be called manually
+  //      /// </summary>
+  //      /// <param name="target">the target that is attacked</param>
+  //      /// <param name="weapon">the weapon used for attack</param>
+  //      /// <param name="style">the style used for attack</param>
+  //      /// <param name="effectiveness">damage effectiveness (0..1)</param>
+  //      /// <param name="interruptDuration">the interrupt duration</param>
+  //      /// <param name="dualWield">indicates if both weapons are used for attack</param>
+  //      /// <returns>the object where we collect and modifiy all parameters about the attack</returns>
+  //      public virtual AttackData MakeAttack(GameObject target, InventoryItem weapon, Style style, double effectiveness, int interruptDuration, bool dualWield)
+		//{
+		//	return MakeAttack(target, weapon, style, effectiveness, interruptDuration, dualWield, false);
+		//}
+
+
+  //      public virtual AttackData MakeAttack(GameObject target, InventoryItem weapon, Style style, double effectiveness, int interruptDuration, bool dualWield, bool ignoreLOS)
+		//{
+		//	AttackData ad = new AttackData();
+		//	ad.Attacker = this;
+		//	ad.Target = target as GameLiving;
+		//	ad.Damage = 0;
+		//	ad.CriticalDamage = 0;
+		//	ad.Style = style;
+		//	ad.WeaponSpeed = AttackSpeed(weapon) / 100;
+		//	ad.DamageType = AttackDamageType(weapon);
+		//	ad.ArmorHitLocation = eArmorSlot.NOTSET;
+		//	ad.Weapon = weapon;
+		//	ad.IsOffHand = weapon == null ? false : weapon.Hand == 2;
+
+
+		//	if (dualWield)
+		//		ad.AttackType = AttackData.eAttackType.MeleeDualWield;
+		//	else if (weapon == null)
+		//		ad.AttackType = AttackData.eAttackType.MeleeOneHand;
+		//	else switch (weapon.Item_Type)
+		//	{
+		//		default:
+		//		case Slot.RIGHTHAND:
+		//			case Slot.LEFTHAND: ad.AttackType = AttackData.eAttackType.MeleeOneHand; break;
+		//			case Slot.TWOHAND: ad.AttackType = AttackData.eAttackType.MeleeTwoHand; break;
+		//			case Slot.RANGED: ad.AttackType = AttackData.eAttackType.Ranged; break;
+		//	}
+
+		//	//No target, stop the attack
+		//	if (ad.Target == null)
+		//	{
+		//		ad.AttackResult = (target == null) ? eAttackResult.NoTarget : eAttackResult.NoValidTarget;
+		//		return ad;
+		//	}
+
+		//	// check region
+		//	if (ad.Target.CurrentRegionID != CurrentRegionID || ad.Target.ObjectState != eObjectState.Active)
+		//	{
+		//		ad.AttackResult = eAttackResult.NoValidTarget;
+		//		return ad;
+		//	}
+
+		//	//Check if the target is in front of attacker
+		//	if (!ignoreLOS && ad.AttackType != AttackData.eAttackType.Ranged && this is GamePlayer &&
+		//	    !(ad.Target is GameKeepComponent) && !(IsObjectInFront(ad.Target, 120, true) && TargetInView))
+		//	{
+		//		ad.AttackResult = eAttackResult.TargetNotVisible;
+		//		return ad;
+		//	}
+
+		//	//Target is dead already
+		//	if (!ad.Target.IsAlive)
+		//	{
+		//		ad.AttackResult = eAttackResult.TargetDead;
+		//		return ad;
+		//	}
+		//	//We have no attacking distance!
+		//	if (!this.IsWithinRadius(ad.Target, ad.Target.ActiveWeaponSlot == eActiveWeaponSlot.Standard ? Math.Max(AttackRange, ad.Target.AttackRange) : AttackRange))
+		//	{
+		//		ad.AttackResult = eAttackResult.OutOfRange;
+		//		return ad;
+		//	}
+
+		//	if (RangedAttackType == eRangedAttackType.Long)
+		//	{
+		//		RangedAttackType = eRangedAttackType.Normal;
+		//	}
+
+		//	if (!GameServer.ServerRules.IsAllowedToAttack(ad.Attacker, ad.Target, false))
+		//	{
+		//		ad.AttackResult = eAttackResult.NotAllowed_ServerRules;
+		//		return ad;
+		//	}
+
+		//	if (SpellHandler.FindEffectOnTarget(this, "Phaseshift") != null)
+		//	{
+		//		ad.AttackResult = eAttackResult.Phaseshift;
+		//		return ad;
+		//	}
+
+		//	// Apply Mentalist RA5L
+		//	SelectiveBlindnessEffect SelectiveBlindness = EffectList.GetOfType<SelectiveBlindnessEffect>();
+		//	if (SelectiveBlindness != null)
+		//	{
+		//		GameLiving EffectOwner = SelectiveBlindness.EffectSource;
+		//		if (EffectOwner == ad.Target)
+		//		{
+		//			if (this is GamePlayer)
+		//				((GamePlayer)this).Out.SendMessage(string.Format(LanguageMgr.GetTranslation(((GamePlayer)this).Client.Account.Language, "GameLiving.AttackData.InvisibleToYou"), ad.Target.GetName(0, true)), eChatType.CT_Missed, eChatLoc.CL_SystemWindow);
+		//			ad.AttackResult = eAttackResult.NoValidTarget;
+		//			return ad;
+		//		}
+		//	}
+
+		//	// DamageImmunity Ability
+		//	if ((GameLiving)target != null && ((GameLiving)target).HasAbility(Abilities.DamageImmunity))
+		//	{
+		//		//if (ad.Attacker is GamePlayer) ((GamePlayer)ad.Attacker).Out.SendMessage(string.Format("{0} can't be attacked!", ad.Target.GetName(0, true)), eChatType.CT_Missed, eChatLoc.CL_SystemWindow);
+		//		ad.AttackResult = eAttackResult.NoValidTarget;
+		//		return ad;
+		//	}
+
+
+		//	//Calculate our attack result and attack damage
+		//	ad.AttackResult = ad.Target.CalculateEnemyAttackResult(ad, weapon);
+
+		//	// calculate damage only if we hit the target
+		//	if (ad.AttackResult == eAttackResult.HitUnstyled
+		//	    || ad.AttackResult == eAttackResult.HitStyle)
+		//	{
+		//		double damage = AttackDamage(weapon) * effectiveness;
+
+		//		if (Level > ServerProperties.Properties.MOB_DAMAGE_INCREASE_STARTLEVEL &&
+		//		    ServerProperties.Properties.MOB_DAMAGE_INCREASE_PERLEVEL > 0 &&
+		//		    damage > 0 &&
+		//		    this is GameNPC && (this as GameNPC).Brain is IControlledBrain == false)
+		//		{
+		//			double modifiedDamage = ServerProperties.Properties.MOB_DAMAGE_INCREASE_PERLEVEL * (Level - ServerProperties.Properties.MOB_DAMAGE_INCREASE_STARTLEVEL);
+		//			damage += (modifiedDamage * effectiveness);
+		//		}
+
+		//		InventoryItem armor = null;
+
+		//		if (ad.Target.Inventory != null)
+		//			armor = ad.Target.Inventory.GetItem((eInventorySlot)ad.ArmorHitLocation);
+
+		//		InventoryItem weaponTypeToUse = null;
+
+		//		if (weapon != null)
+		//		{
+		//			weaponTypeToUse = new InventoryItem();
+		//			weaponTypeToUse.Object_Type = weapon.Object_Type;
+		//			weaponTypeToUse.SlotPosition = weapon.SlotPosition;
+
+		//			if ((this is GamePlayer) && Realm == eRealm.Albion
+		//				&& (GameServer.ServerRules.IsObjectTypesEqual((eObjectType)weapon.Object_Type, eObjectType.TwoHandedWeapon) 
+		//				|| GameServer.ServerRules.IsObjectTypesEqual((eObjectType)weapon.Object_Type, eObjectType.PolearmWeapon))
+		//				&& ServerProperties.Properties.ENABLE_ALBION_ADVANCED_WEAPON_SPEC)
+		//			{
+		//				// Albion dual spec penalty, which sets minimum damage to the base damage spec
+		//				if (weapon.Type_Damage == (int)eDamageType.Crush)
+		//				{
+		//					weaponTypeToUse.Object_Type = (int)eObjectType.CrushingWeapon;
+		//				}
+		//				else if (weapon.Type_Damage == (int)eDamageType.Slash)
+		//				{
+		//					weaponTypeToUse.Object_Type = (int)eObjectType.SlashingWeapon;
+		//				}
+		//				else
+		//				{
+		//					weaponTypeToUse.Object_Type = (int)eObjectType.ThrustWeapon;
+		//				}
+		//			}
+		//		}
+
+		//		int lowerboundary = (WeaponSpecLevel(weaponTypeToUse) - 1) * 50 / (ad.Target.EffectiveLevel + 1) + 75;
+		//		lowerboundary = Math.Max(lowerboundary, 75);
+		//		lowerboundary = Math.Min(lowerboundary, 125);
+		//		damage *= (GetWeaponSkill(weapon) + 90.68) / (ad.Target.GetArmorAF(ad.ArmorHitLocation) + 20 * 4.67);
+
+		//		// Badge Of Valor Calculation 1+ absorb or 1- absorb
+		//		if (ad.Attacker.EffectList.GetOfType<BadgeOfValorEffect>() != null)
+		//		{
+		//			damage *= 1.0 + Math.Min(0.85, ad.Target.GetArmorAbsorb(ad.ArmorHitLocation));
+		//		}
+		//		else
+		//		{
+		//			damage *= 1.0 - Math.Min(0.85, ad.Target.GetArmorAbsorb(ad.ArmorHitLocation));
+		//		}
+		//		damage *= (lowerboundary + Util.Random(50)) * 0.01;
+		//		ad.Modifier = (int)(damage * (ad.Target.GetResist(ad.DamageType) + SkillBase.GetArmorResist(armor, ad.DamageType)) * -0.01);
+		//		//damage += ad.Modifier;
+		//		// RA resist check
+		//		int resist = (int)(damage * ad.Target.GetDamageResist(GetResistTypeForDamage(ad.DamageType)) * -0.01);
+
+		//		eProperty property = ad.Target.GetResistTypeForDamage(ad.DamageType);
+		//		int secondaryResistModifier = ad.Target.SpecBuffBonusCategory[(int)property];
+		//		int resistModifier = 0;
+		//		resistModifier += (int)((ad.Damage + (double)resistModifier) * (double)secondaryResistModifier * -0.01);
+
+		//		damage += resist;
+		//		damage += resistModifier;
+		//		ad.Modifier += resist;
+		//		damage += ad.Modifier;
+		//		ad.Damage = (int)damage;
+
+		//		// apply total damage cap
+		//		ad.UncappedDamage = ad.Damage;
+		//		ad.Damage = Math.Min(ad.Damage, (int)(UnstyledDamageCap(weapon)/* * effectiveness*/));
+
+		//		if ((this is GamePlayer || (this is GameNPC && (this as GameNPC).Brain is IControlledBrain && this.Realm != 0)) && target is GamePlayer)
+		//		{
+		//			ad.Damage = (int)((double)ad.Damage * ServerProperties.Properties.PVP_MELEE_DAMAGE);
+		//		}
+		//		else if ((this is GamePlayer || (this is GameNPC && (this as GameNPC).Brain is IControlledBrain && this.Realm != 0)) && target is GameNPC)
+		//		{
+		//			ad.Damage = (int)((double)ad.Damage * ServerProperties.Properties.PVE_MELEE_DAMAGE);
+		//		}
+
+		//		ad.UncappedDamage = ad.Damage;
+
+		//		//Eden - Conversion Bonus (Crocodile Ring)  - tolakram - critical damage is always 0 here, needs to be moved
+		//		if (ad.Target is GamePlayer && ad.Target.GetModified(eProperty.Conversion) > 0)
+		//		{
+		//			int manaconversion = (int)Math.Round(((double)ad.Damage + (double)ad.CriticalDamage) * (double)ad.Target.GetModified(eProperty.Conversion) / 100);
+		//			//int enduconversion=(int)Math.Round((double)manaconversion*(double)ad.Target.MaxEndurance/(double)ad.Target.MaxMana);
+		//			int enduconversion = (int)Math.Round(((double)ad.Damage + (double)ad.CriticalDamage) * (double)ad.Target.GetModified(eProperty.Conversion) / 100);
+		//			if (ad.Target.Mana + manaconversion > ad.Target.MaxMana) manaconversion = ad.Target.MaxMana - ad.Target.Mana;
+		//			if (ad.Target.Endurance + enduconversion > ad.Target.MaxEndurance) enduconversion = ad.Target.MaxEndurance - ad.Target.Endurance;
+		//			if (manaconversion < 1) manaconversion = 0;
+		//			if (enduconversion < 1) enduconversion = 0;
+		//			if (manaconversion >= 1) (ad.Target as GamePlayer).Out.SendMessage(string.Format(LanguageMgr.GetTranslation((ad.Target as GamePlayer).Client.Account.Language, "GameLiving.AttackData.GainPowerPoints"), manaconversion), eChatType.CT_Spell, eChatLoc.CL_SystemWindow);
+		//			if (enduconversion >= 1) (ad.Target as GamePlayer).Out.SendMessage(string.Format(LanguageMgr.GetTranslation((ad.Target as GamePlayer).Client.Account.Language, "GameLiving.AttackData.GainEndurancePoints"), enduconversion), eChatType.CT_Spell, eChatLoc.CL_SystemWindow);
+		//			ad.Target.Endurance += enduconversion; if (ad.Target.Endurance > ad.Target.MaxEndurance) ad.Target.Endurance = ad.Target.MaxEndurance;
+		//			ad.Target.Mana += manaconversion; if (ad.Target.Mana > ad.Target.MaxMana) ad.Target.Mana = ad.Target.MaxMana;
+		//		}
+
+		//		// Tolakram - let's go ahead and make it 1 damage rather than spamming a possible error
+		//		if (ad.Damage == 0)
+		//		{
+		//			ad.Damage = 1;
+
+		//			// log this as a possible error if we should do some damage to target
+		//			//if (ad.Target.Level <= Level + 5 && weapon != null)
+		//			//{
+		//			//    log.ErrorFormat("Possible Damage Error: {0} Damage = 0 -> miss vs {1}.  AttackDamage {2}, weapon name {3}", Name, (ad.Target == null ? "null" : ad.Target.Name), AttackDamage(weapon), (weapon == null ? "None" : weapon.Name));
+		//			//}
+
+		//			//ad.AttackResult = eAttackResult.Missed;
+		//		}
+		//	}
+
+		//	//Add styled damage if style hits and remove endurance if missed
+		//	if (StyleProcessor.ExecuteStyle(this, ad, weapon))
+		//	{
+		//		ad.AttackResult = eAttackResult.HitStyle;
+		//	}
+
+		//	if ((ad.AttackResult == eAttackResult.HitUnstyled || ad.AttackResult == eAttackResult.HitStyle))
+		//	{
+		//		ad.CriticalDamage = GetMeleeCriticalDamage(ad, weapon);
+		//	}
+
+		//	// Attacked living may modify the attack data.  Primarily used for keep doors and components.
+		//	ad.Target.ModifyAttack(ad);
+
+		//	if (ad.AttackResult == eAttackResult.HitStyle)
+		//	{
+		//		if (this is GamePlayer)
+		//		{
+		//			GamePlayer player = this as GamePlayer;
+
+		//			string damageAmount = (ad.StyleDamage > 0) ? " (+" + ad.StyleDamage + ")" : "";
+		//			player.Out.SendMessage(LanguageMgr.GetTranslation(player.Client.Account.Language, "StyleProcessor.ExecuteStyle.PerformPerfectly", ad.Style.Name, damageAmount), eChatType.CT_YouHit, eChatLoc.CL_SystemWindow);
+		//		}
+		//		else if (this is GameNPC)
+		//		{
+		//			ControlledNpcBrain brain = ((GameNPC)this).Brain as ControlledNpcBrain;
+
+		//			if (brain != null)
+		//			{
+		//				GamePlayer owner = brain.GetPlayerOwner();
+		//				if (owner != null)
+		//				{
+		//					string damageAmount = (ad.StyleDamage > 0) ? " (+" + ad.StyleDamage + ")" : "";
+		//					owner.Out.SendMessage(LanguageMgr.GetTranslation(owner.Client.Account.Language, "StyleProcessor.ExecuteStyle.PerformsPerfectly", Name, ad.Style.Name, damageAmount), eChatType.CT_YouHit, eChatLoc.CL_SystemWindow);
+		//				}
+		//			}
+		//		}
+		//	}
+
+		//	string message = "";
+		//	bool broadcast = true;
+		//	ArrayList excludes = new ArrayList();
+		//	excludes.Add(ad.Attacker);
+		//	excludes.Add(ad.Target);
+
+		//	switch (ad.AttackResult)
+		//	{
+		//			case eAttackResult.Parried: message = string.Format("{0} attacks {1} and is parried!", ad.Attacker.GetName(0, true), ad.Target.GetName(0, false)); break;
+		//			case eAttackResult.Evaded: message = string.Format("{0} attacks {1} and is evaded!", ad.Attacker.GetName(0, true), ad.Target.GetName(0, false)); break;
+		//			case eAttackResult.Missed: message = string.Format("{0} attacks {1} and misses!", ad.Attacker.GetName(0, true), ad.Target.GetName(0, false)); break;
+
+		//		case eAttackResult.Blocked:
+		//			{
+		//				message = string.Format("{0} attacks {1} and is blocked!", ad.Attacker.GetName(0, true), ad.Target.GetName(0, false));
+		//				// guard messages
+		//				if (target != null && target != ad.Target)
+		//				{
+		//					excludes.Add(target);
+
+		//					// another player blocked for real target
+		//					if (target is GamePlayer)
+		//						((GamePlayer)target).Out.SendMessage(string.Format(LanguageMgr.GetTranslation(((GamePlayer)target).Client.Account.Language, "GameLiving.AttackData.BlocksYou"), ad.Target.GetName(0, true), ad.Attacker.GetName(0, false)), eChatType.CT_Missed, eChatLoc.CL_SystemWindow);
+
+		//					// blocked for another player
+		//					if (ad.Target is GamePlayer)
+		//					{
+		//						((GamePlayer)ad.Target).Out.SendMessage(string.Format(LanguageMgr.GetTranslation(((GamePlayer)ad.Target).Client.Account.Language, "GameLiving.AttackData.YouBlock"), ad.Attacker.GetName(0, false), target.GetName(0, false)), eChatType.CT_Missed, eChatLoc.CL_SystemWindow);
+		//						((GamePlayer)ad.Target).Stealth(false);
+		//					}
+		//				}
+		//				else if (ad.Target is GamePlayer)
+		//				{
+		//					((GamePlayer)ad.Target).Out.SendMessage(string.Format(LanguageMgr.GetTranslation(((GamePlayer)ad.Target).Client.Account.Language, "GameLiving.AttackData.AttacksYou"), ad.Attacker.GetName(0, true)), eChatType.CT_Missed, eChatLoc.CL_SystemWindow);
+		//				}
+		//				break;
+		//			}
+		//		case eAttackResult.HitUnstyled:
+		//		case eAttackResult.HitStyle:
+		//			{
+		//				if (target != null && target != ad.Target)
+		//				{
+		//					message = string.Format("{0} attacks {1} but hits {2}!", ad.Attacker.GetName(0, true), target.GetName(0, false), ad.Target.GetName(0, false));
+		//					excludes.Add(target);
+
+		//					// intercept for another player
+		//					if (target is GamePlayer)
+		//						((GamePlayer)target).Out.SendMessage(string.Format(LanguageMgr.GetTranslation(((GamePlayer)target).Client.Account.Language, "GameLiving.AttackData.StepsInFront"), ad.Target.GetName(0, true)), eChatType.CT_YouHit, eChatLoc.CL_SystemWindow);
+
+		//					// intercept by player
+		//					if (ad.Target is GamePlayer)
+		//						((GamePlayer)ad.Target).Out.SendMessage(string.Format(LanguageMgr.GetTranslation(((GamePlayer)ad.Target).Client.Account.Language, "GameLiving.AttackData.YouStepInFront"), target.GetName(0, false)), eChatType.CT_YouHit, eChatLoc.CL_SystemWindow);
+		//				}
+		//				else
+		//				{
+		//					if (ad.Attacker is GamePlayer)
+		//					{
+		//						string hitWeapon = "weapon";
+		//						if (weapon != null)
+		//							hitWeapon = GlobalConstants.NameToShortName(weapon.Name);
+		//						message = string.Format("{0} attacks {1} with {2} {3}!", ad.Attacker.GetName(0, true), ad.Target.GetName(0, false), ad.Attacker.GetPronoun(1, false), hitWeapon);
+		//					}
+		//					else
+		//					{
+		//						message = string.Format("{0} attacks {1} and hits!", ad.Attacker.GetName(0, true), ad.Target.GetName(0, false));
+		//					}
+		//				}
+		//				break;
+		//			}
+		//			default: broadcast = false; break;
+		//	}
+
+		//	#region Prevent Flight
+		//	if (ad.Attacker is GamePlayer)
+		//	{
+		//		GamePlayer attacker = ad.Attacker as GamePlayer;
+		//		if (attacker.HasAbility(Abilities.PreventFlight) && Util.Chance(10))
+		//		{
+		//			if (IsObjectInFront(ad.Target, 120) && ad.Target.IsMoving)
+		//			{
+		//				bool preCheck = false;
+		//				if (ad.Target is GamePlayer) //only start if we are behind the player
+		//				{
+		//					float angle = ad.Target.GetAngle( ad.Attacker );
+		//					if (angle >= 150 && angle < 210) preCheck = true;
+		//				}
+		//				else preCheck = true;
+
+		//				if (preCheck)
+		//				{
+		//					Spell spell = SkillBase.GetSpellByID(7083);
+		//					if (spell != null)
+		//					{
+		//						ISpellHandler spellHandler = ScriptMgr.CreateSpellHandler(this, spell, SkillBase.GetSpellLine(GlobalSpellsLines.Reserved_Spells));
+		//						if (spellHandler != null)
+		//						{
+		//							spellHandler.StartSpell(ad.Target);
+		//						}
+		//					}
+		//				}
+		//			}
+		//		}
+		//	}
+		//	#endregion
+
+		//	#region controlled messages
+
+		//	if (ad.Attacker is GameNPC)
+		//	{
+		//		IControlledBrain brain = ((GameNPC)ad.Attacker).Brain as IControlledBrain;
+		//		if (brain != null)
+		//		{
+		//			GamePlayer owner = brain.GetPlayerOwner();
+		//			if (owner != null)
+		//			{
+		//				excludes.Add(owner);
+		//				switch (ad.AttackResult)
+		//				{
+		//					case eAttackResult.HitStyle:
+		//					case eAttackResult.HitUnstyled:
+		//						{
+		//							string modmessage = "";
+		//							if (ad.Modifier > 0) modmessage = " (+" + ad.Modifier + ")";
+		//							if (ad.Modifier < 0) modmessage = " (" + ad.Modifier + ")";
+		//							string attackTypeMsg = "attacks";
+		//							if (ad.Attacker.ActiveWeaponSlot == eActiveWeaponSlot.Distance)
+		//							{
+		//								attackTypeMsg = "shoots";
+		//							}
+		//							owner.Out.SendMessage(string.Format(LanguageMgr.GetTranslation(owner.Client.Account.Language, "GameLiving.AttackData.YourHits"), ad.Attacker.Name, attackTypeMsg, ad.Target.GetName(0, false), ad.Damage, modmessage), eChatType.CT_YouHit, eChatLoc.CL_SystemWindow);
+		//							if (ad.CriticalDamage > 0)
+		//							{
+		//								owner.Out.SendMessage(string.Format(LanguageMgr.GetTranslation(owner.Client.Account.Language, "GameLiving.AttackData.YourCriticallyHits"), ad.Attacker.Name, ad.Target.GetName(0, false), ad.CriticalDamage), eChatType.CT_YouHit, eChatLoc.CL_SystemWindow);
+		//							}
+
+		//							break;
+		//						}
+		//					default:
+		//						owner.Out.SendMessage(message, eChatType.CT_YouHit, eChatLoc.CL_SystemWindow);
+		//						break;
+		//				}
+		//			}
+		//		}
+		//	}
+
+		//	if (ad.Target is GameNPC)
+		//	{
+		//		IControlledBrain brain = ((GameNPC)ad.Target).Brain as IControlledBrain;
+		//		if (brain != null)
+		//		{
+		//			GameLiving owner_living = brain.GetLivingOwner();
+		//			excludes.Add(owner_living);
+		//			if (owner_living != null && owner_living is GamePlayer && owner_living.ControlledBrain != null && ad.Target == owner_living.ControlledBrain.Body)
+		//			{
+		//				GamePlayer owner = owner_living as GamePlayer;
+		//				switch (ad.AttackResult)
+		//				{
+		//					case eAttackResult.Blocked:
+		//						owner.Out.SendMessage(string.Format(LanguageMgr.GetTranslation(owner.Client.Account.Language, "GameLiving.AttackData.Blocked"), ad.Attacker.GetName(0, true), ad.Target.Name), eChatType.CT_Missed, eChatLoc.CL_SystemWindow);
+		//						break;
+		//					case eAttackResult.Parried:
+		//						owner.Out.SendMessage(string.Format(LanguageMgr.GetTranslation(owner.Client.Account.Language, "GameLiving.AttackData.Parried"), ad.Attacker.GetName(0, true), ad.Target.Name), eChatType.CT_Missed, eChatLoc.CL_SystemWindow);
+		//						break;
+		//					case eAttackResult.Evaded:
+		//						owner.Out.SendMessage(string.Format(LanguageMgr.GetTranslation(owner.Client.Account.Language, "GameLiving.AttackData.Evaded"), ad.Attacker.GetName(0, true), ad.Target.Name), eChatType.CT_Missed, eChatLoc.CL_SystemWindow);
+		//						break;
+		//					case eAttackResult.Fumbled:
+		//						owner.Out.SendMessage(string.Format(LanguageMgr.GetTranslation(owner.Client.Account.Language, "GameLiving.AttackData.Fumbled"), ad.Attacker.GetName(0, true)), eChatType.CT_Missed, eChatLoc.CL_SystemWindow);
+		//						break;
+		//					case eAttackResult.Missed:
+		//						if (ad.AttackType != AttackData.eAttackType.Spell)
+		//							owner.Out.SendMessage(string.Format(LanguageMgr.GetTranslation(owner.Client.Account.Language, "GameLiving.AttackData.Misses"), ad.Attacker.GetName(0, true), ad.Target.Name), eChatType.CT_Missed, eChatLoc.CL_SystemWindow);
+		//						break;
+		//					case eAttackResult.HitStyle:
+		//					case eAttackResult.HitUnstyled:
+		//						{
+		//							string modmessage = "";
+		//							if (ad.Modifier > 0) modmessage = " (+" + ad.Modifier + ")";
+		//							if (ad.Modifier < 0) modmessage = " (" + ad.Modifier + ")";
+		//							owner.Out.SendMessage(string.Format(LanguageMgr.GetTranslation(owner.Client.Account.Language, "GameLiving.AttackData.HitsForDamage"), ad.Attacker.GetName(0, true), ad.Target.Name, ad.Damage, modmessage), eChatType.CT_Damaged, eChatLoc.CL_SystemWindow);
+		//							if (ad.CriticalDamage > 0)
+		//							{
+		//								owner.Out.SendMessage(string.Format(LanguageMgr.GetTranslation(owner.Client.Account.Language, "GameLiving.AttackData.CriticallyHitsForDamage"), ad.Attacker.GetName(0, true), ad.Target.Name, ad.CriticalDamage), eChatType.CT_Damaged, eChatLoc.CL_SystemWindow);
+		//							}
+		//							break;
+		//						}
+		//						default: break;
+		//				}
+		//			}
+		//		}
+		//	}
+
+		//	#endregion
+
+		//	// broadcast messages
+		//	if (broadcast)
+		//	{
+		//		Message.SystemToArea(ad.Attacker, message, eChatType.CT_OthersCombat, (GameObject[])excludes.ToArray(typeof(GameObject)));
+		//	}
+
+		//	ad.Target.StartInterruptTimer(ad, interruptDuration);
+		//	//Return the result
+		//	return ad;
+		//}
+
+		/// <summary>
+		/// Starts the interrupt timer on this living.
+		/// </summary>
+		/// <param name="attack"></param>
+		/// <param name="duration"></param>
+		public virtual void StartInterruptTimer(AttackData attack, int duration)
+		{
+			if(attack != null)
+				StartInterruptTimer(duration, attack.AttackType, attack.Attacker);
+		}
+
+		/// <summary>
+		/// Starts the interrupt timer on this living.
+		/// </summary>
+		/// <param name="duration"></param>
+		/// <param name="attackType"></param>
+		/// <param name="attacker"></param>
+		public virtual void StartInterruptTimer(int duration, AttackData.eAttackType attackType, GameLiving attacker)
+		{
+			if (!IsAlive || ObjectState != eObjectState.Active)
+			{
+				InterruptTime = 0;
+				InterruptAction = 0;
+				return;
+			}
+
+			//modify interrupt chance by mob con
+			double mod = GetConLevel(attacker);
+			double chance = BaseInterruptChance;
+			chance += mod * 33;
+			chance = Math.Max(1, chance);
+			chance = Math.Min(99, chance);
+			//if (attacker is GamePlayer) chance = 99;
+			
+			if (Util.Chance((int)chance))
+            {
+				//if (InterruptTime < GameLoop.GameLoopTime + duration)
+					InterruptTime = GameLoop.GameLoopTime + duration;
+			}
+
+			if (castingComponent?.spellHandler != null)
+				/*CurrentSpellHandler*/
+				castingComponent?.spellHandler.CasterIsAttacked(attacker);
+			
+			if (attackComponent.AttackState && ActiveWeaponSlot == eActiveWeaponSlot.Distance && attacker != this)
+				OnInterruptTick(attacker, attackType);
+		}
+
+		protected long m_interruptTime = 0;
+		public virtual long InterruptTime
+		{
+			get { return m_interruptTime; }
+			set
+			{
+				InterruptAction = GameLoop.GameLoopTime;
+				m_interruptTime = value;
+			}
+		}
+
+		protected long m_interruptAction = 0;
+		public virtual long InterruptAction
+		{
+			get { return m_interruptAction; }
+			set { m_interruptAction = value; }
+		}
+
+		/// <summary>
+		/// Yields true if interrupt action is running on this living.
+		/// </summary>
+		public virtual bool IsBeingInterrupted
+		{
+			get { return (m_interruptTime > GameLoop.GameLoopTime); }
+		}
+
+		/// <summary>
+		/// Base chance this living can be interrupted
+		/// </summary>
+		public virtual int BaseInterruptChance
+		{
+			get { return 95; }
+		}
+
+		/// <summary>
+		/// How long does an interrupt last?
+		/// </summary>
+		public virtual int SpellInterruptDuration
+		{
+			get { return ServerProperties.Properties.SPELL_INTERRUPT_DURATION; }
+		}
+
+		/// <summary>
+		/// The amount of time the caster has to wait before being able to cast again
+		/// </summary>
+		public virtual int SpellInterruptRecastTime
+		{
+			get { return ServerProperties.Properties.SPELL_INTERRUPT_RECAST; }
+		}
+
+		/// <summary>
+		/// Additional interrupt time if interrupted again
+		/// </summary>
+		public virtual int SpellInterruptRecastAgain
+		{
+			get { return ServerProperties.Properties.SPELL_INTERRUPT_AGAIN; }
+		}
+
+		/// <summary>
+		/// Does an attacker interrupt this livings cast?
+		/// </summary>
+		/// <param name="attacker"></param>
+		/// <returns></returns>
+		public virtual bool ChanceSpellInterrupt(GameLiving attacker)
+		{
+			double mod = GetConLevel(attacker);
+			double chance = BaseInterruptChance;
+			chance += mod * 10;
+			chance = Math.Max(1, chance);
+			chance = Math.Min(99, chance);
+			if (attacker is GamePlayer) chance = 99;
+			return Util.Chance((int)chance);
+		}
+
+		/// <summary>
+		/// Does needed interrupt checks and interrupts this living
+		/// </summary>
+		/// <param name="attacker">the attacker that is interrupting</param>
+		/// <param name="attackType">the attack type</param>
+		/// <returns>true if interrupted successfully</returns>
+		protected virtual bool OnInterruptTick(GameLiving attacker, AttackData.eAttackType attackType)
+		{
+			if (attackComponent.AttackState && ActiveWeaponSlot == eActiveWeaponSlot.Distance)
+			{
+				if (rangeAttackComponent.RangedAttackType == eRangedAttackType.SureShot)
+				{
+					if (attackType != AttackData.eAttackType.MeleeOneHand
+					    && attackType != AttackData.eAttackType.MeleeTwoHand
+					    && attackType != AttackData.eAttackType.MeleeDualWield)
+						return false;
+				}
+				long elapsedTime = GameLoop.GameLoopTime - this.TempProperties.getProperty<long>(RangeAttackComponent.RANGE_ATTACK_HOLD_START);
+				long halfwayPoint = this.attackComponent.AttackSpeed(this.attackComponent.AttackWeapon) / 2;
+				
+				if (rangeAttackComponent.RangedAttackState != eRangedAttackState.ReadyToFire &&
+				    rangeAttackComponent.RangedAttackState != eRangedAttackState.None &&
+				    elapsedTime > halfwayPoint)
+				{
+					return false;
+				}
+
+				double mod = GetConLevel(attacker);
+				double interruptChance = BaseInterruptChance;
+				interruptChance += mod * 10;
+				interruptChance = Math.Max(1, interruptChance);
+				interruptChance = Math.Min(99, interruptChance);
+				if (Util.Chance((int)interruptChance))
+				{
+					attackComponent.LivingStopAttack();
+					return true;
+				}
+			}
+			return false;
+		}
+
+		///// <summary>
+		///// The possible results for prechecks for range attacks
+		///// </summary>
+		//public enum eCheckRangeAttackStateResult
+		//{
+		//	/// <summary>
+		//	/// Hold the shot/throw
+		//	/// </summary>
+		//	Hold,
+		//	/// <summary>
+		//	/// Fire the shot/throw
+		//	/// </summary>
+		//	Fire,
+		//	/// <summary>
+		//	/// Stop the attack
+		//	/// </summary>
+		//	Stop
+		//}
+
+		///// <summary>
+		///// Check the range attack state and decides what to do
+		///// Called inside the AttackTimerCallback
+		///// </summary>
+		///// <returns></returns>
+		//public virtual eCheckRangeAttackStateResult CheckRangeAttackState(GameObject target)
+		//{
+		//	//Standard livings ALWAYS shot and reload automatically!
+		//	return eCheckRangeAttackStateResult.Fire;
+		//}
+
+		///// <summary>
+		///// Gets/Sets the item that is used for ranged attack
+		///// </summary>
+		///// <returns>Item that will be used for range/accuracy/damage modifications</returns>
+		//public virtual InventoryItem RangeAttackAmmo
+		//{
+		//	get { return null; }
+		//	set { }
+		//}
+
+		///// <summary>
+		///// Gets/Sets the target for current ranged attack
+		///// </summary>
+		///// <returns></returns>
+		//public virtual GameObject RangeAttackTarget
+		//{
+		//	get { return TargetObject; }
+		//	set { }
+		//}
+
+		/// <summary>
+		/// Creates an attack action for this living
+		/// </summary>
+		/// <returns></returns>
+		public virtual AttackAction CreateAttackAction()
+		{
+			//return m_attackAction ?? new AttackAction(this);
+            return attackComponent.attackAction ?? new AttackAction(this);
+        }
+
+		///// <summary>
+		///// The attack action of this living
+		///// </summary>
+		//protected class AttackAction : RegionAction
+		//{
+            
+
+  //          /// <summary>
+  //          /// Constructs a new attack action
+  //          /// </summary>
+  //          /// <param name="owner">The action source</param>
+  //          public AttackAction(GameLiving owner)
+		//		: base(owner)
+		//	{
+		//	}
+
+		//	/// <summary>
+		//	/// Called on every timer tick
+		//	/// </summary>
+		//	protected override void OnTick()
+		//	{
+		//		GameLiving owner = (GameLiving)m_actionSource;
+
+		//		if (owner.IsMezzed || owner.IsStunned)
+		//		{
+		//			Interval = 100;
+		//			return;
+		//		}
+
+		//		if (owner.IsCasting && !owner.CurrentSpellHandler.Spell.Uninterruptible)
+		//		{
+		//			Interval = 100;
+		//			return;
+		//		}
+
+		//		if (!owner.AttackState)
+		//		{
+		//			AttackData ad = owner.TempProperties.getProperty<object>(LAST_ATTACK_DATA, null) as AttackData;
+		//			owner.TempProperties.removeProperty(LAST_ATTACK_DATA);
+		//			if (ad != null && ad.Target != null)
+		//				ad.Target.RemoveAttacker(owner);
+		//			Stop();
+		//			return;
+		//		}
+
+		//		// Don't attack if gameliving is engaging
+		//		if (owner.IsEngaging)
+		//		{
+		//			Interval = owner.AttackSpeed(owner.AttackWeapon); // while gameliving is engageing it doesn't attack.
+		//			return;
+		//		}
+
+		//		// Store all datas which must not change during the attack
+		//		// double effectiveness = 1.0;
+		//		double effectiveness = owner.Effectiveness;
+		//		int ticksToTarget = 1;
+		//		int interruptDuration = 0;
+		//		int leftHandSwingCount = 0;
+		//		Style combatStyle = null;
+		//		InventoryItem attackWeapon = owner.AttackWeapon;
+		//		InventoryItem leftWeapon = (owner.Inventory == null) ? null : owner.Inventory.GetItem(eInventorySlot.LeftHandWeapon);
+		//		GameObject attackTarget = null;
+
+		//		if (owner.ActiveWeaponSlot == eActiveWeaponSlot.Distance)
+		//		{
+		//			attackTarget = owner.RangeAttackTarget; // must be do here because RangeAttackTarget is changed in CheckRangeAttackState
+		//			eCheckRangeAttackStateResult rangeCheckresult = owner.CheckRangeAttackState(attackTarget);
+		//			if (rangeCheckresult == eCheckRangeAttackStateResult.Hold)
+		//			{
+		//				Interval = 100;
+		//				return; //Hold the shot another second
+		//			}
+		//			else if (rangeCheckresult == eCheckRangeAttackStateResult.Stop || attackTarget == null)
+		//			{
+		//				owner.StopAttack(); //Stop the attack
+		//				Stop();
+		//				return;
+		//			}
+
+		//			int model = (attackWeapon == null ? 0 : attackWeapon.Model);
+		//			foreach (GamePlayer player in owner.GetPlayersInRadius(WorldMgr.VISIBILITY_DISTANCE))
+		//			{
+		//				if (player == null) continue;
+		//				player.Out.SendCombatAnimation(owner, attackTarget, (ushort)model, 0x00, player.Out.BowShoot, 0x01, 0, ((GameLiving)attackTarget).HealthPercent);
+		//			}
+
+		//			interruptDuration = owner.AttackSpeed(attackWeapon);
+
+		//			switch (owner.RangedAttackType)
+		//			{
+		//				case eRangedAttackType.Critical:
+		//					{
+		//						effectiveness *= 2 - 0.3 * owner.GetConLevel(attackTarget);
+		//						if (effectiveness > 2)
+		//							effectiveness *= 2;
+		//						else if (effectiveness < 1.1)
+		//							effectiveness *= 1.1;
+		//					}
+		//					break;
+
+		//				case eRangedAttackType.SureShot:
+		//					{
+		//						effectiveness *= 0.5;
+		//					}
+		//					break;
+
+		//				case eRangedAttackType.RapidFire:
+		//					{
+		//						// Source : http://www.camelotherald.com/more/888.shtml
+		//						// - (About Rapid Fire) If you release the shot 75% through the normal timer, the shot (if it hits) does 75% of its normal damage. If you
+		//						// release 50% through the timer, you do 50% of the damage, and so forth - The faster the shot, the less damage it does.
+
+		//						// Source : http://www.camelotherald.com/more/901.shtml
+		//						// Related note about Rapid Fire interrupts are determined by the speed of the bow is fired, meaning that the time of interruptions for each shot will be scaled
+		//						// down proportionally to bow speed. If that made your eyes bleed, here's an example from someone who would know: "I fire a 5.0 spd bow. Because I am buffed and have
+		//						// stat bonuses, I fire that bow at 3.0 seconds. The resulting interrupt on the caster will last 3.0 seconds. If I rapid fire that same bow, I will fire at 1.5 seconds,
+		//						// and the resulting interrupt will last 1.5 seconds."
+
+		//						long rapidFireMaxDuration = owner.AttackSpeed(attackWeapon) / 2; // half of the total time
+		//						long elapsedTime = owner.CurrentRegion.Time - owner.TempProperties.getProperty<long>(GamePlayer.RANGE_ATTACK_HOLD_START); // elapsed time before ready to fire
+		//						if (elapsedTime < rapidFireMaxDuration)
+		//						{
+		//							effectiveness *= 0.5 + (double)elapsedTime * 0.5 / (double)rapidFireMaxDuration;
+		//							interruptDuration = (int)(interruptDuration * effectiveness);
+		//						}
+		//					}
+		//					break;
+		//			}
+
+		//			// calculate Penetrating Arrow damage reduction
+		//			if (attackTarget is GameLiving)
+		//			{
+		//				int PALevel = owner.GetAbilityLevel(Abilities.PenetratingArrow);
+		//				if ((PALevel > 0) && (owner.RangedAttackType != eRangedAttackType.Long))
+		//				{
+		//					GameSpellEffect bladeturn = null;
+		//					lock (((GameLiving)attackTarget).EffectList)
+		//					{
+		//						foreach (IGameEffect effect in ((GameLiving)attackTarget).EffectList)
+		//						{
+		//							if (effect is GameSpellEffect && ((GameSpellEffect)effect).Spell.SpellType == "Bladeturn")
+		//							{
+		//								bladeturn = (GameSpellEffect)effect;
+		//								break;
+		//							}
+		//						}
+		//					}
+
+		//					if (bladeturn != null && attackTarget != bladeturn.SpellHandler.Caster)
+		//					{
+		//						// Penetrating Arrow work
+		//						effectiveness *= 0.25 + PALevel * 0.25;
+		//					}
+		//				}
+		//			}
+
+		//			ticksToTarget = 1 + owner.GetDistanceTo( attackTarget ) * 100 / 150; // 150 units per 1/10s
+		//		}
+		//		else
+		//		{
+		//			attackTarget = owner.TargetObject;
+
+		//			// wait until target is selected
+		//			if (attackTarget == null || attackTarget == owner)
+		//			{
+		//				Interval = 100;
+		//				return;
+		//			}
+
+		//			AttackData ad = owner.TempProperties.getProperty<object>(LAST_ATTACK_DATA, null) as AttackData;
+		//			if (ad != null && ad.AttackResult == eAttackResult.Fumbled)
+		//			{
+		//				Interval = owner.AttackSpeed(attackWeapon);
+		//				ad.AttackResult = eAttackResult.Missed;
+		//				return; //Don't start the attack if the last one fumbled
+		//			}
+
+		//			combatStyle = owner.GetStyleToUse();
+		//			if (combatStyle != null && combatStyle.WeaponTypeRequirement == (int)eObjectType.Shield)
+		//			{
+		//				attackWeapon = leftWeapon;
+		//			}
+		//			interruptDuration = owner.AttackSpeed(attackWeapon);
+
+		//			// Damage is doubled on sitting players
+		//			// but only with melee weapons; arrows and magic does normal damage.
+		//			if (attackTarget is GamePlayer && ((GamePlayer)attackTarget).IsSitting)
+		//			{
+		//				effectiveness *= 2;
+		//			}
+
+		//			ticksToTarget = 1;
+		//		}
+
+		//		if (attackTarget != null && !owner.IsWithinRadius(attackTarget, owner.AttackRange) && owner.ActiveWeaponSlot != eActiveWeaponSlot.Distance)
+		//		{
+		//			if (owner is GameNPC && (owner as GameNPC).Brain is StandardMobBrain && ((owner as GameNPC).Brain as StandardMobBrain).AggroTable.Count > 0 && (owner as GameNPC).Brain is IControlledBrain == false)
+		//			{
+		//				#region Attack another target in range
+
+		//				GameNPC npc = owner as GameNPC;
+		//				StandardMobBrain npc_brain = npc.Brain as StandardMobBrain;
+		//				GameLiving Possibly_target = null;
+		//				long maxaggro = 0, aggro = 0;
+
+		//				foreach (GamePlayer player_test in owner.GetPlayersInRadius((ushort)owner.AttackRange))
+		//				{
+		//					if (npc_brain.AggroTable.ContainsKey(player_test))
+		//					{
+		//						aggro = npc_brain.GetAggroAmountForLiving(player_test);
+		//						if (aggro <= 0) continue;
+		//						if (aggro > maxaggro)
+		//						{
+		//							Possibly_target = player_test;
+		//							maxaggro = aggro;
+		//						}
+		//					}
+		//				}
+		//				foreach (GameNPC target_possibility in owner.GetNPCsInRadius((ushort)owner.AttackRange))
+		//				{
+		//					if (npc_brain.AggroTable.ContainsKey(target_possibility))
+		//					{
+		//						aggro = npc_brain.GetAggroAmountForLiving(target_possibility);
+		//						if (aggro <= 0) continue;
+		//						if (aggro > maxaggro)
+		//						{
+		//							Possibly_target = target_possibility;
+		//							maxaggro = aggro;
+		//						}
+		//					}
+		//				}
+
+		//				if (Possibly_target == null)
+		//				{
+		//					Interval = 100;
+		//					return;
+		//				}
+		//				else
+		//				{
+		//					attackTarget = Possibly_target;
+		//				}
+
+		//				#endregion
+
+		//			}
+		//			else
+		//			{
+		//				Interval = 100;
+		//				return;
+		//			}
+		//		}
+
+		//		//new WeaponOnTargetAction(owner, attackTarget, attackWeapon, leftWeapon, effectiveness, interruptDuration, combatStyle).Start(ticksToTarget);  // really start the attack
+  //              owner.attackComponent.attackManager = new AttackManager(owner, attackTarget, attackWeapon, leftWeapon, effectiveness, interruptDuration, combatStyle, ticksToTarget);
+		//		//Are we inactive?
+		//		if (owner.ObjectState != eObjectState.Active)
+		//		{
+		//			Stop();
+		//			return;
+		//		}
+
+		//		//switch to melee if range to target is less than 200
+		//		if (owner is GameNPC && owner.ActiveWeaponSlot == eActiveWeaponSlot.Distance && owner.TargetObject != null && owner.IsWithinRadius( owner.TargetObject, 200 ) )
+		//		{
+		//			owner.SwitchWeapon(eActiveWeaponSlot.Standard);
+		//		}
+
+		//		if (owner.ActiveWeaponSlot == eActiveWeaponSlot.Distance)
+		//		{
+		//			//Mobs always shot and reload
+		//			if (owner is GameNPC)
+		//			{
+		//				owner.RangedAttackState = eRangedAttackState.AimFireReload;
+		//			}
+
+		//			if (owner.RangedAttackState != eRangedAttackState.AimFireReload)
+		//			{
+		//				owner.StopAttack();
+		//				Stop();
+		//				return;
+		//			}
+		//			else
+		//			{
+		//				if (!(owner is GamePlayer) || (owner.RangedAttackType != eRangedAttackType.Long))
+		//				{
+		//					owner.RangedAttackType = eRangedAttackType.Normal;
+		//					lock (owner.EffectList)
+		//					{
+		//						foreach (IGameEffect effect in owner.EffectList) // switch to the correct range attack type
+		//						{
+		//							if (effect is SureShotEffect)
+		//							{
+		//								owner.RangedAttackType = eRangedAttackType.SureShot;
+		//								break;
+		//							}
+		//							else if (effect is RapidFireEffect)
+		//							{
+		//								owner.RangedAttackType = eRangedAttackType.RapidFire;
+		//								break;
+		//							}
+		//							else if (effect is TrueshotEffect)
+		//							{
+		//								owner.RangedAttackType = eRangedAttackType.Long;
+		//								break;
+		//							}
+		//						}
+		//					}
+		//				}
+
+		//				owner.RangedAttackState = eRangedAttackState.Aim;
+
+		//				if (owner is GamePlayer)
+		//				{
+		//					owner.TempProperties.setProperty(GamePlayer.RANGE_ATTACK_HOLD_START, 0L);
+		//				}
+
+		//				int speed = owner.AttackSpeed(attackWeapon);
+		//				byte attackSpeed = (byte)(speed / 100);
+		//				int model = (attackWeapon == null ? 0 : attackWeapon.Model);
+		//				foreach (GamePlayer player in owner.GetPlayersInRadius(WorldMgr.VISIBILITY_DISTANCE))
+		//				{
+		//					player.Out.SendCombatAnimation(owner, null, (ushort)model, 0x00, player.Out.BowPrepare, attackSpeed, 0x00, 0x00);
+		//				}
+
+		//				if (owner.RangedAttackType == eRangedAttackType.RapidFire)
+		//				{
+		//					speed /= 2; // can start fire at the middle of the normal time
+		//				}
+
+		//				Interval = speed;
+		//			}
+		//		}
+		//		else
+		//		{
+		//			if (leftHandSwingCount > 0)
+		//			{
+		//				Interval = owner.AttackSpeed(attackWeapon, leftWeapon);
+		//			}
+		//			else
+		//			{
+		//				Interval = owner.AttackSpeed(attackWeapon);
+		//			}
+		//		}
+		//	}
+		//}
+
+
+		///// <summary>
+		///// The action when the weapon hurt the target
+		///// </summary>
+		//public class WeaponOnTargetAction : RegionAction
+		//{
+		//	/// <summary>
+		//	/// The target of the attack
+		//	/// </summary>
+		//	protected readonly GameObject m_target;
+
+		//	/// <summary>
+		//	/// The weapon of the attack
+		//	/// </summary>
+		//	protected readonly InventoryItem m_attackWeapon;
+
+		//	/// <summary>
+		//	/// The weapon in the left hand of the attacker
+		//	/// </summary>
+		//	protected readonly InventoryItem m_leftWeapon;
+
+		//	/// <summary>
+		//	/// The effectiveness of the attack
+		//	/// </summary>
+		//	protected readonly double m_effectiveness;
+
+		//	/// <summary>
+		//	/// The interrupt duration of the attack
+		//	/// </summary>
+		//	protected readonly int m_interruptDuration;
+
+		//	/// <summary>
+		//	/// The combat style of the attack
+		//	/// </summary>
+		//	protected readonly Style m_combatStyle;
+
+		//	/// <summary>
+		//	/// Constructs a new attack action
+		//	/// </summary>
+		//	/// <param name="owner">The action source</param>
+		//	/// <param name="attackWeapon">the weapon used to attack</param>
+		//	/// <param name="combatStyle">the style used</param>
+		//	/// <param name="effectiveness">the effectiveness</param>
+		//	/// <param name="interruptDuration">the interrupt duration</param>
+		//	/// <param name="leftHandSwingCount">the left hand swing count</param>
+		//	/// <param name="leftWeapon">the left hand weapon used to attack</param>
+		//	/// <param name="target">the target of the attack</param>
+		//	public WeaponOnTargetAction(GameLiving owner, GameObject target, InventoryItem attackWeapon, InventoryItem leftWeapon, double effectiveness, int interruptDuration, Style combatStyle)
+		//		: base(owner)
+		//	{
+		//		m_target = target;
+		//		m_attackWeapon = attackWeapon;
+		//		m_leftWeapon = leftWeapon;
+		//		m_effectiveness = effectiveness;
+		//		m_interruptDuration = interruptDuration;
+		//		m_combatStyle = combatStyle;
+		//	}
+
+		//	/// <summary>
+		//	/// Called on every timer tick
+		//	/// </summary>
+		//	protected override void OnTick()
+		//	{
+		//		GameLiving owner = (GameLiving)m_actionSource;
+		//		Style style = m_combatStyle;
+		//		int leftHandSwingCount = 0;
+		//		AttackData mainHandAD = null;
+		//		AttackData leftHandAD = null;
+		//		InventoryItem mainWeapon = m_attackWeapon;
+		//		InventoryItem leftWeapon = m_leftWeapon;
+		//		double leftHandEffectiveness = m_effectiveness;
+		//		double mainHandEffectiveness = m_effectiveness;
+
+		//		mainHandEffectiveness *= owner.CalculateMainHandEffectiveness(mainWeapon, leftWeapon);
+		//		leftHandEffectiveness *= owner.CalculateLeftHandEffectiveness(mainWeapon, leftWeapon);
+					
+		//		// GameNPC can Dual Swing even with no weapon
+		//		if (owner is GameNPC && owner.CanUseLefthandedWeapon)
+		//		{
+		//			leftHandSwingCount = owner.CalculateLeftHandSwingCount();
+		//		}
+		//		else if (owner.CanUseLefthandedWeapon && leftWeapon != null && leftWeapon.Object_Type != (int)eObjectType.Shield
+		//		    && mainWeapon != null && (mainWeapon.Item_Type == Slot.RIGHTHAND || mainWeapon.Item_Type == Slot.LEFTHAND))
+		//		{
+		//			leftHandSwingCount = owner.CalculateLeftHandSwingCount();
+		//		}
+
+		//		// CMH
+		//		// 1.89
+		//		//- Pets will no longer continue to attack a character after the character has stealthed.
+		//		// 1.88
+		//		//- Monsters, pets and Non-Player Characters (NPCs) will now halt their pursuit when the character being chased stealths.
+		//		if (owner is GameNPC
+		//		    && m_target is GamePlayer
+		//		    && ((GamePlayer)m_target).IsStealthed)
+		//		{
+		//			// note due to the 2 lines above all npcs stop attacking
+		//			GameNPC npc = (GameNPC)owner;
+		//			npc.StopAttack();
+		//			npc.TargetObject = null;
+		//			Stop(); // stop the full tick timer? looks like other code is doing this
+
+		//			// target death caused this below, so I'm replicating it
+		//			if (npc.ActiveWeaponSlot != eActiveWeaponSlot.Distance &&
+		//			    npc.Inventory != null &&
+		//			    npc.Inventory.GetItem(eInventorySlot.DistanceWeapon) != null)
+		//				npc.SwitchWeapon(eActiveWeaponSlot.Distance);
+		//			return;
+		//		}
+
+		//		if (leftHandSwingCount > 0)
+		//		{
+		//			// both hands are used for attack
+		//			mainHandAD = owner.MakeAttack(m_target, mainWeapon, style, mainHandEffectiveness, m_interruptDuration, true);
+		//			if (style == null)
+		//			{
+		//				mainHandAD.AnimationId = -2; // virtual code for both weapons swing animation
+		//			}
+		//		}
+		//		else if (mainWeapon != null)
+		//		{
+		//			// no left hand used, all is simple here
+		//			mainHandAD = owner.MakeAttack(m_target, mainWeapon, style, mainHandEffectiveness, m_interruptDuration, false);
+		//			leftHandSwingCount = 0;
+		//		}
+		//		else
+		//		{
+		//			// one of two hands is used for attack if no style, treated as a main hand attack
+		//			if (style == null && Util.Chance(50))
+		//			{
+		//				mainWeapon = leftWeapon;
+		//				mainHandAD = owner.MakeAttack(m_target, mainWeapon, style, mainHandEffectiveness, m_interruptDuration, true);
+		//				mainHandAD.AnimationId = -1; // virtual code for left weapons swing animation
+		//			}
+		//			else
+		//			{
+		//				mainHandAD = owner.MakeAttack(m_target, mainWeapon, style, mainHandEffectiveness, m_interruptDuration, true);
+		//			}
+		//		}
+
+		//		owner.TempProperties.setProperty( LAST_ATTACK_DATA, mainHandAD );
+
+		//		//Notify the target of our attack (sends damage messages, should be before damage)
+		//		// ...but certainly not if the attack never took place, like when the living
+		//		// is out of range!
+		//		if (mainHandAD.Target != null && mainHandAD.AttackResult != eAttackResult.OutOfRange)
+		//		{
+		//			mainHandAD.Target.AddAttacker(owner);
+		//			mainHandAD.Target.OnAttackedByEnemy(mainHandAD);
+		//		}
+
+		//		// deal damage and start effect
+		//		if (mainHandAD.AttackResult == eAttackResult.HitUnstyled || mainHandAD.AttackResult == eAttackResult.HitStyle)
+		//		{
+		//			owner.DealDamage(mainHandAD);
+		//			if (mainHandAD.IsMeleeAttack)
+		//			{
+		//				owner.CheckWeaponMagicalEffect(mainHandAD, mainWeapon); // proc, poison
+		//				if (mainHandAD.Target is GameLiving)
+		//				{
+		//					GameLiving living = mainHandAD.Target as GameLiving;
+		//					RealmAbilities.L3RAPropertyEnhancer ra = living.GetAbility<RealmAbilities.ReflexAttackAbility>();
+		//					if (ra != null && Util.Chance(ra.Amount))
+		//					{
+		//						AttackData ReflexAttackAD = living.MakeAttack(owner, living.AttackWeapon, null, 1, m_interruptDuration, false, true);
+		//						living.DealDamage(ReflexAttackAD);
+		//						living.SendAttackingCombatMessages(ReflexAttackAD);
+		//					}
+		//				}
+		//			}
+		//		}
+
+		//		//CMH
+		//		// 1.89:
+		//		// - Characters who are attacked by stealthed archers will now target the attacking archer if the attacked player does not already have a target.
+		//		if( mainHandAD.Attacker.IsStealthed
+		//		   && mainHandAD.AttackType == AttackData.eAttackType.Ranged
+		//		   && ( mainHandAD.AttackResult == eAttackResult.HitUnstyled || mainHandAD.AttackResult == eAttackResult.HitStyle ) )
+		//		{
+		//			if( mainHandAD.Target.TargetObject == null )
+		//			{
+		//				if( mainHandAD.Target is GamePlayer )
+		//				{
+		//					GameClient targetClient = WorldMgr.GetClientByPlayerID( mainHandAD.Target.InternalID, false, false );
+		//					if( targetClient != null )
+		//					{
+		//						targetClient.Out.SendChangeTarget( mainHandAD.Attacker );
+		//					}
+		//				}
+		//			}
+		//		}
+
+		//		//Send the proper attacking messages to ourself
+		//		owner.SendAttackingCombatMessages(mainHandAD);
+
+		//		//Notify ourself about the attack
+		//		owner.Notify( GameLivingEvent.AttackFinished, owner, new AttackFinishedEventArgs( mainHandAD ) );
+
+		//		// remove the left-hand AttackData from the previous attack
+		//		owner.TempProperties.removeProperty( LAST_ATTACK_DATA_LH );
+
+		//		//now left hand damage
+		//		if (leftHandSwingCount > 0)
+		//		{
+		//			switch (mainHandAD.AttackResult)
+		//			{
+		//				case eAttackResult.HitStyle:
+		//				case eAttackResult.HitUnstyled:
+		//				case eAttackResult.Missed:
+		//				case eAttackResult.Blocked:
+		//				case eAttackResult.Evaded:
+		//				case eAttackResult.Parried:
+		//					for (int i = 0; i < leftHandSwingCount; i++)
+		//					{
+		//						if (m_target is GameLiving && (((GameLiving)m_target).IsAlive == false || ((GameLiving)m_target).ObjectState != eObjectState.Active))
+		//							break;
+
+		//						// Savage swings - main,left,main,left.
+		//						if ( i % 2 == 0 )
+		//							leftHandAD = owner.MakeAttack( m_target, leftWeapon, null, leftHandEffectiveness, m_interruptDuration, true );
+		//						else
+		//							leftHandAD = owner.MakeAttack(m_target, mainWeapon, null, leftHandEffectiveness, m_interruptDuration, true);
+
+		//						//Notify the target of our attack (sends damage messages, should be before damage)
+		//						if (leftHandAD.Target != null)
+		//							leftHandAD.Target.OnAttackedByEnemy(leftHandAD);
+
+		//						// deal damage and start the effect if any
+		//						if (leftHandAD.AttackResult == eAttackResult.HitUnstyled || leftHandAD.AttackResult == eAttackResult.HitStyle)
+		//						{
+		//							owner.DealDamage(leftHandAD);
+		//							if (leftHandAD.IsMeleeAttack)
+		//							{
+		//								owner.CheckWeaponMagicalEffect(leftHandAD, leftWeapon);
+		//							}
+		//						}
+
+		//						owner.TempProperties.setProperty( LAST_ATTACK_DATA_LH, leftHandAD );
+
+		//						//Send messages about our left hand attack now
+		//						owner.SendAttackingCombatMessages(leftHandAD);
+
+		//						//Notify ourself about the attack
+		//						owner.Notify(GameLivingEvent.AttackFinished, owner, new AttackFinishedEventArgs(leftHandAD));
+		//					}
+		//					break;
+		//			}
+		//		}
+
+		//		if (mainHandAD.AttackType == AttackData.eAttackType.Ranged)
+		//			owner.RangedAttackFinished();
+
+		//		switch (mainHandAD.AttackResult)
+		//		{
+		//			case eAttackResult.NoTarget:
+		//			case eAttackResult.TargetDead:
+		//				{
+  //                          CleanupAttack(owner);
+		//					//Stop();
+		//					owner.OnTargetDeadOrNoTarget();
+		//					return;
+		//				}
+		//			case eAttackResult.NotAllowed_ServerRules:
+		//			case eAttackResult.NoValidTarget:
+		//				{
+		//					owner.StopAttack();
+  //                          CleanupAttack(owner);
+		//					//Stop();
+		//					return;
+		//				}
+		//			case eAttackResult.OutOfRange:
+		//				break;
+		//		}
+
+		//		// unstealth before attack animation
+		//		if (owner is GamePlayer)
+		//			((GamePlayer)owner).Stealth(false);
+
+		//		//Show the animation
+		//		if (mainHandAD.AttackResult != eAttackResult.HitUnstyled && mainHandAD.AttackResult != eAttackResult.HitStyle && leftHandAD != null)
+		//			owner.ShowAttackAnimation(leftHandAD, leftWeapon);
+		//		else
+		//			owner.ShowAttackAnimation(mainHandAD, mainWeapon);
+
+		//		// (procs) start style effect after any damage
+		//		if (mainHandAD.StyleEffects.Count > 0 && mainHandAD.AttackResult == eAttackResult.HitStyle)
+		//		{
+		//			foreach (ISpellHandler proc in mainHandAD.StyleEffects)
+		//			{
+		//				proc.StartSpell(mainHandAD.Target);
+		//			}
+		//		}
+
+		//		if (leftHandAD != null && leftHandAD.StyleEffects.Count > 0 && leftHandAD.AttackResult == eAttackResult.HitStyle)
+		//		{
+		//			foreach (ISpellHandler proc in leftHandAD.StyleEffects)
+		//			{
+		//				proc.StartSpell(leftHandAD.Target);
+		//			}
+		//		}
+
+		//		//mobs dont update the heading after they start attacking
+		//		//so here they update it after they swing
+		//		//update internal heading, do not send update to client
+		//		if (owner is GameNPC)
+		//			(owner as GameNPC).TurnTo(mainHandAD.Target, false);
+
+		//		//Stop();
+  //              CleanupAttack(owner);
+		//		return;
+		//	}
+
+  //          public void CleanupAttack(GameLiving owner)
+  //          {
+  //              if (owner is GamePlayer p)
+  //              {
+  //                  p.castingComponent.spellHandler = null;
+  //              }
+  //          }
+  //      }
+        
+    /// <summary>
+    /// Sends the proper combat messages depending on our attack data
+    /// </summary>
+    /// <param name="ad">result of the attack</param>
+    public virtual void SendAttackingCombatMessages(AttackData ad)
+		{
+			//None for GameLiving - could be a GameNPC DO NOT ADD ANYTHING HERE
+		}
+
+		/// <summary>
+		/// Does this living allow procs to be cast on it?
+		/// </summary>
+		/// <param name="ad"></param>
+		/// <param name="weapon"></param>
+		/// <returns></returns>
+		public virtual bool AllowWeaponMagicalEffect(AttackData ad, InventoryItem weapon, Spell weaponSpell)
+		{
+			if (weapon.Flags == 10) //Itemtemplates with "Flags" set to 10 will not proc on living (ex. Bruiser)
+				return false;
+			else return true;
+		}
+
+		/// <summary>
+		/// Check if we can make a proc on a weapon go off.  Weapon Procs
+		/// </summary>
+		/// <param name="ad"></param>
+		/// <param name="weapon"></param>
+		public virtual void CheckWeaponMagicalEffect(AttackData ad, InventoryItem weapon)
+		{
+			if (weapon == null || (ad.AttackResult != eAttackResult.HitStyle && ad.AttackResult != eAttackResult.HitUnstyled))
+				return;
+
+			// Proc chance is 2.5% per SPD, i.e. 10% for a 3.5 SPD weapon. - Tolakram, changed average speed to 3.5
+
+			int procChance = (int)Math.Ceiling(((weapon.ProcChance > 0 ? weapon.ProcChance : 10) * (weapon.SPD_ABS / 35.0)));
+
+            //Error protection and log for Item Proc's
+            Spell procSpell = null;
+            Spell procSpell1 = null;
+            if (this is GamePlayer)
+            {
+                SpellLine line = SkillBase.GetSpellLine(GlobalSpellsLines.Item_Effects);
+                if (line != null)
+                {
+                    procSpell = SkillBase.FindSpell(weapon.ProcSpellID, line);
+                    procSpell1 = SkillBase.FindSpell(weapon.ProcSpellID1, line);
+
+                    if (procSpell == null && weapon.ProcSpellID != 0)
+                    {
+                        log.ErrorFormat("- Proc ID {0} Not Found on item: {1} ", weapon.ProcSpellID, weapon.Template.Id_nb);
+                    }
+                    if (procSpell1 == null && weapon.ProcSpellID1 != 0)
+                    {
+                        log.ErrorFormat("- Proc1 ID {0} Not Found on item: {1} ", weapon.ProcSpellID1, weapon.Template.Id_nb);
+                    }
+                }
+            }
+
+            // Proc #1
+            if (procSpell != null && Util.Chance(procChance))
+
+                StartWeaponMagicalEffect(weapon, ad, SkillBase.GetSpellLine(GlobalSpellsLines.Item_Effects), weapon.ProcSpellID, false);
+
+            // Proc #2
+            if (procSpell1 != null && Util.Chance(procChance))
+
+                StartWeaponMagicalEffect(weapon, ad, SkillBase.GetSpellLine(GlobalSpellsLines.Item_Effects), weapon.ProcSpellID1, false);
+
+			// Poison
+
+			if (weapon.PoisonSpellID != 0)
+			{
+				if (ad.Target.EffectList.GetOfType<RemedyEffect>() != null)
+				{
+					if (this is GamePlayer)
+						(this as GamePlayer).Out.SendMessage(LanguageMgr.GetTranslation((this as GamePlayer).Client.Account.Language, "GameLiving.CheckWeaponMagicalEffect.Protected"), eChatType.CT_Important, eChatLoc.CL_SystemWindow);
+					return;
+				}
+
+				StartWeaponMagicalEffect(weapon, ad, SkillBase.GetSpellLine(GlobalSpellsLines.Mundane_Poisons), weapon.PoisonSpellID, true);
+
+				// Spymaster Enduring Poison
+
+				if (ad.Attacker is GamePlayer)
+				{
+					GamePlayer PlayerAttacker = ad.Attacker as GamePlayer;
+					if (PlayerAttacker.GetSpellLine("Spymaster") != null)
+						if (Util.ChanceDouble((double)(15 * 0.0001))) return;
+				}
+				weapon.PoisonCharges--;
+				if (weapon.PoisonCharges <= 0) { weapon.PoisonMaxCharges = 0; weapon.PoisonSpellID = 0; }
+			}
+		}
+
+		/// <summary>
+		/// Make a proc or poison on the weapon go off.
+		/// Will assume spell is in GlobalSpellsLines.Item_Effects even if it's not and use the weapons LevelRequirement
+		/// Item_Effects must be used here because various spell handlers recognize this line to alter variance and other spell parameters
+		/// </summary>
+		protected virtual void StartWeaponMagicalEffect(InventoryItem weapon, AttackData ad, SpellLine spellLine, int spellID, bool ignoreLevel)
+		{
+			if (weapon == null)
+				return;
+
+			if (spellLine == null)
+			{
+				spellLine = SkillBase.GetSpellLine(GlobalSpellsLines.Item_Effects);
+			}
+
+			if (spellLine != null && ad != null && weapon != null)
+			{
+				Spell procSpell = SkillBase.FindSpell(spellID, spellLine);
+
+				if (procSpell != null)
+				{
+					// check with target to see if it allows procs to cast on it (primarily used for keep components)
+					if (ad.Target.AllowWeaponMagicalEffect(ad, weapon, procSpell))
+					{
+						if (ignoreLevel == false)
+						{
+							int requiredLevel = weapon.Template.LevelRequirement > 0 ? weapon.Template.LevelRequirement : Math.Min(50, weapon.Level);
+
+							if (requiredLevel > Level)
+							{
+								if (this is GamePlayer)
+								{
+									(this as GamePlayer).Out.SendMessage(LanguageMgr.GetTranslation((this as GamePlayer).Client.Account.Language, "GameLiving.StartWeaponMagicalEffect.NotPowerful"), eChatType.CT_SpellResisted, eChatLoc.CL_SystemWindow);
+								}
+								return;
+							}
+						}
+
+						ISpellHandler spellHandler = ScriptMgr.CreateSpellHandler(ad.Attacker, procSpell, spellLine);
+												
+						if (spellHandler != null)
+						{
+							bool rangeCheck = spellHandler.Spell.Target.ToLower().Equals("enemy") && spellHandler.Spell.Range > 0;
+
+							if (!rangeCheck || ad.Attacker.IsWithinRadius(ad.Target, spellHandler.CalculateSpellRange()))
+								spellHandler.StartSpell(ad.Target, weapon);
+						}
+					}
+				}
+			}
+		}
+
+		///// <summary>
+		///// Starts a melee or ranged attack on a given target.
+		///// </summary>
+		///// <param name="attackTarget">The object to attack.</param>
+		//public virtual void StartAttack(GameObject attackTarget)
+		//{
+		//	// Aredhel: Let the brain handle this, no need to call StartAttack
+		//	// if the body can't do anything anyway.
+		//	if (IsIncapacitated)
+		//		return;
+
+		//	if (IsEngaging)
+		//		CancelEngageEffect();
+
+		//	AttackState = true;
+
+		//	int speed = AttackSpeed(AttackWeapon);
+
+		//	if (speed > 0)
+		//	{
+		//		//m_attackAction = CreateAttackAction();
+  //              attackComponent.attackAction = new AttackAction(this);
+
+		//		if (ActiveWeaponSlot == eActiveWeaponSlot.Distance)
+		//		{
+		//			// only start another attack action if we aren't already aiming to shoot
+		//			if (RangedAttackState != eRangedAttackState.Aim)
+		//			{
+		//				RangedAttackState = eRangedAttackState.Aim;
+
+		//				foreach (GamePlayer player in GetPlayersInRadius(WorldMgr.VISIBILITY_DISTANCE))
+		//					player.Out.SendCombatAnimation(this, null, (ushort)(AttackWeapon == null ? 0 : AttackWeapon.Model),
+		//					                               0x00, player.Out.BowPrepare, (byte)(speed / 100), 0x00, 0x00);
+
+  //                      //m_attackAction.Start((RangedAttackType == eRangedAttackType.RapidFire) ? speed / 2 : speed);
+  //                      attackComponent.attackAction.StartTime = (RangedAttackType == eRangedAttackType.RapidFire) ? speed / 2 : speed;
+
+  //                  }
+		//		}
+		//		else
+		//		{
+		//			//if (m_attackAction.TimeUntilElapsed < 500)
+		//			//	m_attackAction.Start(500);
+  //                  if (attackComponent.attackAction.TimeUntilStart < 500)
+  //                      attackComponent.attackAction.StartTime = 500;
+		//		}
+		//	}
+		//}
+
+		/// <summary>
+		/// When a ranged attack is finished this is called in order to check LOS for next attack
+		/// </summary>
+		public virtual void RangedAttackFinished()
+		{
+		}
+
+		/// <summary>
+		/// Remove engage effect on this living if it is present.
+		/// </summary>
+		public void CancelEngageEffect()
+		{
+			EngageECSGameEffect effect = (EngageECSGameEffect)EffectListService.GetEffectOnTarget(this, eEffect.Engage);
+
+			if (effect != null)
+				effect.Cancel(false);
+
+			IsEngaging = false;
+		}
+
+		/// <summary>
+		/// Interrupts a ranged attack.
+		/// </summary>
+		public virtual void InterruptRangedAttack()
+		{
+            rangeAttackComponent.RangedAttackState = eRangedAttackState.None;
+            rangeAttackComponent.RangedAttackType = eRangedAttackType.Normal;
+
+			foreach (GamePlayer player in GetPlayersInRadius(WorldMgr.VISIBILITY_DISTANCE))
+				player.Out.SendInterruptAnimation(this);
+		}
+
+		/// <summary>
+		/// Our target is dead or we don't have a target
+		/// </summary>
+		public virtual void OnTargetDeadOrNoTarget()
+		{
+			if (ActiveWeaponSlot != eActiveWeaponSlot.Distance)
+			{
+				attackComponent.LivingStopAttack();
+			}
+
+			if (this is GameNPC && ActiveWeaponSlot != eActiveWeaponSlot.Distance &&
+			    ((GameNPC)this).Inventory != null &&
+			    ((GameNPC)this).Inventory.GetItem(eInventorySlot.DistanceWeapon) != null)
+			{
+				SwitchWeapon(eActiveWeaponSlot.Distance);
+			}
+		}
+
+        ///// <summary>
+        ///// Stops all attacks this GameLiving is currently making.
+        ///// </summary>
+        //public virtual void StopAttack()
+        //{
+        //    StopAttack(true);
+        //}
+
+        //      /// <summary>
+        //      /// Stop all attackes this GameLiving is currently making
+        //      /// </summary>
+        //      /// <param name="forced">Is this a forced stop or is the client suggesting we stop?</param>
+        //      public virtual void StopAttack(bool forced)
+        //{
+        //	CancelEngageEffect();
+        //	AttackState = false;
+
+        //	if (ActiveWeaponSlot == eActiveWeaponSlot.Distance)
+        //		InterruptRangedAttack();
+        //}
+
+  //      /// <summary>
+  //      /// Minimum melee critical damage as a percentage of the
+  //      /// raw damage.
+  //      /// </summary>
+  //      protected virtual float MinMeleeCriticalDamage
+		//{
+		//	get { return 0.1f; }
+		//}
+
+		///// <summary>
+		///// Calculates melee critical damage of this living.
+		///// </summary>
+		///// <param name="ad">The attack data.</param>
+		///// <param name="weapon">The weapon used.</param>
+		///// <returns>The amount of critical damage.</returns>
+		//public virtual int GetMeleeCriticalDamage(AttackData attackData, InventoryItem weapon)
+		//{
+		//	if (Util.Chance(AttackCriticalChance(weapon)))
+		//	{
+		//		int maxCriticalDamage = (attackData.Target is GamePlayer)
+		//			? attackData.Damage / 2
+		//			: attackData.Damage;
+
+		//		int minCriticalDamage = (int)(attackData.Damage * MinMeleeCriticalDamage);
+
+		//		return Util.Random(minCriticalDamage, maxCriticalDamage);
+		//	}
+
+		//	return 0;
+		//}
+
+		//protected bool IsValidTarget
+		//{
+		//	get
+		//	{
+		//		return EffectList.CountOfType<NecromancerShadeEffect>() <= 0;
+		//	}
+		//}
+
+		//public GamePlayer GetPlayerAttacker(GameLiving living)
+		//{
+		//	if (living is GamePlayer)
+		//		return living as GamePlayer;
+
+		//	GameNPC npc = living as GameNPC;
+
+		//	if (npc != null)
+		//	{
+		//		if (npc.Brain is IControlledBrain && (npc.Brain as IControlledBrain).Owner is GamePlayer)
+		//			return (npc.Brain as IControlledBrain).Owner as GamePlayer;
+		//	}
+
+		//	return null;
+		//}
+
+		///// <summary>
+		///// Returns the result of an enemy attack,
+		///// yes this means WE decide if an enemy hits us or not :-)
+		///// </summary>
+		///// <param name="ad">AttackData</param>
+		///// <param name="weapon">the weapon used for attack</param>
+		///// <returns>the result of the attack</returns>
+		//public virtual eAttackResult CalculateEnemyAttackResult(AttackData ad, InventoryItem weapon)
+		//{
+		//	if (!IsValidTarget)
+		//		return eAttackResult.NoValidTarget;
+
+		//	//1.To-Hit modifiers on styles do not any effect on whether your opponent successfully Evades, Blocks, or Parries.  Grab Bag 2/27/03
+		//	//2.The correct Order of Resolution in combat is Intercept, Evade, Parry, Block (Shield), Guard, Hit/Miss, and then Bladeturn.  Grab Bag 2/27/03, Grab Bag 4/4/03
+		//	//3.For every person attacking a monster, a small bonus is applied to each player's chance to hit the enemy. Allowances are made for those who don't technically hit things when they are participating in the raid  for example, a healer gets credit for attacking a monster when he heals someone who is attacking the monster, because that's what he does in a battle.  Grab Bag 6/6/03
+		//	//4.Block, parry, and bolt attacks are affected by this code, as you know. We made a fix to how the code counts people as "in combat." Before this patch, everyone grouped and on the raid was counted as "in combat." The guy AFK getting Mountain Dew was in combat, the level five guy hovering in the back and hoovering up some exp was in combat  if they were grouped with SOMEONE fighting, they were in combat. This was a bad thing for block, parry, and bolt users, and so we fixed it.  Grab Bag 6/6/03
+		//	//5.Positional degrees - Side Positional combat styles now will work an extra 15 degrees towards the rear of an opponent, and rear position styles work in a 60 degree arc rather than the original 90 degree standard. This change should even out the difficulty between side and rear positional combat styles, which have the same damage bonus. Please note that front positional styles are not affected by this change. 1.62
+		//	//http://daoc.catacombs.com/forum.cfm?ThreadKey=511&DefMessage=681444&forum=DAOCMainForum#Defense
+
+		//	GuardEffect guard = null;
+		//	DashingDefenseEffect dashing = null;
+		//	InterceptEffect intercept = null;
+		//	GameSpellEffect bladeturn = null;
+		//	EngageEffect engage = null;
+		//	// ML effects
+		//	GameSpellEffect phaseshift = null;
+		//	GameSpellEffect grapple = null;
+		//	GameSpellEffect brittleguard = null;
+
+		//	AttackData lastAD = TempProperties.getProperty<AttackData>(LAST_ATTACK_DATA, null);
+		//	bool defenseDisabled = ad.Target.IsMezzed | ad.Target.IsStunned | ad.Target.IsSitting;
+
+		//	// If berserk is on, no defensive skills may be used: evade, parry, ...
+		//	// unfortunately this as to be check for every action itself to kepp oder of actions the same.
+		//	// Intercept and guard can still be used on berserked
+		//	//			BerserkEffect berserk = null;
+
+		//	// get all needed effects in one loop
+		//	lock (EffectList)
+		//	{
+		//		foreach (IGameEffect effect in EffectList)
+		//		{
+		//			if (effect is GuardEffect)
+		//			{
+		//				if (guard == null && ((GuardEffect)effect).GuardTarget == this)
+		//					guard = (GuardEffect)effect;
+		//				continue;
+		//			}
+
+		//			if (effect is DashingDefenseEffect)
+		//			{
+		//				if (dashing == null && ((DashingDefenseEffect)effect).GuardTarget == this)
+		//					dashing = (DashingDefenseEffect)effect; //Dashing
+		//				continue;
+		//			}
+
+		//			if (effect is BerserkEffect)
+		//			{
+		//				defenseDisabled = true;
+		//				continue;
+		//			}
+
+		//			if (effect is EngageEffect)
+		//			{
+		//				if (engage == null)
+		//					engage = (EngageEffect)effect;
+		//				continue;
+		//			}
+
+		//			if (effect is GameSpellEffect)
+		//			{
+		//				switch ((effect as GameSpellEffect).Spell.SpellType)
+		//				{
+		//					case "Phaseshift":
+		//						if (phaseshift == null)
+		//							phaseshift = (GameSpellEffect)effect;
+		//						continue;
+		//					case "Grapple":
+		//						if (grapple == null)
+		//							grapple = (GameSpellEffect)effect;
+		//						continue;
+		//					case "BrittleGuard":
+		//						if (brittleguard == null)
+		//							brittleguard = (GameSpellEffect)effect;
+		//						continue;
+		//					case "Bladeturn":
+		//						if (bladeturn == null)
+		//							bladeturn = (GameSpellEffect)effect;
+		//						continue;
+		//				}
+		//			}
+
+		//			// We check if interceptor can intercept
+
+		//			// we can only intercept attacks on livings, and can only intercept when active
+		//			// you cannot intercept while you are sitting
+		//			// if you are stuned or mesmeried you cannot intercept...
+		//			InterceptEffect inter = effect as InterceptEffect;
+		//			if (intercept == null && inter != null && inter.InterceptTarget == this && !inter.InterceptSource.IsStunned && !inter.InterceptSource.IsMezzed
+		//			    && !inter.InterceptSource.IsSitting && inter.InterceptSource.ObjectState == eObjectState.Active && inter.InterceptSource.IsAlive
+		//			    && this.IsWithinRadius(inter.InterceptSource, InterceptAbilityHandler.INTERCEPT_DISTANCE) && Util.Chance(inter.InterceptChance))
+		//			{
+		//				intercept = inter;
+		//				continue;
+		//			}
+		//		}
+		//	}
+
+		//	bool stealthStyle = false;
+		//	if (ad.Style != null && ad.Style.StealthRequirement && ad.Attacker is GamePlayer && StyleProcessor.CanUseStyle((GamePlayer)ad.Attacker, ad.Style, weapon))
+		//	{
+		//		stealthStyle = true;
+		//		defenseDisabled = true;
+		//		//Eden - brittle guard should not intercept PA
+		//		intercept = null;
+		//		brittleguard = null;
+		//	}
+
+		//	// Bodyguard - the Aredhel way. Alas, this is not perfect yet as clearly,
+		//	// this code belongs in GamePlayer, but it's a start to end this clutter.
+		//	// Temporarily saving the below information here.
+		//	// Defensive chances (evade/parry) are reduced by 20%, but target of bodyguard
+		//	// can't be attacked in melee until bodyguard is killed or moves out of range.
+
+		//	if (this is GamePlayer)
+		//	{
+		//		GamePlayer playerAttacker = GetPlayerAttacker(ad.Attacker);
+
+		//		if (playerAttacker != null)
+		//		{
+		//			GameLiving attacker = ad.Attacker;
+
+		//			if (attacker.ActiveWeaponSlot != eActiveWeaponSlot.Distance)
+		//			{
+		//				GamePlayer target = this as GamePlayer;
+		//				GamePlayer bodyguard = target.Bodyguard;
+		//				if (bodyguard != null)
+		//				{
+		//					target.Out.SendMessage(String.Format(LanguageMgr.GetTranslation(target.Client.Account.Language, "GameLiving.CalculateEnemyAttackResult.YouWereProtected"), bodyguard.Name, attacker.Name), eChatType.CT_Missed, eChatLoc.CL_SystemWindow);
+
+		//					bodyguard.Out.SendMessage(String.Format(LanguageMgr.GetTranslation(bodyguard.Client.Account.Language, "GameLiving.CalculateEnemyAttackResult.YouHaveProtected"), target.Name, attacker.Name), eChatType.CT_Missed, eChatLoc.CL_SystemWindow);
+
+		//					if (attacker == playerAttacker)
+		//						playerAttacker.Out.SendMessage(string.Format(LanguageMgr.GetTranslation(playerAttacker.Client.Account.Language, "GameLiving.CalculateEnemyAttackResult.YouAttempt"), target.Name, target.Name, bodyguard.Name), eChatType.CT_YouHit, eChatLoc.CL_SystemWindow);
+		//					else
+		//						playerAttacker.Out.SendMessage(string.Format(LanguageMgr.GetTranslation(playerAttacker.Client.Account.Language, "GameLiving.CalculateEnemyAttackResult.YourPetAttempts"), target.Name, target.Name, bodyguard.Name), eChatType.CT_YouHit, eChatLoc.CL_SystemWindow);
+		//					return eAttackResult.Bodyguarded;
+		//				}
+		//			}
+		//		}
+		//	}
+
+		//	if (phaseshift != null)
+		//		return eAttackResult.Missed;
+
+		//	if (grapple != null)
+		//		return eAttackResult.Grappled;
+
+		//	if (brittleguard != null)
+		//	{
+		//		if (this is GamePlayer)
+		//			((GamePlayer)this).Out.SendMessage(LanguageMgr.GetTranslation(((GamePlayer)this).Client.Account.Language, "GameLiving.CalculateEnemyAttackResult.BlowIntercepted"), eChatType.CT_SpellResisted, eChatLoc.CL_SystemWindow);
+		//		if (ad.Attacker is GamePlayer)
+		//			((GamePlayer)ad.Attacker).Out.SendMessage(LanguageMgr.GetTranslation(((GamePlayer)ad.Attacker).Client.Account.Language, "GameLiving.CalculateEnemyAttackResult.StrikeIntercepted"), eChatType.CT_SpellResisted, eChatLoc.CL_SystemWindow);
+		//		brittleguard.Cancel(false);
+		//		return eAttackResult.Missed;
+		//	}
+
+		//	if (intercept != null && !stealthStyle)
+		//	{
+		//		ad.Target = intercept.InterceptSource;
+		//		if (intercept.InterceptSource is GamePlayer)
+		//			intercept.Cancel(false); // can be canceled only outside of the loop
+		//		return eAttackResult.HitUnstyled;
+		//	}
+
+		//	// i am defender, what con is attacker to me?
+		//	// orange+ should make it harder to block/evade/parry
+		//	double attackerConLevel = -GetConLevel(ad.Attacker);
+		//	//			double levelModifier = -((ad.Attacker.Level - Level) / (Level / 10.0 + 1));
+
+		//	int attackerCount = m_attackers.Count;
+
+		//	if (!defenseDisabled)
+		//	{
+		//		double evadeChance = TryEvade( ad, lastAD, attackerConLevel, attackerCount );
+
+		//		if( Util.ChanceDouble( evadeChance ) )
+		//			return eAttackResult.Evaded;
+
+		//		if( ad.IsMeleeAttack )
+		//		{
+		//			double parryChance = TryParry( ad, lastAD, attackerConLevel, attackerCount );
+
+		//			if( Util.ChanceDouble( parryChance ) )
+		//				return eAttackResult.Parried;
+		//		}
+
+		//		double blockChance = TryBlock( ad, lastAD, attackerConLevel, attackerCount, engage );
+
+		//		if( Util.ChanceDouble( blockChance ) )
+		//		{
+		//			// reactive effects on block moved to GamePlayer
+		//			return eAttackResult.Blocked;
+		//		}
+		//	}
+
+
+		//	// Guard
+		//	if (guard != null &&
+		//	    guard.GuardSource.ObjectState == eObjectState.Active &&
+		//	    guard.GuardSource.IsStunned == false &&
+		//	    guard.GuardSource.IsMezzed == false &&
+		//	    guard.GuardSource.ActiveWeaponSlot != eActiveWeaponSlot.Distance &&
+		//	    //				guard.GuardSource.AttackState &&
+		//	    guard.GuardSource.IsAlive &&
+		//	    !stealthStyle)
+		//	{
+		//		// check distance
+		//		if (guard.GuardSource.IsWithinRadius(guard.GuardTarget, GuardAbilityHandler.GUARD_DISTANCE))
+		//		{
+		//			// check player is wearing shield and NO two handed weapon
+		//			InventoryItem leftHand = guard.GuardSource.Inventory.GetItem(eInventorySlot.LeftHandWeapon);
+		//			InventoryItem rightHand = guard.GuardSource.AttackWeapon;
+		//			if (((rightHand == null || rightHand.Hand != 1) && leftHand != null && leftHand.Object_Type == (int)eObjectType.Shield) || guard.GuardSource is GameNPC)
+		//			{
+		//				// TODO
+		//				// insert actual formula for guarding here, this is just a guessed one based on block.
+		//				int guardLevel = guard.GuardSource.GetAbilityLevel(Abilities.Guard); // multiply by 3 to be a bit qorse than block (block woudl be 5 since you get guard I with shield 5, guard II with shield 10 and guard III with shield 15)
+		//				double guardchance = 0;
+		//				if (guard.GuardSource is GameNPC)
+		//					guardchance = guard.GuardSource.GetModified(eProperty.BlockChance) * 0.001;
+		//				else
+		//					guardchance = guard.GuardSource.GetModified(eProperty.BlockChance) * leftHand.Quality * 0.00001;
+		//				guardchance *= guardLevel * 0.3 + 0.05;
+		//				guardchance += attackerConLevel * 0.05;
+		//				int shieldSize = 0;
+		//				if (leftHand != null)
+		//					shieldSize = leftHand.Type_Damage;
+		//				if (guard.GuardSource is GameNPC)
+		//					shieldSize = 1;
+
+		//				if (guardchance < 0.01)
+		//					guardchance = 0.01;
+		//				else if (ad.Attacker is GamePlayer && guardchance > .6)
+		//					guardchance = .6;
+		//				else if (shieldSize == 1 && ad.Attacker is GameNPC && guardchance > .8)
+		//					guardchance = .8;
+		//				else if (shieldSize == 2 && ad.Attacker is GameNPC && guardchance > .9)
+		//					guardchance = .9;
+		//				else if (shieldSize == 3 && ad.Attacker is GameNPC && guardchance > .99)
+		//					guardchance = .99;
+
+		//				if (ad.AttackType == AttackData.eAttackType.MeleeDualWield) guardchance /= 2;
+		//				if (Util.ChanceDouble(guardchance))
+		//				{
+		//					ad.Target = guard.GuardSource;
+		//					return eAttackResult.Blocked;
+		//				}
+		//			}
+		//		}
+		//	}
+
+		//	//Dashing Defense
+		//	if (dashing != null &&
+		//	    dashing.GuardSource.ObjectState == eObjectState.Active &&
+		//	    dashing.GuardSource.IsStunned == false &&
+		//	    dashing.GuardSource.IsMezzed == false &&
+		//	    dashing.GuardSource.ActiveWeaponSlot != eActiveWeaponSlot.Distance &&
+		//	    dashing.GuardSource.IsAlive &&
+		//	    !stealthStyle)
+		//	{
+		//		// check distance
+		//		if (dashing.GuardSource.IsWithinRadius(dashing.GuardTarget, DashingDefenseEffect.GUARD_DISTANCE))
+		//		{
+		//			// check player is wearing shield and NO two handed weapon
+		//			InventoryItem leftHand = dashing.GuardSource.Inventory.GetItem(eInventorySlot.LeftHandWeapon);
+		//			InventoryItem rightHand = dashing.GuardSource.AttackWeapon;
+		//			InventoryItem twoHand = dashing.GuardSource.Inventory.GetItem(eInventorySlot.TwoHandWeapon);
+		//			if ((rightHand == null || rightHand.Hand != 1) && leftHand != null && leftHand.Object_Type == (int)eObjectType.Shield)
+		//			{
+		//				int guardLevel = dashing.GuardSource.GetAbilityLevel(Abilities.Guard); // multiply by 3 to be a bit qorse than block (block woudl be 5 since you get guard I with shield 5, guard II with shield 10 and guard III with shield 15)
+		//				double guardchance = dashing.GuardSource.GetModified(eProperty.BlockChance) * leftHand.Quality * 0.00001;
+		//				guardchance *= guardLevel * 0.25 + 0.05;
+		//				guardchance += attackerConLevel * 0.05;
+
+		//				if (guardchance > 0.99) guardchance = 0.99;
+		//				if (guardchance < 0.01) guardchance = 0.01;
+
+		//				int shieldSize = 0;
+		//				if (leftHand != null)
+		//					shieldSize = leftHand.Type_Damage;
+		//				if (m_attackers.Count > shieldSize)
+		//					guardchance /= (m_attackers.Count - shieldSize + 1);
+		//				if (ad.AttackType == AttackData.eAttackType.MeleeDualWield) guardchance /= 2;
+
+		//				double parrychance = double.MinValue;
+		//				parrychance = dashing.GuardSource.GetModified(eProperty.ParryChance);
+		//				if (parrychance != double.MinValue)
+		//				{
+		//					parrychance *= 0.001;
+		//					parrychance += 0.05 * attackerConLevel;
+		//					if (parrychance > 0.99) parrychance = 0.99;
+		//					if (parrychance < 0.01) parrychance = 0.01;
+		//					if (m_attackers.Count > 1) parrychance /= m_attackers.Count / 2;
+		//				}
+
+		//				if (Util.ChanceDouble(guardchance))
+		//				{
+		//					ad.Target = dashing.GuardSource;
+		//					return eAttackResult.Blocked;
+		//				}
+		//				else if (Util.ChanceDouble(parrychance))
+		//				{
+		//					ad.Target = dashing.GuardSource;
+		//					return eAttackResult.Parried;
+		//				}
+		//			}
+		//			//Check if Player is wearing Twohanded Weapon or nothing in the lefthand slot
+		//			else
+		//			{
+		//				double parrychance = double.MinValue;
+		//				parrychance = dashing.GuardSource.GetModified(eProperty.ParryChance);
+		//				if (parrychance != double.MinValue)
+		//				{
+		//					parrychance *= 0.001;
+		//					parrychance += 0.05 * attackerConLevel;
+		//					if (parrychance > 0.99) parrychance = 0.99;
+		//					if (parrychance < 0.01) parrychance = 0.01;
+		//					if (m_attackers.Count > 1) parrychance /= m_attackers.Count / 2;
+		//				}
+		//				if (Util.ChanceDouble(parrychance))
+		//				{
+		//					ad.Target = dashing.GuardSource;
+		//					return eAttackResult.Parried;
+		//				}
+		//			}
+		//		}
+		//	}
+
+		//	// Missrate
+		//	int missrate = (ad.Attacker is GamePlayer) ? 20 : 25; //player vs player tests show 20% miss on any level
+		//	missrate -= ad.Attacker.GetModified(eProperty.ToHitBonus);
+		//	// PVE group missrate
+		//	if (this is GameNPC && ad.Attacker is GamePlayer &&
+		//	    ((GamePlayer)ad.Attacker).Group != null &&
+		//	    (int)(0.90 * ((GamePlayer)ad.Attacker).Group.Leader.Level) >= ad.Attacker.Level &&
+		//	    ad.Attacker.IsWithinRadius(((GamePlayer)ad.Attacker).Group.Leader, 3000))
+		//	{
+		//		missrate -= (int)(5 * ((GamePlayer)ad.Attacker).Group.Leader.GetConLevel(this));
+		//	}
+		//	else if (this is GameNPC || ad.Attacker is GameNPC) // if target is not player use level mod
+		//	{
+		//		missrate += (int)(5 * ad.Attacker.GetConLevel(this));
+		//	}
+
+		//	// experimental missrate adjustment for number of attackers
+		//	if ((this is GamePlayer && ad.Attacker is GamePlayer) == false)
+		//	{
+		//		missrate -= (Math.Max(0, Attackers.Count - 1) * ServerProperties.Properties.MISSRATE_REDUCTION_PER_ATTACKERS);
+		//	}
+
+		//	// weapon/armor bonus
+		//	int armorBonus = 0;
+		//	if (ad.Target is GamePlayer)
+		//	{
+		//		ad.ArmorHitLocation = ((GamePlayer)ad.Target).CalculateArmorHitLocation(ad);
+		//		InventoryItem armor = null;
+		//		if (ad.Target.Inventory != null)
+		//			armor = ad.Target.Inventory.GetItem((eInventorySlot)ad.ArmorHitLocation);
+		//		if (armor != null)
+		//			armorBonus = armor.Bonus;
+		//	}
+		//	if (weapon != null)
+		//	{
+		//		armorBonus -= weapon.Bonus;
+		//	}
+		//	if (ad.Target is GamePlayer && ad.Attacker is GamePlayer)
+		//	{
+		//		missrate += armorBonus;
+		//	}
+		//	else
+		//	{
+		//		missrate += missrate * armorBonus / 100;
+		//	}
+		//	if (ad.Style != null)
+		//	{
+		//		missrate -= ad.Style.BonusToHit; // add style bonus
+		//	}
+		//	if (lastAD != null && lastAD.AttackResult == eAttackResult.HitStyle && lastAD.Style != null)
+		//	{
+		//		// add defence bonus from last executed style if any
+		//		missrate += lastAD.Style.BonusToDefense;
+		//	}
+		//	if (this is GamePlayer && ad.Attacker is GamePlayer && weapon != null)
+		//	{
+		//		missrate -= (int)((ad.Attacker.WeaponSpecLevel(weapon) - 1) * 0.1);
+		//	}
+		//	if (ad.Attacker.ActiveWeaponSlot == eActiveWeaponSlot.Distance)
+		//	{
+		//		InventoryItem ammo = rangeAttackComponent.RangeAttackAmmo;
+		//		if (ammo != null)
+		//			switch ((ammo.SPD_ABS >> 4) & 0x3)
+		//		{
+		//				// http://rothwellhome.org/guides/archery.htm
+		//				case 0: missrate += 15; break; // Rough
+		//				//						case 1: missrate -= 0; break;
+		//				case 2: missrate -= 15; break; // doesn't exist (?)
+		//				case 3: missrate -= 25; break; // Footed
+		//		}
+		//	}
+		//	if (this is GamePlayer && ((GamePlayer)this).IsSitting)
+		//	{
+		//		missrate >>= 1; //halved
+		//	}
+
+		//	if (Util.Chance(missrate))
+		//	{
+		//		return eAttackResult.Missed;
+		//	}
+
+		//	if (ad.IsRandomFumble)
+		//		return eAttackResult.Fumbled;
+
+		//	if (ad.IsRandomMiss)
+		//		return eAttackResult.Missed;
+
+
+		//	// Bladeturn
+		//	// TODO: high level mob attackers penetrate bt, players are tested and do not penetrate (lv30 vs lv20)
+		//	/*
+		//	 * http://www.camelotherald.com/more/31.shtml
+		//	 * - Bladeturns can now be penetrated by attacks from higher level monsters and
+		//	 * players. The chance of the bladeturn deflecting a higher level attack is
+		//	 * approximately the caster's level / the attacker's level.
+		//	 * Please be aware that everything in the game is
+		//	 * level/chance based - nothing works 100% of the time in all cases.
+		//	 * It was a bug that caused it to work 100% of the time - now it takes the
+		//	 * levels of the players involved into account.
+		//	 */
+		//	// "The blow penetrated the magical barrier!"
+		//	if (bladeturn != null)
+		//	{
+		//		bool penetrate = false;
+
+		//		if (stealthStyle)
+		//			penetrate = true;
+
+		//		if (ad.Attacker.rangeAttackComponent.RangedAttackType == eRangedAttackType.Long // stealth styles pierce bladeturn
+		//		    || (ad.AttackType == AttackData.eAttackType.Ranged && ad.Target != bladeturn.SpellHandler.Caster && ad.Attacker is GamePlayer && ((GamePlayer)ad.Attacker).HasAbility(Abilities.PenetratingArrow)))  // penetrating arrow attack pierce bladeturn
+		//			penetrate = true;
+
+
+		//		if (ad.IsMeleeAttack && !Util.ChanceDouble((double)bladeturn.SpellHandler.Caster.Level / (double)ad.Attacker.Level))
+		//			penetrate = true;
+		//		if (penetrate)
+		//		{
+		//			if (ad.Target is GamePlayer) ((GamePlayer)ad.Target).Out.SendMessage(LanguageMgr.GetTranslation(((GamePlayer)ad.Target).Client.Account.Language, "GameLiving.CalculateEnemyAttackResult.BlowPenetrated"), eChatType.CT_SpellResisted, eChatLoc.CL_SystemWindow);
+		//			bladeturn.Cancel(false);
+		//		}
+		//		else
+		//		{
+		//			if (this is GamePlayer) ((GamePlayer)this).Out.SendMessage(LanguageMgr.GetTranslation(((GamePlayer)this).Client.Account.Language, "GameLiving.CalculateEnemyAttackResult.BlowAbsorbed"), eChatType.CT_SpellResisted, eChatLoc.CL_SystemWindow);
+		//			if (ad.Attacker is GamePlayer) ((GamePlayer)ad.Attacker).Out.SendMessage(LanguageMgr.GetTranslation(((GamePlayer)ad.Attacker).Client.Account.Language, "GameLiving.CalculateEnemyAttackResult.StrikeAbsorbed"), eChatType.CT_SpellResisted, eChatLoc.CL_SystemWindow);
+		//			bladeturn.Cancel(false);
+		//			if (this is GamePlayer)
+		//				((GamePlayer)this).Stealth(false);
+		//			return eAttackResult.Missed;
+		//		}
+		//	}
+
+		//	if (this is GamePlayer && ((GamePlayer)this).IsOnHorse)
+		//		((GamePlayer)this).IsOnHorse = false;
+
+		//	return eAttackResult.HitUnstyled;
+		//}
+
+		public virtual double TryEvade( AttackData ad, AttackData lastAD, double attackerConLevel, int attackerCount )
+		{
+			// Evade
+			// 1. A: It isn't possible to give a simple answer. The formula includes such elements
+			// as your level, your target's level, your level of evade, your QUI, your DEX, your
+			// buffs to QUI and DEX, the number of people attacking you, your target's weapon
+			// level, your target's spec in the weapon he is wielding, the kind of attack (DW,
+			// ranged, etc), attack radius, angle of attack, the style you used most recently,
+			// target's offensive RA, debuffs, and a few others. (The type of weapon - large, 1H,
+			// etc - doesn't matter.) ...."
+
+			double evadeChance = 0;
+			GamePlayer player = this as GamePlayer;
+
+			//GameSpellEffect evadeBuff = SpellHandler.FindEffectOnTarget( this, "EvadeBuff");
+			ECSGameEffect evadeBuff = EffectListService.GetEffectOnTarget(this, eEffect.SavageBuff, eSpellType.SavageEvadeBuff);
+			//if ( evadeBuff == null )
+			//	evadeBuff = SpellHandler.FindEffectOnTarget( this, "SavageEvadeBuff" );
+
+			if( player != null )
+			{
+				if (player.HasAbility(Abilities.Advanced_Evade) ||
+					player.HasAbility(Abilities.Enhanced_Evade) ||
+				    player.EffectList.GetOfType<CombatAwarenessEffect>() != null ||
+				    player.EffectList.GetOfType<RuneOfUtterAgilityEffect>() != null)
+					evadeChance = GetModified( eProperty.EvadeChance );
+				else if( IsObjectInFront( ad.Attacker, 180 ) && ( evadeBuff != null || player.HasAbility( Abilities.Evade ) ) )
+				{
+					int res = GetModified( eProperty.EvadeChance );
+					if( res > 0 )
+						evadeChance = res;
+				}
+			}
+			else if( this is GameNPC && IsObjectInFront( ad.Attacker, 180 ) )
+				evadeChance = GetModified( eProperty.EvadeChance );
+
+			if( evadeChance > 0 && !ad.Target.IsStunned && !ad.Target.IsSitting )
+			{
+				if( attackerCount > 1 )
+					evadeChance -= ( attackerCount - 1 ) * 0.03;
+
+				evadeChance *= 0.001;
+				evadeChance += 0.01 * attackerConLevel; // 1% per con level distance multiplied by evade level
+
+				// Kelgor's Claw 15% evade 
+                if (lastAD != null && lastAD.Style != null && lastAD.Style.ID == 380)
+                {
+                    evadeChance += 15 * 0.01;
+                }
+
+                //Console.WriteLine($"evade before {evadeChance} defPen {GetAttackerDefensePenetration(ad.Attacker, ad.Weapon)/100} after evade {evadeChance * (1 - (GetAttackerDefensePenetration(ad.Attacker, ad.Weapon)/100))}");
+                evadeChance *= 1 - GetAttackerDefensePenetration(ad.Attacker, ad.Weapon)/100; //reduce chance by attacker's defense penetration
+
+				if ( ad.AttackType == AttackData.eAttackType.Ranged )
+					evadeChance /= 5.0;
+
+				if( evadeChance < 0.01 )
+					evadeChance = 0.01;
+				else if( evadeChance > ServerProperties.Properties.EVADE_CAP && ad.Attacker is GamePlayer && ad.Target is GamePlayer )
+					evadeChance = ServerProperties.Properties.EVADE_CAP; //50% evade cap RvR only; http://www.camelotherald.com/more/664.shtml
+				else if( evadeChance > 0.995 )
+					evadeChance = 0.995;
+				
+				if (ad.AttackType == AttackData.eAttackType.MeleeDualWield)
+				{
+					evadeChance = Math.Max(evadeChance * 0.5, 0);
+				}
+			
+				//do a second check to prevent dual wield from halving below the floor
+				if( evadeChance < 0.01 )
+					evadeChance = 0.01;
+				else if (IsObjectInFront( ad.Attacker, 180 ) 
+				         && ( evadeBuff != null || (player != null && player.HasAbility( Abilities.Evade )))
+				         && evadeChance < 0.05
+				         && ad.AttackType != AttackData.eAttackType.Ranged)
+				{
+					//if player has a hard evade source, 5% miniumum evade chance
+					evadeChance = 0.05;
+				}
+			}
+
+			//Excalibur : infi RR5
+			GamePlayer p = ad.Attacker as GamePlayer;
+			if (p != null)
+			{
+				OverwhelmEffect Overwhelm = (OverwhelmEffect)p.EffectList.GetOfType<OverwhelmEffect>();
+				if (Overwhelm != null)
+				{
+					evadeChance = Math.Max(evadeChance - OverwhelmAbility.BONUS, 0);
+				}
+			}
+
+			
+
+			return evadeChance;
+		}
+
+		public virtual double TryParry( AttackData ad, AttackData lastAD, double attackerConLevel, int attackerCount )
+		{
+			// Parry
+
+			//1.  Dual wielding does not grant more chances to parry than a single weapon.  Grab Bag 9/12/03
+			//2.  There is no hard cap on ability to Parry.  Grab Bag 8/13/02
+			//3.  Your chances of doing so are best when you are solo, trying to block or parry a style from someone who is also solo. The chances of doing so decrease with grouped, simultaneous attackers.  Grab Bag 7/19/02
+			//4.  The parry chance is divided up amongst the attackers, such that if you had a 50% chance to parry normally, and were under attack by two targets, you would get a 25% chance to parry one, and a 25% chance to parry the other. So, the more people or monsters attacking you, the lower your chances to parry any one attacker. -   Grab Bag 11/05/04
+			//Your chance to parry is affected by the number of attackers, the size of the weapon youre using, and your spec in parry.
+
+      //Parry % = (5% + 0.5% * Parry) / # of Attackers
+			//Parry: (((Dex*2)-100)/40)+(Parry/2)+(Mastery of P*3)+5. < Possible relation to buffs
+			//So, if you have parry of 20 you will have a chance of parrying 15% if there is one attacker. If you have parry of 20 you will have a chance of parrying 7.5%, if there are two attackers.
+			//From Grab Bag: "Dual wielders throw an extra wrinkle in. You have half the chance of shield blocking a dual wielder as you do a player using only one weapon. Your chance to parry is halved if you are facing a two handed weapon, as opposed to a one handed weapon."
+			//So, when facing a 2H weapon, you may see a penalty to your evade.
+			//
+			//http://www.camelotherald.com/more/453.php
+
+      //Also, before this comparison happens, the game looks to see if your opponent is in your forward arc  to determine that arc, make a 120 degree angle, and put yourself at the point.
+
+			double parryChance = 0;
+
+			if( ad.IsMeleeAttack )
+			{
+				GamePlayer player = this as GamePlayer;
+				BladeBarrierEffect BladeBarrier = null;
+
+				//GameSpellEffect parryBuff = SpellHandler.FindEffectOnTarget( this, "ParryBuff");
+				ECSGameEffect parryBuff = EffectListService.GetEffectOnTarget(this, eEffect.SavageBuff, eSpellType.SavageParryBuff);
+				//if ( parryBuff == null )
+				//	parryBuff = SpellHandler.FindEffectOnTarget( this, "SavageParryBuff");
+
+				if( player != null )
+				{
+					//BladeBarrier overwrites all parrying, 90% chance to parry any attack, does not consider other bonuses to parry
+					BladeBarrier = player.EffectList.GetOfType<BladeBarrierEffect>();
+					//They still need an active weapon to parry with BladeBarrier
+					if( BladeBarrier != null && (attackComponent.AttackWeapon != null ) )
+					{
+						parryChance = 0.90;
+					}
+					else if( IsObjectInFront( ad.Attacker, 120 ) )
+					{
+						if( ( player.HasSpecialization( Specs.Parry ) || parryBuff != null ) && (attackComponent.AttackWeapon != null 
+							   && attackComponent.AttackWeapon.Object_Type != (int)eObjectType.RecurvedBow
+								&& attackComponent.AttackWeapon.Object_Type != (int)eObjectType.Longbow
+							   && attackComponent.AttackWeapon.Object_Type != (int)eObjectType.CompositeBow
+							   && attackComponent.AttackWeapon.Object_Type != (int)eObjectType.Crossbow
+							   && attackComponent.AttackWeapon.Object_Type != (int)eObjectType.Fired))
+							parryChance = GetModified( eProperty.ParryChance );
+					}
+				}
+				else if( this is GameNPC && IsObjectInFront( ad.Attacker, 120 ) )
+					parryChance = GetModified( eProperty.ParryChance );
+
+				//If BladeBarrier is up, do not adjust the parry chance.
+				if( BladeBarrier != null && !ad.Target.IsStunned && !ad.Target.IsSitting )
+				{
+					return parryChance;
+				}
+				else if( parryChance > 0 && !ad.Target.IsStunned && !ad.Target.IsSitting )
+				{
+					if( attackerCount > 1 )
+						parryChance /= attackerCount / 2;
+
+					parryChance *= 0.001;
+					parryChance += 0.05 * attackerConLevel;
+
+					// Tribal Wrath 25% evade 
+					if (lastAD != null && lastAD.Style != null && lastAD.Style.ID == 381)
+					{
+						parryChance += 25 * 0.01;
+					}
+
+					//Console.WriteLine($"parry before {parryChance} defPen {GetAttackerDefensePenetration(ad.Attacker, ad.Weapon)/100} after parry {parryChance * (1 - (GetAttackerDefensePenetration(ad.Attacker, ad.Weapon)/100))}");
+					parryChance *= 1 - GetAttackerDefensePenetration(ad.Attacker, ad.Weapon) / 100; //reduce chance by attacker's defense penetration
+
+					if ( parryChance < 0.01 )
+						parryChance = 0.01;
+					else if( parryChance > ServerProperties.Properties.PARRY_CAP && ad.Attacker is GamePlayer && ad.Target is GamePlayer )
+						parryChance = ServerProperties.Properties.PARRY_CAP;
+					else if( parryChance > 0.995 )
+						parryChance = 0.995;
+				}
+			}
+
+			if (ad.AttackType == AttackData.eAttackType.MeleeTwoHand)
+			{
+				parryChance = Math.Max(parryChance * 0.5, 0);
+			}
+
+			//Excalibur : infi RR5
+			GamePlayer p = ad.Attacker as GamePlayer;
+			if (p != null)
+			{
+				OverwhelmEffect Overwhelm = (OverwhelmEffect)p.EffectList.GetOfType<OverwhelmEffect>();
+				if (Overwhelm != null)
+				{
+					parryChance = Math.Max(parryChance - OverwhelmAbility.BONUS, 0);
+				}
+			}
+			return parryChance;
+		}
+
+		public virtual double TryBlock( AttackData ad, AttackData lastAD, double attackerConLevel, int attackerCount)
+		{
+			// Block
+      
+			//1.Quality does not affect the chance to block at this time.  Grab Bag 3/7/03
+			//2.Condition and enchantment increases the chance to block  Grab Bag 2/27/03
+			//3.There is currently no hard cap on chance to block  Grab Bag 2/27/03 and 8/16/02
+			//4.Dual Wielders (enemy) decrease the chance to block  Grab Bag 10/18/02
+			//5.Block formula: Shield = base 5% + .5% per spec point. Then modified by dex (.1% per point of dex above 60 and below 300?). Further modified by condition, bonus and shield level
+			//8.The shields size only makes a difference when multiple things are attacking you  a small shield can block one attacker, a medium shield can block two at once, and a large shield can block three.  Grab Bag 4/4/03
+			//Your chance to block is affected by the number of attackers, the size of the shield youre using, and your spec in block.
+			//Shield% = (5% + 0.5% * Shield)
+			//Small Shield = 1 attacker
+			//Medium Shield = 2 attacker
+			//Large Shield = 3 attacker
+			//Each attacker above these numbers will reduce your chance to block.
+			//From Grab Bag: "Dual wielders throw an extra wrinkle in. You have half the chance of shield blocking a dual wielder as you do a player using only one weapon. Your chance to parry is halved if you are facing a two handed weapon, as opposed to a one handed weapon."
+			//Block: (((Dex*2)-100)/40)+(Shield/2)+(Mastery of B*3)+5. < Possible relation to buffs
+			//
+			//http://www.camelotherald.com/more/453.php
+
+			//Also, before this comparison happens, the game looks to see if your opponent is in your forward arc  to determine that arc, make a 120 degree angle, and put yourself at the point.
+			//your friend is most likely using a player crafted shield. The quality of the player crafted item will make a significant difference  try it and see.
+
+			double blockChance = 0;
+			GamePlayer player = this as GamePlayer;
+			InventoryItem lefthand = null;
+			if ( this is GamePlayer && player != null && IsObjectInFront( ad.Attacker, 120 ) && player.HasAbility( Abilities.Shield ) )
+			{
+				lefthand = Inventory.GetItem( eInventorySlot.LeftHandWeapon );
+				if( lefthand != null && ( player.attackComponent.AttackWeapon == null || player.attackComponent.AttackWeapon.Item_Type == Slot.RIGHTHAND || player.attackComponent.AttackWeapon.Item_Type == Slot.LEFTHAND ) )
+				{
+					if (lefthand.Object_Type == (int)eObjectType.Shield && IsObjectInFront(ad.Attacker, 120))
+						blockChance = GetModified(eProperty.BlockChance) * lefthand.Quality * 0.01 * lefthand.Condition / lefthand.MaxCondition;
+				}
+			}
+			else if( this is GameNPC && IsObjectInFront( ad.Attacker, 120 ) )
+			{
+				int res = GetModified( eProperty.BlockChance );
+				if( res != 0 )
+					blockChance = res;
+			}
+			if( blockChance > 0 && IsObjectInFront( ad.Attacker, 120 ) && !ad.Target.IsStunned && !ad.Target.IsSitting )
+			{
+				// Reduce block chance if the shield used is too small (valable only for player because npc inventory does not store the shield size but only the model of item)
+				double shieldSize = 0.0;
+				if( lefthand != null )
+					shieldSize = (double)lefthand.Type_Damage;
+				if( player != null && attackerCount > shieldSize )
+					blockChance *= (shieldSize / attackerCount);
+				blockChance *= 0.001;
+				// no chance bonus with ranged attacks?
+				//					if (ad.Attacker.ActiveWeaponSlot == eActiveWeaponSlot.Distance)
+				//						blockChance += 0.25;
+				blockChance += attackerConLevel * 0.05;
+
+				if(lefthand != null && player.HasSpecialization(Abilities.Shield ))
+                {
+					double levelMod = (double)(lefthand.Level - 1) / 50 * 0.15;
+					blockChance += levelMod; //up to 15% extra block chance based on shield level (hidden mythic calc?)
+				}
+					
+				//Console.WriteLine($"block before {blockChance} defPen {GetAttackerDefensePenetration(ad.Attacker, ad.Weapon)/100} after block {blockChance * (1 - (GetAttackerDefensePenetration(ad.Attacker, ad.Weapon)/100))}");
+				blockChance *= 1 - GetAttackerDefensePenetration(ad.Attacker, ad.Weapon) / 100; //reduce chance by attacker's defense penetration
+
+				if (blockChance < 0.01)
+					blockChance = 0.01;
+				else if (blockChance > ServerProperties.Properties.BLOCK_CAP && ad.Attacker is GamePlayer)
+					blockChance = ServerProperties.Properties.BLOCK_CAP;
+				
+				if (shieldSize == 1 && blockChance > .8)
+					blockChance = .8;
+				else if (shieldSize == 2 && blockChance > .9)
+					blockChance = .9;
+				else if (shieldSize == 3 && blockChance > .99)
+					blockChance = .99;
+				
+				if (this.IsEngaging)
+				{
+					EngageECSGameEffect engage = (EngageECSGameEffect)EffectListService.GetEffectOnTarget(this, eEffect.Engage);
+					if (engage != null && this.attackComponent.AttackState && engage.EngageTarget == ad.Attacker)
+					{
+						// Engage raised block change to 85% if attacker is engageTarget and player is in attackstate							
+						// You cannot engage a mob that was attacked within the last X seconds...
+						if (engage.EngageTarget.LastAttackedByEnemyTick > GameLoop.GameLoopTime - EngageAbilityHandler.ENGAGE_ATTACK_DELAY_TICK)
+						{
+							if (engage.Owner is GamePlayer)
+								(engage.Owner as GamePlayer).Out.SendMessage(engage.EngageTarget.GetName(0, true) + " has been attacked recently and you are unable to engage.", eChatType.CT_System, eChatLoc.CL_SystemWindow);
+						}  // Check if player has enough endurance left to engage
+						else if (engage.Owner.Endurance < EngageAbilityHandler.ENGAGE_DURATION_LOST)
+						{
+							engage.Cancel(false); // if player ran out of endurance cancel engage effect
+						}
+						else
+						{
+							engage.Owner.Endurance -= EngageAbilityHandler.ENGAGE_DURATION_LOST;
+							if (engage.Owner is GamePlayer)
+								(engage.Owner as GamePlayer).Out.SendMessage("You concentrate on blocking the blow!", eChatType.CT_Skill, eChatLoc.CL_SystemWindow);
+
+							if (blockChance < .95)
+								blockChance = .95;
+						}
+					}
+				}
+
+				/*
+				// KNutters - Removed the AttackState check because it is imposible to be in melee range
+				// Engage raised block change to 85% if attacker is engageTarget and player is in attackstate
+				if( engage != null  && engage.EngageTarget == ad.Attacker )
+				{
+					// You cannot engage a mob that was attacked within the last X seconds...
+					if( engage.EngageTarget.LastAttackedByEnemyTick > GameLoop.GameLoopTime - EngageAbilityHandler.ENGAGE_ATTACK_DELAY_TICK )
+
+					{
+						if( engage.Owner is GamePlayer )
+							(engage.Owner as GamePlayer).Out.SendMessage(string.Format(LanguageMgr.GetTranslation((engage.Owner as GamePlayer).Client.Account.Language, "GameLiving.TryBlock.Engage"), engage.EngageTarget.GetName(0, true)), eChatType.CT_System, eChatLoc.CL_SystemWindow);
+					}
+					// Check if player has enough endurance left to engage
+					else if( engage.Owner.Endurance >= EngageAbilityHandler.ENGAGE_DURATION_LOST )
+					{
+						engage.Owner.Endurance -= EngageAbilityHandler.ENGAGE_DURATION_LOST;
+						if( engage.Owner is GamePlayer )
+							(engage.Owner as GamePlayer).Out.SendMessage(LanguageMgr.GetTranslation((engage.Owner as GamePlayer).Client.Account.Language, "GameLiving.TryBlock.Blocking"), eChatType.CT_Skill, eChatLoc.CL_SystemWindow);
+						if( blockChance < 0.95 )
+							blockChance = 0.95;
+					}
+					// if player ran out of endurance cancel engage effect
+					else
+						engage.Cancel( false );
+				}
+				*/
+			}
+			if (ad.AttackType == AttackData.eAttackType.MeleeDualWield)
+			{
+				blockChance = Math.Max(blockChance * 0.5, 0);
+			}
+			//Excalibur : infi RR5
+			GamePlayer p = ad.Attacker as GamePlayer;
+			if (p != null)
+			{
+				OverwhelmEffect Overwhelm = (OverwhelmEffect)p.EffectList.GetOfType<OverwhelmEffect>();
+				if (Overwhelm != null)
+				{
+					blockChance = Math.Max(blockChance - OverwhelmAbility.BONUS, 0);
+				}
+			}
+			return blockChance;
+		}
+
+		public double GetAttackerDefensePenetration(GameLiving living, InventoryItem weapon)
+		{
+			double totalReduction = 0.0;
+
+			if (living is GamePlayer p)
+            {
+	            double skillBasedReduction = living.WeaponSpecLevel(weapon) * 0.15;
+	            double statBasedReduction = living.GetWeaponStat(weapon) * .05;
+				//p.CharacterClass.WeaponSkillBase returns unscaled damage table value
+				//divide by 200 to change to scaling factor. example: warrior's 460 WeaponSkillBase / 200 = 2.3 Damage Table
+				//divide by final 2.1 to use the 2.1 damage table as our anchor. classes below 2.1 damage table will have slightly reduced penetration, above 2.1 will have increased penetration
+				double tableMod = p.CharacterClass.WeaponSkillBase / 200.0 / 2.1;
+				totalReduction = (skillBasedReduction + statBasedReduction) * tableMod;
+            }
+			else
+			{
+				double NPCReduction = 15 * (living.Level / 50.0); //10% penetration at level 50
+				totalReduction = NPCReduction;
+				if(totalReduction < 0) totalReduction = 0;
+			}
+				
+			return totalReduction;
+		}
+
+		/// <summary>
+		/// Modify the attack done to this living.
+		/// This method offers us a chance to modify the attack data prior to the living taking damage.
+		/// </summary>
+		/// <param name="attackData">The attack data for this attack</param>
+		public virtual void ModifyAttack(AttackData attackData)
+		{
+		}
+
+
+		/// <summary>
+		/// This method is called whenever this living
+		/// should take damage from some source
+		/// </summary>
+		/// <param name="source">the damage source</param>
+		/// <param name="damageType">the damage type</param>
+		/// <param name="damageAmount">the amount of damage</param>
+		/// <param name="criticalAmount">the amount of critical damage</param>
+		public override void TakeDamage(GameObject source, eDamageType damageType, int damageAmount, int criticalAmount)
+		{
+			base.TakeDamage(source, damageType, damageAmount, criticalAmount);
+
+			double damageDealt = damageAmount + criticalAmount;
+
+			#region PVP DAMAGE
+
+			// Is this a GamePlayer behind the source?
+			if (source is GamePlayer || (source is GameNPC && (source as GameNPC).Brain is IControlledBrain && ((source as GameNPC).Brain as IControlledBrain).GetPlayerOwner() != null) || source is GameSiegeWeapon)
+			{
+				// Only apply to necropet.
+				if (this is NecromancerPet)
+				{
+					//And if a GamePlayer is behind
+					GamePlayer this_necro_pl = null;
+
+					if (this is GameNPC && (this as GameNPC).Brain is IControlledBrain)
+						this_necro_pl = ((this as GameNPC).Brain as IControlledBrain).GetPlayerOwner();
+
+					if (this_necro_pl != null && this_necro_pl.Realm != source.Realm && source.Realm != 0)
+						DamageRvRMemory += (long)damageDealt + (long)criticalAmount;
+				}
+			}
+
+			#endregion PVP DAMAGE
+
+			if (source != null && source is GameNPC)
+			{
+				IControlledBrain brain = ((GameNPC)source).Brain as IControlledBrain;
+				if (brain != null)
+					source = brain.GetLivingOwner();
+			}
+
+			GamePlayer attackerPlayer = source as GamePlayer;
+			if (attackerPlayer != null && attackerPlayer != this)
+			{
+				// Apply Mauler RA5L
+				GiftOfPerizorEffect GiftOfPerizor = EffectList.GetOfType<GiftOfPerizorEffect>();
+				if (GiftOfPerizor != null)
+				{
+					int difference = (int)(0.25 * damageDealt); // RA absorb 25% damage
+					damageDealt -= difference;
+					GamePlayer TheMauler = (GamePlayer)(this.TempProperties.getProperty<object>("GiftOfPerizorOwner", null));
+					if (TheMauler != null && TheMauler.IsAlive)
+					{
+						// Calculate mana using %. % is calculated with target maxhealth and damage difference, apply this % to mauler maxmana
+						double manareturned = (difference / this.MaxHealth * TheMauler.MaxMana);
+						TheMauler.ChangeMana(source, eManaChangeType.Spell, (int)manareturned);
+					}
+				}
+
+				Group attackerGroup = attackerPlayer.Group;
+				if (attackerGroup != null)
+				{
+					List<GameLiving> xpGainers = new List<GameLiving>(8);
+					// collect "helping" group players in range
+					foreach (GameLiving living in attackerGroup.GetMembersInTheGroup())
+					{
+						if (this.IsWithinRadius(living, WorldMgr.MAX_EXPFORKILL_DISTANCE) && living.IsAlive && living.ObjectState == eObjectState.Active)
+							xpGainers.Add(living);
+					}
+
+					foreach (GameLiving living in xpGainers)
+						this.AddXPGainer(living, (float)(damageDealt / xpGainers.Count));
+				}
+				else
+				{
+					this.AddXPGainer(source, (float)damageDealt);
+				}
+				//DealDamage needs to be called after addxpgainer!
+			}
+			else if (source != null && source != this)
+			{
+				AddXPGainer(source, (float)damageAmount + criticalAmount);
+			}
+
+			bool wasAlive = IsAlive;
+
+			/*
+			//[Freya] Nidel: Use2's Flask
+			if(this is GamePlayer)
+			{
+				bool isFatalBlow = (damageAmount + criticalAmount) >= Health;
+
+				if (isFatalBlow)
+				{
+					GameSpellEffect deadFlask = SpellHandler.FindEffectOnTarget(this, "DeadFlask");
+					if(deadFlask != null)
+					{
+						if(Util.Chance((int)deadFlask.Spell.Value))
+						{
+							if (IsLowHealth)
+								Notify(GameLivingEvent.LowHealth, this, null);
+							return;
+						}
+					}
+				}
+			}*/
+
+			bool wasAlive = IsAlive;
+
+			Health -= damageAmount + criticalAmount;
+
+			if (!IsAlive && wasAlive && isDeadOrDying == false)
+            {
+					if (Monitor.TryEnter(deadLock))
+					{
+						try
+						{
+						isDeadOrDying = true;
+						Die(source);
+						}
+						finally
+						{
+							Monitor.Exit(deadLock);
+						}
+					}
+					else
+					{
+					return;
+					}
+			}
+			else
+			{
+				if (IsLowHealth)
+					Notify(GameLivingEvent.LowHealth, this, null);
+			}
+		}
+		object deadLock = new object();
+		/// <summary>
+		/// Called on the attacker when attacking an enemy.
+		/// </summary>
+		public virtual void OnAttackEnemy(AttackData ad)
+        {
+			//Console.WriteLine(string.Format("OnAttack called on {0}", this.Name));
+
+			// Note that this function is called whenever an attack is made, regardless of whether that attack was successful.
+			// i.e. missed melee swings and resisted spells still trigger this.
+			
+			if (effectListComponent is null)
+                return;
+
+			if (this is GamePlayer player)
+				player.Stealth(false);
+
+			if(ad != null && ad.Damage > 0)
+				TryCancelMovementSpeedBuffs(true);
+
+			var oProcEffects = effectListComponent.GetSpellEffects(eEffect.OffensiveProc);
+            //OffensiveProcs
+            if (ad != null && ad.Attacker == this && oProcEffects != null && ad.AttackType != AttackData.eAttackType.Spell && ad.AttackResult != eAttackResult.Missed)
+            {
+                for (int i = 0; i < oProcEffects.Count; i++)
+                {
+                    var oProcEffect = oProcEffects[i];
+
+                    (oProcEffect.SpellHandler as OffensiveProcSpellHandler).EventHandler(ad);
+                }
+            }
+			DirtyTricksECSGameEffect dt = (DirtyTricksECSGameEffect)EffectListService.GetAbilityEffectOnTarget(this, eEffect.DirtyTricks);
+			if (dt != null)
+            {
+				dt.EventHandler(ad);
+            }
+			TripleWieldECSGameEffect tw = (TripleWieldECSGameEffect)EffectListService.GetAbilityEffectOnTarget(this, eEffect.TripleWield);
+			if (tw != null)
+            {
+				tw.EventHandler(ad);
+            }
+
+			if (ad.Target is GamePlayer && ad.Target != this)
+			{
+				LastAttackTickPvP = GameLoop.GameLoopTime;
+			}
+			else
+			{
+				LastAttackTickPvE = GameLoop.GameLoopTime;
+			}
+
+			if (this is GameNPC npc)
+			{
+				var brain = npc.Brain as ControlledNpcBrain;
+
+
+				GamePlayer owner = brain?.GetPlayerOwner();
+
+                //if (owner != null)
+                   // owner.Stealth(false);
+
+                if (ad.Target is GamePlayer)
+				{
+					LastAttackTickPvP = GameLoop.GameLoopTime;
+					if (brain != null)
+						brain.Owner.LastAttackedByEnemyTickPvP = GameLoop.GameLoopTime;
+				}
+				else
+				{
+					LastAttackTickPvE = GameLoop.GameLoopTime;
+					if (brain != null)
+						brain.Owner.LastAttackedByEnemyTickPvE = GameLoop.GameLoopTime;
+				}
+			}
+
+			CancelFocusSpell();
+        }
+
+        public void CancelFocusSpell(bool moving = false)
+        {
+
+            foreach (var pulseSpell in effectListComponent.GetSpellEffects(eEffect.Pulse))
+            {
+				if (pulseSpell.SpellHandler.Spell.IsFocus)
+                {
+					((SpellHandler)pulseSpell.SpellHandler).FocusSpellAction(moving);
+					EffectService.RequestImmediateCancelEffect(pulseSpell);
+					if (((SpellHandler)pulseSpell.SpellHandler).GetTarget().effectListComponent.Effects.TryGetValue(eEffect.FocusShield, out var petEffect))
+                    {
+						if (petEffect is not null)
+                        {
+							//verify the effect is a focus shield and not a timer based damage shield
+							if (petEffect.FirstOrDefault().SpellHandler.Spell.IsFocus)
+								EffectService.RequestImmediateCancelEffect(petEffect.FirstOrDefault());
+						}
+							
+					}
+				}
+            }
+        }
+		/// <summary>
+		/// This method is called at the end of the attack sequence to
+		/// notify objects if they have been attacked/hit by an attack
+		/// </summary>
+		/// <param name="ad">information about the attack</param>
+		public virtual void OnAttackedByEnemy(AttackData ad)
+		{
+            //Console.WriteLine(string.Format("OnAttackedByEnemy called on {0}", this.Name));
+
+            // Note that this function is called whenever an attack is received, regardless of whether that attack was successful.
+            // i.e. missed melee swings and resisted spells still trigger this.
+
+            if (ad == null)
+				return;
+
+			// Must be above the IsHit/Combat check below since things like subsequent DoT ticks don't cause combat but should still break CC.
+			HandleCrowdControlOnAttacked(ad);
+
+			if (ad.IsHit && ad.CausesCombat)
+			{
+				//Notify(GameLivingEvent.AttackedByEnemy, this, new AttackedByEnemyEventArgs(ad));               
+				HandleMovementSpeedEffectsOnAttacked(ad);
+
+				if (this is GameNPC && ActiveWeaponSlot == eActiveWeaponSlot.Distance && this.IsWithinRadius(ad.Attacker, 150))
+					((GameNPC)this).SwitchToMelee(ad.Attacker);
+
+				attackComponent.AddAttacker( ad.Attacker );
+
+				if (ad.SpellHandler == null ||(ad.SpellHandler != null && ad.SpellHandler is not DoTSpellHandler))
+				{
+					if (ad.Attacker.Realm == 0 || this.Realm == 0)
+					{
+						LastAttackedByEnemyTickPvE = GameLoop.GameLoopTime;
+						ad.Attacker.LastAttackTickPvE = GameLoop.GameLoopTime;
+					}
+					else if (ad.Attacker != this) //Check if the attacker is not this living (some things like Res Sickness have attacker/target the same)
+					{
+						LastAttackedByEnemyTickPvP = GameLoop.GameLoopTime;
+						ad.Attacker.LastAttackTickPvP = GameLoop.GameLoopTime;
+					}
+				}
+				
+
+				// Melee Attack that actually caused damage.
+				if (ad.IsMeleeAttack && ad.Damage > 0)
+				{					
+					// Handle Ablatives
+					var effects = effectListComponent.GetSpellEffects(eEffect.AblativeArmor);
+					for (int i = 0; i < effects.Count; i++)
+					{
+						var effect = effects[i] as ECSGameSpellEffect;
+						if (effect is null)
+							continue;
+
+						if (!(effect.SpellHandler as AblativeArmorSpellHandler).MatchingDamageType(ref ad)) return;
+
+						int ablativehp = effect.Owner.TempProperties.getProperty<int>(AblativeArmorSpellHandler.ABLATIVE_HP);
+						double absorbPercent = 25;
+						if (effect.SpellHandler.Spell.Damage > 0)
+							absorbPercent = effect.SpellHandler.Spell.Damage;
+						//because albatives can reach 100%
+						if (absorbPercent > 100)
+							absorbPercent = 100;
+						int damageAbsorbed = (int)(0.01 * absorbPercent * (ad.Damage + ad.CriticalDamage));
+						if (damageAbsorbed > ablativehp)
+							damageAbsorbed = ablativehp;
+						ablativehp -= damageAbsorbed;
+						ad.Damage -= damageAbsorbed;
+						(effect.SpellHandler as AblativeArmorSpellHandler).OnDamageAbsorbed(ad, damageAbsorbed);
+
+						if (ad.Target is GamePlayer)
+							(ad.Target as GamePlayer).Out.SendMessage(LanguageMgr.GetTranslation((ad.Target as GamePlayer).Client, "AblativeArmor.Target", damageAbsorbed), eChatType.CT_Spell, eChatLoc.CL_SystemWindow);
+
+						if (ad.Attacker is GamePlayer)
+							(ad.Attacker as GamePlayer).Out.SendMessage(LanguageMgr.GetTranslation((ad.Attacker as GamePlayer).Client, "AblativeArmor.Attacker", damageAbsorbed), eChatType.CT_Spell, eChatLoc.CL_SystemWindow);
+
+						if (ablativehp <= 0)
+						{
+							EffectService.RequestImmediateCancelEffect(effect);
+						}
+						else
+						{
+							effect.Owner.TempProperties.setProperty(AblativeArmorSpellHandler.ABLATIVE_HP, ablativehp);
+						}
+					}
+				}
+
+				var dProcEffects = effectListComponent.GetSpellEffects(eEffect.DefensiveProc);
+                // Handle DefensiveProcs
+                if (ad != null && ad.Target == this && dProcEffects != null && ad.AttackType != AttackData.eAttackType.Spell)
+                {
+                    for (int i = 0; i < dProcEffects.Count; i++)
+                    {
+                        var dProcEffect = dProcEffects[i];
+
+                        (dProcEffect.SpellHandler as DefensiveProcSpellHandler).EventHandler(ad);
+                    }
+                }
+            }
+			else if (ad.IsSpellResisted && ad.Target is GameNPC npc)
+            {
+				npc.CancelWalkToSpawn();
+            }
+		}
+
+		public void HandleDamageShields(AttackData ad)
+        {
+			var dSEffects = effectListComponent.GetSpellEffects(eEffect.FocusShield);
+			// Handle DamageShield damage
+			if (dSEffects != null)
+			{
+				for (int i = 0; i < dSEffects.Count; i++)
+				{
+					if (dSEffects[i].IsBuffActive)
+					{
+						var dSEffect = dSEffects[i];
+
+						((DamageShieldSpellHandler)dSEffect.SpellHandler).EventHandler(null, this, new AttackedByEnemyEventArgs(ad));
+					}
+				}
+			}
+		}
+
+		/// <summary>
+		/// Attempt to break/remove CC spells on this living. Returns true if any CC spells were removed.
+		/// </summary>
+		public virtual bool HandleCrowdControlOnAttacked(AttackData ad)
+		{
+			if (effectListComponent == null || ad == null || !ad.IsHit)
+				return false;
+
+			bool removeMez = false;
+			bool removeSnare = false; // Immunity-triggering snare/root spells
+			bool removeMovementSpeedDebuff = false; // Non-immunity snares like focus snare, melee snares, DD+Snare spells, etc.
+
+			// Attack was Melee
+			if (ad.AttackType != AttackData.eAttackType.Spell)
+			{
+				switch (ad.AttackResult)
+				{
+					case eAttackResult.HitStyle:
+					case eAttackResult.HitUnstyled:
+						removeSnare = true;
+						removeMez = true;
+						removeMovementSpeedDebuff = true;
+						break;
+					case eAttackResult.Blocked:
+					case eAttackResult.Evaded:
+					case eAttackResult.Fumbled:
+					case eAttackResult.Missed:
+					case eAttackResult.Parried:
+						// Missed melee swings still break mez.
+						removeMez = true;
+						break;
+				}
+			}
+			// Attack was a Spell. Note that a spell being resisted does not mean it does not break mez.
+			else
+			{
+				// Any damage breaks mez and snare/root.
+				if (ad.Damage > 0)
+				{
+					removeMez = true;
+					removeSnare = true;
+					removeMovementSpeedDebuff = true;
+				}
+				// Most resisted harmful spells break mez. There are some exceptions which can be added here.
+				else if (ad.IsSpellResisted)
+                {
+					removeMez = true;
+                }
+				// Non-Damaging, non-resisted spells that break mez.
+				else if (ad.SpellHandler is NearsightSpellHandler || ad.SpellHandler is AmnesiaSpellHandler || ad.SpellHandler is DiseaseSpellHandler
+						 || ad.SpellHandler is SpeedDecreaseSpellHandler || ad.SpellHandler is StunSpellHandler || ad.SpellHandler is ConfusionSpellHandler
+						 || ad.SpellHandler is AbstractResistDebuff) 
+				{
+					removeMez = true;
+				}
+				
+				if (this is GameNPC && ad.SpellHandler is not MesmerizeSpellHandler)
+					removeMez = true;
+			}
+
+			// Remove Mez
+            if (removeMez && effectListComponent.Effects.ContainsKey(eEffect.Mez))
+			{
+				var effect = EffectListService.GetEffectOnTarget(this, eEffect.Mez);
+
+				if (effect != null)
+					EffectService.RequestImmediateCancelEffect(effect);
+			}
+
+			// Remove Snare/Root
+			if (removeSnare && effectListComponent.Effects.ContainsKey(eEffect.Snare))
+			{
+				var effect = EffectListService.GetEffectOnTarget(this, eEffect.Snare);
+
+				if (effect != null)
+					EffectService.RequestImmediateCancelEffect(effect);
+			}
+
+            // Remove MovementSpeedDebuff
+            if (removeMovementSpeedDebuff)
+            {
+				var effect = EffectListService.GetEffectOnTarget(this, eEffect.MovementSpeedDebuff);
+
+				if (effect != null && effect is ECSGameSpellEffect spellEffect && spellEffect.SpellHandler.Spell.SpellType != (byte)eSpellType.UnbreakableSpeedDecrease)
+					EffectService.RequestImmediateCancelEffect(effect);
+
+				var ichor_effect = EffectListService.GetEffectOnTarget(this, eEffect.Ichor);
+				if (ichor_effect != null)
+					EffectService.RequestImmediateCancelEffect(ichor_effect);
+            }
+
+            return removeMez || removeSnare || removeMovementSpeedDebuff;
+		}
+
+        public virtual bool HandleMovementSpeedEffectsOnAttacked(AttackData ad)
+        {
+            if (effectListComponent == null || ad == null)
+                return false;
+
+			bool effectRemoved = false;
+            // Cancel movement speed buffs when attacked only if damaged
+			if(ad != null & ad.Damage > 0)
+				effectRemoved = TryCancelMovementSpeedBuffs(false);
+
+			
+
+			return effectRemoved;
+		}
+
+        public virtual bool TryCancelMovementSpeedBuffs(bool isAttacker)
+        {
+            if (effectListComponent == null)
+                return false;
+
+            bool effectRemoved = false;
+
+            if (effectListComponent.Effects.ContainsKey(eEffect.MovementSpeedBuff))
+			{
+				var effects = effectListComponent.GetSpellEffects(eEffect.MovementSpeedBuff);
+
+				for (int i = 0; i < effects.Count; i++)
+				{
+					if (effects[i] is null)
+						continue;
+
+					var spellEffect = effects[i] as ECSGameSpellEffect;
+					if (spellEffect != null && spellEffect.SpellHandler.Spell.Target.ToLower() == "pet")
+					{
+						effectRemoved = false;
+						if (spellEffect.Name.ToLower().Equals("whip of encouragement"))
+							continue;
+					}
+					
+					EffectService.RequestImmediateCancelEffect(effects[i]);
+					effectRemoved = true;
+				}
+            }
+
+            if (this is GameNPC npc && npc.Brain is ControlledNpcBrain pBrain || this is GamePet pet)
+            {
+				var ownerEffects = new List<ECSGameSpellEffect>(1);
+				pBrain = (this as GameNPC).Brain as ControlledNpcBrain;
+				pet = this as GamePet;
+				if (pBrain != null)
+				{
+					ownerEffects = pBrain.Owner.effectListComponent.GetSpellEffects(eEffect.MovementSpeedBuff);
+				}
+				else
+                {
+					ownerEffects = pet.Owner.effectListComponent.GetSpellEffects(eEffect.MovementSpeedBuff);
+				}
+
+				for (int i = 0; i < ownerEffects.Count; i++)
+				{
+					if (!isAttacker && ownerEffects[i] is ECSGameSpellEffect spellEffect && spellEffect.SpellHandler.Spell.Target.ToLower() == "self")
+					{
+						effectRemoved = false;
+					}
+					else
+					{
+						EffectService.RequestImmediateCancelEffect(ownerEffects[i]);
+						effectRemoved = true;
+					}
+				}				
+            }
+
+            return effectRemoved;
+        }
+
+        ///// <summary>
+        ///// Called to display an attack animation of this living
+        ///// </summary>
+        ///// <param name="ad">Infos about the attack</param>
+        ///// <param name="weapon">The weapon used for attack</param>
+        //public virtual void ShowAttackAnimation(AttackData ad, InventoryItem weapon)
+        //{
+        //	bool showAnim = false;
+        //	switch (ad.AttackResult)
+        //	{
+        //		case eAttackResult.HitUnstyled:
+        //		case eAttackResult.HitStyle:
+        //		case eAttackResult.Evaded:
+        //		case eAttackResult.Parried:
+        //		case eAttackResult.Missed:
+        //		case eAttackResult.Blocked:
+        //		case eAttackResult.Fumbled:
+        //			showAnim = true; break;
+        //	}
+
+        //	if (showAnim && ad.Target != null)
+        //	{
+        //		//http://dolserver.sourceforge.net/forum/showthread.php?s=&threadid=836
+        //		byte resultByte = 0;
+        //		int attackersWeapon = (weapon == null) ? 0 : weapon.Model;
+        //		int defendersWeapon = 0;
+
+        //		switch (ad.AttackResult)
+        //		{
+        //				case eAttackResult.Missed: resultByte = 0; break;
+        //				case eAttackResult.Evaded: resultByte = 3; break;
+        //				case eAttackResult.Fumbled: resultByte = 4; break;
+        //				case eAttackResult.HitUnstyled: resultByte = 10; break;
+        //				case eAttackResult.HitStyle: resultByte = 11; break;
+
+        //			case eAttackResult.Parried:
+        //				resultByte = 1;
+        //				if (ad.Target != null && ad.Target.AttackWeapon != null)
+        //				{
+        //					defendersWeapon = ad.Target.AttackWeapon.Model;
+        //				}
+        //				break;
+
+        //			case eAttackResult.Blocked:
+        //				resultByte = 2;
+        //				if (ad.Target != null && ad.Target.Inventory != null)
+        //				{
+        //					InventoryItem lefthand = ad.Target.Inventory.GetItem(eInventorySlot.LeftHandWeapon);
+        //					if (lefthand != null && lefthand.Object_Type == (int)eObjectType.Shield)
+        //					{
+        //						defendersWeapon = lefthand.Model;
+        //					}
+        //				}
+        //				break;
+        //		}
+
+        //		foreach (GamePlayer player in ad.Target.GetPlayersInRadius(WorldMgr.VISIBILITY_DISTANCE))
+        //		{
+        //			if (player == null) continue;
+        //			int animationId;
+        //			switch (ad.AnimationId)
+        //			{
+        //				case -1:
+        //					animationId = player.Out.OneDualWeaponHit;
+        //					break;
+        //				case -2:
+        //					animationId = player.Out.BothDualWeaponHit;
+        //					break;
+        //				default:
+        //					animationId = ad.AnimationId;
+        //					break;
+        //			}
+        //			player.Out.SendCombatAnimation(this, ad.Target, (ushort)attackersWeapon, (ushort)defendersWeapon, animationId, 0, resultByte, ad.Target.HealthPercent);
+        //		}
+        //	}
+        //}
+
+        /// <summary>
+        /// This method is called whenever this living is dealing
+        /// damage to some object
+        /// </summary>
+        /// <param name="ad">AttackData</param>
+        public virtual void DealDamage(AttackData ad)
+		{
+			ad.Target.TakeDamage(ad);
+		}
+
+		/// <summary>
+		/// Adds a object to the list of objects that will gain xp
+		/// after this living dies
+		/// </summary>
+		/// <param name="xpGainer">the xp gaining object</param>
+		/// <param name="damageAmount">the amount of damage, float because for groups it can be split</param>
+		public virtual void AddXPGainer(GameObject xpGainer, float damageAmount)
+		{
+			lock (m_xpGainers.SyncRoot)
+			{
+				if( m_xpGainers.Contains( xpGainer ) == false )
+				{
+					m_xpGainers.Add( xpGainer, 0.0f );
+				}
+				m_xpGainers[xpGainer] = (float)m_xpGainers[xpGainer] + damageAmount;
+			}
+		}
+
+		/// <summary>
+		/// Changes the health
+		/// </summary>
+		/// <param name="changeSource">the source that inited the changes</param>
+		/// <param name="healthChangeType">the change type</param>
+		/// <param name="changeAmount">the change amount</param>
+		/// <returns>the amount really changed</returns>
+		public virtual int ChangeHealth(GameObject changeSource, eHealthChangeType healthChangeType, int changeAmount)
+		{
+			//TODO fire event that might increase or reduce the amount
+			int oldHealth = Health;
+			Health += changeAmount;
+			int healthChanged = Health - oldHealth;
+
+			//Notify our enemies that we were healed by other means than
+			//natural regeneration, this allows for aggro on healers!
+			if (healthChanged > 0 && healthChangeType != eHealthChangeType.Regenerate)
+			{
+				IList<GameObject> attackers;
+				lock (attackComponent.Attackers) { attackers = new List<GameObject>(attackComponent.Attackers); }
+				EnemyHealedEventArgs args = new EnemyHealedEventArgs(this, changeSource, healthChangeType, healthChanged);
+				foreach (GameObject attacker in attackers)
+				{
+					if (attacker is GameLiving)
+					{
+						(attacker as GameLiving).Notify(GameLivingEvent.EnemyHealed, attacker, args);
+						// Desactivate XPGainer, Heal Rps implentation.
+						//(attacker as GameLiving).AddXPGainer(changeSource, healthChanged);
+					}
+				}
+			}
+			return healthChanged;
+		}
+
+		/// <summary>
+		/// Changes the mana
+		/// </summary>
+		/// <param name="changeSource">the source that inited the changes</param>
+		/// <param name="manaChangeType">the change type</param>
+		/// <param name="changeAmount">the change amount</param>
+		/// <returns>the amount really changed</returns>
+		public virtual int ChangeMana(GameObject changeSource, eManaChangeType manaChangeType, int changeAmount)
+		{
+			//TODO fire event that might increase or reduce the amount
+			int oldMana = Mana;
+			Mana += changeAmount;
+			return Mana - oldMana;
+		}
+
+		/// <summary>
+		/// Changes the endurance
+		/// </summary>
+		/// <param name="changeSource">the source that inited the changes</param>
+		/// <param name="enduranceChangeType">the change type</param>
+		/// <param name="changeAmount">the change amount</param>
+		/// <returns>the amount really changed</returns>
+		public virtual int ChangeEndurance(GameObject changeSource, eEnduranceChangeType enduranceChangeType, int changeAmount)
+		{
+			//TODO fire event that might increase or reduce the amount
+			int oldEndurance = Endurance;
+			Endurance += changeAmount;
+			return Endurance - oldEndurance;
+		}
+
+		/// <summary>
+		/// Called when an enemy of ours is healed during combat
+		/// </summary>
+		/// <param name="enemy">the enemy</param>
+		/// <param name="healSource">the healer</param>
+		/// <param name="changeType">the healtype</param>
+		/// <param name="healAmount">the healamount</param>
+		public virtual void EnemyHealed(GameLiving enemy, GameObject healSource, eHealthChangeType changeType, int healAmount)
+		{
+			Notify(GameLivingEvent.EnemyHealed, this, new EnemyHealedEventArgs(enemy, healSource, changeType, healAmount));
+		}
+
+		///// <summary>
+		///// Returns the list of attackers
+		///// </summary>
+		//public List<GameObject> Attackers
+		//{
+		//	get { return m_attackers; }
+		//}
+
+		///// <summary>
+		///// Adds an attacker to the attackerlist
+		///// </summary>
+		///// <param name="attacker">the attacker to add</param>
+		//public virtual void AddAttacker(GameObject attacker)
+		//{
+		//	lock (Attackers)
+		//	{
+		//		if (attacker == this) return;
+		//		if (m_attackers.Contains(attacker)) return;
+		//		m_attackers.Add(attacker);
+		//	}
+		//}
+		///// <summary>
+		///// Removes an attacker from the list
+		///// </summary>
+		///// <param name="attacker">the attacker to remove</param>
+		//public virtual void RemoveAttacker(GameObject attacker)
+		//{
+		//	//			log.Warn(Name + ": RemoveAttacker "+attacker.Name);
+		//	//			log.Error(Environment.StackTrace);
+		//	lock (Attackers)
+		//	{
+		//		m_attackers.Remove(attacker);
+		//	}
+		//}
+		/// <summary>
+		/// Called when this living dies
+		/// </summary>
+		public virtual void Die(GameObject killer)
+		{
+			isDeadOrDying = true;
+			//Console.WriteLine($"Dead or Dying set to {this.isDeadOrDying} for {this.Name} in living");
+			ReaperService.KillLiving(this, killer);
+		}
+
+		public virtual void ProcessDeath(GameObject killer)
+		{
+            try
+            {
+
+			if (this is GameNPC == false && this is GamePlayer == false)
+			{
+				// deal out exp and realm points based on server rules
+				GameServer.ServerRules.OnLivingKilled(this, killer);
+			}
+
+			attackComponent.LivingStopAttack();
+
+			List<GameObject> clone;
+			lock (attackComponent.Attackers)
+			{
+				if (attackComponent.Attackers.Contains(killer) == false)
+                    attackComponent.Attackers.Add(killer);
+				clone = new List<GameObject>(attackComponent.Attackers);
+			}
+			List<GamePlayer> playerAttackers = null;
+
+			foreach (GameObject obj in clone)
+			{
+				if (obj is GameLiving)
+				{
+					GamePlayer player = obj as GamePlayer;
+
+					if (obj as GameNPC != null && (obj as GameNPC).Brain is IControlledBrain)
+					{
+						// Ok, we're a pet - if our Player owner isn't in the attacker list, let's make them a 'virtual' attacker
+						player = ((obj as GameNPC).Brain as IControlledBrain).GetPlayerOwner();
+						if (player != null)
+						{
+							if (clone.Contains(player) == false)
+							{
+								if (playerAttackers == null)
+									playerAttackers = new List<GamePlayer>();
+
+								if (playerAttackers.Contains(player) == false)
+									playerAttackers.Add(player);
+							}
+
+							// Pet gets the killed message as well
+							((GameLiving)obj).EnemyKilled(this);
+						}
+					}
+
+					if (player != null)
+					{
+						if (playerAttackers == null)
+							playerAttackers = new List<GamePlayer>();
+
+						if (playerAttackers.Contains(player) == false)
+						{
+							playerAttackers.Add(player);
+						}
+
+						if (player.Group != null)
+						{
+							foreach (GamePlayer groupPlayer in player.Group.GetPlayersInTheGroup())
+							{
+								if (groupPlayer.IsWithinRadius(this, WorldMgr.MAX_EXPFORKILL_DISTANCE) && playerAttackers.Contains(groupPlayer) == false)
+								{
+									playerAttackers.Add(groupPlayer);
+								}
+							}
+						}
+					}
+					else
+					{
+						((GameLiving)obj).EnemyKilled(this);
+					}
+				}
+			}
+
+			if (playerAttackers != null)
+			{
+				foreach (GamePlayer player in playerAttackers)
+				{
+					player.EnemyKilled(this);
+				}
+			}
+
+			foreach (DOL.GS.Quests.DataQuest q in DataQuestList)
+			{
+				q.Notify(GamePlayerEvent.Dying, this, new DyingEventArgs(killer, playerAttackers));
+			}
+
+            attackComponent.Attackers.Clear();
+
+			// cancel all concentration effects
+			//ConcentrationEffects.CancelAll();
+
+            // clear all of our targets
+            rangeAttackComponent.RangeAttackTarget = null;
+			TargetObject = null;
+
+			// cancel all left effects
+			EffectList.CancelAll();
+			effectListComponent.CancelAll();
+
+			// Stop the regeneration timers
+			StopHealthRegeneration();
+			StopPowerRegeneration();
+			StopEnduranceRegeneration();
+
+			//Reduce health to zero
+			Health = 0;
+
+			// Remove all last attacked times
+			
+			LastAttackedByEnemyTickPvE = 0;
+			LastAttackedByEnemyTickPvP = 0;
+			
+			//Let's send the notification at the end
+			Notify(GameLivingEvent.Dying, this, new DyingEventArgs(killer));
+			}
+			catch(Exception e)
+			{
+				Console.WriteLine(e.Message);
+			}
+			finally
+			{
+				//isDying flag is ALWAYS set to false even if exception happens so it can get remove from the list
+				isDeadOrDying = false;
+			}
+		}
+
+		/// <summary>
+		/// Called when the living is gaining experience
+		/// </summary>
+		/// <param name="expTotal">total amount of xp to gain</param>
+		/// <param name="expCampBonus">camp bonus to display</param>
+		/// <param name="expGroupBonus">group bonus to display</param>
+		/// <param name="expOutpostBonus">outpost bonux to display</param>
+		/// <param name="sendMessage">should exp gain message be sent</param>
+		/// <param name="allowMultiply">should the xp amount be multiplied</param>
+		public virtual void GainExperience(eXPSource xpSource, long expTotal, long expCampBonus, long expGroupBonus, long expOutpostBonus, long atlasBonus, bool sendMessage, bool allowMultiply, bool notify)
+		{
+			if (expTotal > 0 && notify) Notify(GameLivingEvent.GainedExperience, this, new GainedExperienceEventArgs(expTotal, expCampBonus, expGroupBonus, expOutpostBonus, sendMessage, allowMultiply, xpSource));
+		}
+		/// <summary>
+		/// Called when this living gains realm points
+		/// </summary>
+		/// <param name="amount">amount of realm points gained</param>
+		public virtual void GainRealmPoints(long amount)
+		{
+			Notify(GameLivingEvent.GainedRealmPoints, this, new GainedRealmPointsEventArgs(amount));
+		}
+		/// <summary>
+		/// Called when this living gains bounty points
+		/// </summary>
+		/// <param name="amount"></param>
+		public virtual void GainBountyPoints(long amount)
+		{
+			Notify(GameLivingEvent.GainedBountyPoints, this, new GainedBountyPointsEventArgs(amount));
+		}
+		/// <summary>
+		/// Called when the living is gaining experience
+		/// </summary>
+		/// <param name="exp">base amount of xp to gain</param>
+		public void GainExperience(eXPSource xpSource, long exp)
+		{
+			GainExperience(xpSource, exp, 0, 0, 0, 0, true, false, true);
+		}
+
+		/// <summary>
+		/// Called when the living is gaining experience
+		/// </summary>
+		/// <param name="exp">base amount of xp to gain</param>
+		/// <param name="allowMultiply">Do we allow the xp to be multiplied</param>
+		public void GainExperience(eXPSource xpSource, long exp, bool allowMultiply)
+		{
+			GainExperience(xpSource, exp, 0, 0, 0, 0, true, allowMultiply, true);
+		}
+
+		/// <summary>
+		/// Called when an enemy of this living is killed
+		/// </summary>
+		/// <param name="enemy">enemy killed</param>
+		public virtual void EnemyKilled(GameLiving enemy)
+		{
+            attackComponent.RemoveAttacker(enemy);
+			Notify(GameLivingEvent.EnemyKilled, this, new EnemyKilledEventArgs(enemy));
+		}
+		///// <summary>
+		///// Checks whether Living has ability to use lefthanded weapons
+		///// </summary>
+		//public virtual bool CanUseLefthandedWeapon
+		//{
+		//	get { return false; }
+		//	set { }
+		//}
+
+		///// <summary>
+		///// Calculates how many times left hand swings
+		///// </summary>
+		///// <returns></returns>
+		//public virtual int CalculateLeftHandSwingCount()
+		//{
+		//	return 0;
+		//}
+
+		///// <summary>
+		///// Returns a multiplier used to reduce left hand damage
+		///// </summary>
+		///// <returns></returns>
+		//public virtual double CalculateLeftHandEffectiveness(InventoryItem mainWeapon, InventoryItem leftWeapon)
+		//{
+		//	return 1.0;
+		//}
+
+		///// <summary>
+		///// Returns a multiplier used to reduce right hand damage
+		///// </summary>
+		///// <returns></returns>
+		//public virtual double CalculateMainHandEffectiveness(InventoryItem mainWeapon, InventoryItem leftWeapon)
+		//{
+		//	return 1.0;
+		//}
+
+		/// <summary>
+		/// Holds visible active weapon slots
+		/// </summary>
+		protected byte m_visibleActiveWeaponSlots = 0xFF; // none by default
+
+		/// <summary>
+		/// Gets visible active weapon slots
+		/// </summary>
+		public byte VisibleActiveWeaponSlots
+		{
+			get { return m_visibleActiveWeaponSlots; }
+			set { m_visibleActiveWeaponSlots=value; }
+		}
+
+		/// <summary>
+		/// Holds the living's cloak hood state
+		/// </summary>
+		protected bool m_isCloakHoodUp;
+
+		/// <summary>
+		/// Sets/gets the living's cloak hood state
+		/// </summary>
+		public virtual bool IsCloakHoodUp
+		{
+			get { return m_isCloakHoodUp; }
+			set { m_isCloakHoodUp = value; }
+		}
+
+		/// <summary>
+		/// Holds the living's cloak hood state
+		/// </summary>
+		protected bool m_IsCloakInvisible = false;
+
+		/// <summary>
+		/// Sets/gets the living's cloak visible state
+		/// </summary>
+		public virtual bool IsCloakInvisible
+		{
+			get { return m_IsCloakInvisible; }
+			set { m_IsCloakInvisible = value; }
+		}
+
+		/// <summary>
+		/// Holds the living's helm visible state
+		/// </summary>
+		protected bool m_IsHelmInvisible = false;
+
+		/// <summary>
+		/// Sets/gets the living's cloak hood state
+		/// </summary>
+		public virtual bool IsHelmInvisible
+		{
+			get { return m_IsHelmInvisible; }
+			set { m_IsHelmInvisible = value; }
+		}
+
+		/// <summary>
+		/// Switches the active weapon to another one
+		/// </summary>
+		/// <param name="slot">the new eActiveWeaponSlot</param>
+		public virtual void SwitchWeapon(eActiveWeaponSlot slot)
+		{
+			if (Inventory == null)
+				return;
+
+            //Clean up range attack variables, no matter to what
+            //weapon we switch
+            rangeAttackComponent.RangedAttackState = eRangedAttackState.None;
+            rangeAttackComponent.RangedAttackType = eRangedAttackType.Normal;
+
+			InventoryItem rightHandSlot = Inventory.GetItem(eInventorySlot.RightHandWeapon);
+			InventoryItem leftHandSlot = Inventory.GetItem(eInventorySlot.LeftHandWeapon);
+			InventoryItem twoHandSlot = Inventory.GetItem(eInventorySlot.TwoHandWeapon);
+			InventoryItem distanceSlot = Inventory.GetItem(eInventorySlot.DistanceWeapon);
+
+			// simple active slot logic:
+			// 0=right hand, 1=left hand, 2=two-hand, 3=range, F=none
+			int rightHand = (VisibleActiveWeaponSlots & 0x0F);
+			int leftHand = (VisibleActiveWeaponSlots & 0xF0) >> 4;
+
+
+			// set new active weapon slot
+			switch (slot)
+			{
+				case eActiveWeaponSlot.Standard:
+					{
+						if (rightHandSlot == null)
+							rightHand = 0xFF;
+						else
+							rightHand = 0x00;
+
+						if (leftHandSlot == null)
+							leftHand = 0xFF;
+						else
+							leftHand = 0x01;
+					}
+					break;
+
+				case eActiveWeaponSlot.TwoHanded:
+					{
+						if (twoHandSlot != null && (twoHandSlot.Hand == 1 || this is GameNPC)) // 2h
+						{
+							rightHand = leftHand = 0x02;
+							break;
+						}
+
+						// 1h weapon in 2h slot
+						if (twoHandSlot == null)
+							rightHand = 0xFF;
+						else
+							rightHand = 0x02;
+
+						if (leftHandSlot == null)
+							leftHand = 0xFF;
+						else
+							leftHand = 0x01;
+					}
+					break;
+
+				case eActiveWeaponSlot.Distance:
+					{
+						leftHand = 0xFF; // cannot use left-handed weapons if ranged slot active
+
+						if (distanceSlot == null)
+							rightHand = 0xFF;
+						else if (distanceSlot.Hand == 1 || this is GameNPC) // NPC equipment does not have hand so always assume 2 handed bow
+							rightHand = leftHand = 0x03; // bows use 2 hands, throwing axes 1h
+						else
+							rightHand = 0x03;
+					}
+					break;
+			}
+
+			m_activeWeaponSlot = slot;
+
+			// pack active weapon slots value back
+			m_visibleActiveWeaponSlots = (byte)(((leftHand & 0x0F) << 4) | (rightHand & 0x0F));
+		}
+		#endregion
+		#region Property/Bonus/Buff/PropertyCalculator fields
+		/// <summary>
+		/// Array for property boni for abilities
+		/// </summary>
+		protected IPropertyIndexer m_abilityBonus = new PropertyIndexer();
+		/// <summary>
+		/// Ability bonus property
+		/// </summary>
+		public virtual IPropertyIndexer AbilityBonus
+		{
+			get { return m_abilityBonus; }
+		}
+
+		/// <summary>
+		/// Array for property boni by items
+		/// </summary>
+		protected IPropertyIndexer m_itemBonus = new PropertyIndexer();
+		/// <summary>
+		/// Property Item Bonus field
+		/// </summary>
+		public virtual IPropertyIndexer ItemBonus
+		{
+			get { return m_itemBonus; }
+		}
+
+
+		/// <summary>
+		/// Array for buff boni
+		/// </summary>
+		protected IPropertyIndexer m_buff1Bonus = new PropertyIndexer();
+		/// <summary>
+		/// Property Buff bonus category
+		/// what it means depends from the PropertyCalculator for a property element
+		/// </summary>
+		public IPropertyIndexer BaseBuffBonusCategory
+		{
+			get { return m_buff1Bonus; }
+		}
+
+		/// <summary>
+		/// Array for second buff boni
+		/// </summary>
+		protected IPropertyIndexer m_buff2Bonus = new PropertyIndexer();
+		/// <summary>
+		/// Property Buff bonus category
+		/// what it means depends from the PropertyCalculator for a property element
+		/// </summary>
+		public IPropertyIndexer SpecBuffBonusCategory
+		{
+			get { return m_buff2Bonus; }
+		}
+
+		/// <summary>
+		/// Array for third debuff boni
+		/// </summary>
+		protected IPropertyIndexer m_debuffBonus = new PropertyIndexer();
+		/// <summary>
+		/// Property Buff bonus category
+		/// what it means depends from the PropertyCalculator for a property element
+		/// </summary>
+		public IPropertyIndexer DebuffCategory
+		{
+			get { return m_debuffBonus; }
+		}
+
+		/// <summary>
+		/// Array for forth buff boni
+		/// </summary>
+		protected IPropertyIndexer m_buff4Bonus = new PropertyIndexer();
+		/// <summary>
+		/// Property Buff bonus category
+		/// what it means depends from the PropertyCalculator for a property element
+		/// </summary>
+		public IPropertyIndexer BuffBonusCategory4
+		{
+			get { return m_buff4Bonus; }
+		}
+
+		/// <summary>
+		/// Array for first multiplicative buff boni
+		/// </summary>
+		protected IMultiplicativeProperties m_buffMult1Bonus = new MultiplicativePropertiesHybrid();
+		/// <summary>
+		/// Property Buff bonus category
+		/// what it means depends from the PropertyCalculator for a property element
+		/// </summary>
+		public IMultiplicativeProperties BuffBonusMultCategory1
+		{
+			get { return m_buffMult1Bonus; }
+		}
+
+		/// <summary>
+		/// Array for spec debuff boni
+		/// </summary>
+		protected IPropertyIndexer m_specDebuffBonus = new PropertyIndexer();
+		/// <summary>
+		/// Property Buff bonus category
+		/// what it means depends from the PropertyCalculator for a property element
+		/// </summary>
+		public IPropertyIndexer SpecDebuffCategory
+		{
+			get { return m_specDebuffBonus; }
+		}
+		
+		/// <summary>
+		/// property calculators for each property
+		/// look at PropertyCalculator class for more description
+		/// </summary>
+		internal static readonly IPropertyCalculator[] m_propertyCalc = new IPropertyCalculator[(int)eProperty.MaxProperty+1];
+
+		/// <summary>
+		/// retrieve a property value of that living
+		/// this value is modified/capped and ready to use
+		/// </summary>
+		/// <param name="property"></param>
+		/// <returns></returns>
+		public virtual int GetModified(eProperty property)
+		{
+			if (m_propertyCalc != null && m_propertyCalc[(int)property] != null)
+			{
+				return m_propertyCalc[(int)property].CalcValue(this, property);
+			}
+			else
+			{
+				log.ErrorFormat("{0} did not find property calculator for property ID {1}.", Name, (int)property);
+			}
+			return 0;
+		}
+
+		//Eden : secondary resists, such AoM, vampiir magic resistance etc, should not apply in CC duration, disease, debuff etc, using a new function
+		public virtual int GetModifiedBase(eProperty property)
+		{
+			if (m_propertyCalc != null && m_propertyCalc[(int)property] != null)
+			{
+				return m_propertyCalc[(int)property].CalcValueBase(this, property);
+			}
+			else
+			{
+				log.ErrorFormat("{0} did not find base property calculator for property ID {1}.", Name, (int)property);
+			}
+			return 0;
+		}
+
+		/// <summary>
+		/// Retrieve a property value of this living's buff bonuses only;
+		/// caps and cap increases apply.
+		/// </summary>
+		/// <param name="property"></param>
+		/// <returns></returns>
+		public virtual int GetModifiedFromBuffs(eProperty property)
+		{
+			if (m_propertyCalc != null && m_propertyCalc[(int)property] != null)
+			{
+				return m_propertyCalc[(int)property].CalcValueFromBuffs(this, property);
+			}
+			else
+			{
+				log.ErrorFormat("{0} did not find buff property calculator for property ID {1}.", Name, (int)property);
+			}
+			return 0;
+		}
+
+		/// <summary>
+		/// Retrieve a property value of this living's item bonuses only;
+		/// caps and cap increases apply.
+		/// </summary>
+		/// <param name="property"></param>
+		/// <returns></returns>
+		public virtual int GetModifiedFromItems(eProperty property)
+		{
+			if (m_propertyCalc != null && m_propertyCalc[(int)property] != null)
+			{
+				return m_propertyCalc[(int)property].CalcValueFromItems(this, property);
+			}
+			else
+			{
+				log.ErrorFormat("{0} did not find item property calculator for property ID {1}.", Name, (int)property);
+			}
+			return 0;
+		}
+
+		/// <summary>
+		/// has to be called after properties were changed and updates are needed
+		/// TODO: not sure about property change detection, has to be reviewed
+		/// </summary>
+		public virtual void PropertiesChanged()
+		{
+			//			// take last changes as old ones now
+			//			for (int i=0; i<m_oldTempProps.Length; i++)
+			//			{
+			//				m_oldTempProps[i] = m_newTempProps[i];
+			//			}
+			//
+			//			// recalc new array to detect changes later
+			//			for (int i=0; i<m_propertyCalc.Length; i++)
+			//			{
+			//				if (m_propertyCalc[i]!=null)
+			//				{
+			//					m_newTempProps[i] = m_propertyCalc[i].CalcValue(this, (eProperty)i);
+			//				}
+			//				else
+			//				{
+			//					m_newTempProps[i] = 0;
+			//				}
+			//			}
+		}
+
+		#endregion
+		#region Stats, Resists
+		/// <summary>
+		/// The name of the states
+		/// </summary>
+		public static readonly string[] STAT_NAMES = new string[]{"Unknown Stat","Strength", "Dexterity", "Constitution", "Quickness", "Intelligence",
+			"Piety", "Empathy", "Charisma"};
+
+		/// <summary>
+		/// base values for char stats
+		/// </summary>
+		protected readonly short[] m_charStat = new short[8];
+		/// <summary>
+		/// get a unmodified char stat value
+		/// </summary>
+		/// <param name="stat"></param>
+		/// <returns></returns>
+		public virtual int GetBaseStat(eStat stat)
+		{
+			return m_charStat[stat - eStat._First];
+		}
+		/// <summary>
+		/// changes a base stat value
+		/// </summary>
+		/// <param name="stat"></param>
+		/// <param name="amount"></param>
+		public virtual void ChangeBaseStat(eStat stat, short amount)
+		{
+			m_charStat[stat - eStat._First] += amount;
+		}
+
+		/// <summary>
+		/// this field is just for convinience and speed purposes
+		/// converts the damage types to resist fields
+		/// </summary>
+		protected static readonly eProperty[] m_damageTypeToResistBonusConversion = new eProperty[] {
+			eProperty.Resist_Natural, //0,
+			eProperty.Resist_Crush,
+			eProperty.Resist_Slash,
+			eProperty.Resist_Thrust,
+			0, 0, 0, 0, 0, 0,
+			eProperty.Resist_Body,
+			eProperty.Resist_Cold,
+			eProperty.Resist_Energy,
+			eProperty.Resist_Heat,
+			eProperty.Resist_Matter,
+			eProperty.Resist_Spirit
+		};
+		/// <summary>
+		/// gets the resistance value by damage type, refer to eDamageType for constants
+		/// </summary>
+		/// <param name="damageType"></param>
+		/// <returns></returns>
+		public virtual eProperty GetResistTypeForDamage(eDamageType damageType)
+		{
+			if ((int)damageType < m_damageTypeToResistBonusConversion.Length)
+			{
+				return m_damageTypeToResistBonusConversion[(int)damageType];
+			}
+			else
+			{
+				log.ErrorFormat("No resist found for damage type {0} on living {1}!", (int)damageType, Name);
+				return 0;
+			}
+		}
+		/// <summary>
+		/// gets the resistance value by damage types
+		/// </summary>
+		/// <param name="damageType">the damag etype</param>
+		/// <returns>the resist value</returns>
+		public virtual int GetResist(eDamageType damageType)
+		{
+			return GetModified(GetResistTypeForDamage(damageType));
+		}
+
+		public virtual int GetResistBase(eDamageType damageType)
+		{
+			return GetModifiedBase(GetResistTypeForDamage(damageType));
+		}
+
+		/// <summary>
+		/// Get the resistance to damage by resist type
+		/// </summary>
+		/// <param name="property">one of the Resist_XXX properties</param>
+		/// <returns>the resist value</returns>
+		public virtual int GetDamageResist(eProperty property)
+		{
+			return SkillBase.GetRaceResist( m_race, (eResist)property );
+		}
+
+		/// <summary>
+		/// Gets the Damage Resist for a damage type
+		/// </summary>
+		/// <param name="damageType"></param>
+		/// <returns></returns>
+		public virtual int GetDamageResist(eDamageType damageType)
+		{
+			return GetDamageResist(GetResistTypeForDamage(damageType));
+		}
+
+		/// <summary>
+		/// temp properties
+		/// </summary>
+		private readonly PropertyCollection m_tempProps = new PropertyCollection();
+
+		/// <summary>
+		/// use it to store temporary properties on this living
+		/// beware to use unique keys so they do not interfere
+		/// </summary>
+		public PropertyCollection TempProperties
+		{
+			get { return m_tempProps; }
+		}
+
+		/// <summary>
+		/// Gets or Sets the effective level of the Object
+		/// </summary>
+		public override int EffectiveLevel
+		{
+			get { return GetModified(eProperty.LivingEffectiveLevel); }
+		}
+
+		/// <summary>
+		/// returns the level of a specialization
+		/// if 0 is returned, the spec is non existent on living
+		/// </summary>
+		/// <param name="keyName"></param>
+		/// <returns></returns>
+		public virtual int GetBaseSpecLevel(string keyName)
+		{
+			return Level;
+		}
+
+		/// <summary>
+		/// returns the level of a specialization + bonuses from RR and Items
+		/// if 0 is returned, the spec is non existent on the living
+		/// </summary>
+		/// <param name="keyName"></param>
+		/// <returns></returns>
+		public virtual int GetModifiedSpecLevel(string keyName)
+		{
+			return Level;
+		}
+
+		#endregion
+		#region Regeneration
+		/// <summary>
+		/// GameTimer used for restoring hp
+		/// </summary>
+		protected ECSGameTimer m_healthRegenerationTimer;
+		/// <summary>
+		/// GameTimer used for restoring mana
+		/// </summary>
+		protected ECSGameTimer m_powerRegenerationTimer;
+		/// <summary>
+		/// GameTimer used for restoring endurance
+		/// </summary>
+		protected ECSGameTimer m_enduRegenerationTimer;
+
+		/// <summary>
+		/// The default frequency of regenerating health in milliseconds
+		/// </summary>
+		protected const ushort m_healthRegenerationPeriod = 6000;
+
+		/// <summary>
+		/// Interval for health regeneration tics
+		/// </summary>
+		protected virtual ushort HealthRegenerationPeriod
+		{
+			get { return m_healthRegenerationPeriod; }
+		}
+
+		/// <summary>
+		/// The default frequency of regenerating power in milliseconds
+		/// </summary>
+		protected const ushort m_powerRegenerationPeriod = 6000;
+
+		/// <summary>
+		/// Interval for power regeneration tics
+		/// </summary>
+		protected virtual ushort PowerRegenerationPeriod
+		{
+			get { return m_powerRegenerationPeriod; }
+		}
+
+		/// <summary>
+		/// The default frequency of regenerating endurance in milliseconds
+		/// </summary>
+		protected const ushort m_enduranceRegenerationPeriod = 2000;
+
+		/// <summary>
+		/// Interval for endurance regeneration tics
+		/// </summary>
+		protected virtual ushort EnduranceRegenerationPeriod
+		{
+			get { return m_enduranceRegenerationPeriod; }
+		}
+
+		/// <summary>
+		/// The lock object for lazy regen timers initialization
+		/// </summary>
+		protected readonly object m_regenTimerLock = new object();
+
+		/// <summary>
+		/// Starts the health regeneration
+		/// </summary>
+		public virtual void StartHealthRegeneration()
+		{
+			if (!IsAlive || ObjectState != eObjectState.Active)
+				return;
+			lock (m_regenTimerLock)
+			{
+				if (m_healthRegenerationTimer == null)
+				{
+					m_healthRegenerationTimer = new ECSGameTimer(this);
+					m_healthRegenerationTimer.Callback = new ECSGameTimer.ECSTimerCallback(HealthRegenerationTimerCallback);
+				}
+				else if (m_healthRegenerationTimer.IsAlive)
+				{
+					return;
+				}
+
+				m_healthRegenerationTimer.Start(HealthRegenerationPeriod);
+			}
+		}
+		/// <summary>
+		/// Starts the power regeneration
+		/// </summary>
+		public virtual void StartPowerRegeneration()
+		{
+			
+			if (ObjectState != eObjectState.Active)
+				return;
+			lock (m_regenTimerLock)
+			{
+				if (m_powerRegenerationTimer == null)
+				{
+					m_powerRegenerationTimer = new ECSGameTimer(this);
+					m_powerRegenerationTimer.Callback = new ECSGameTimer.ECSTimerCallback(PowerRegenerationTimerCallback);
+				}
+				else if (m_powerRegenerationTimer.IsAlive)
+				{
+					return;
+				}
+
+				m_powerRegenerationTimer.Start(PowerRegenerationPeriod);
+			}
+		}
+		/// <summary>
+		/// Starts the endurance regeneration
+		/// </summary>
+		public virtual void StartEnduranceRegeneration()
+		{
+			if (ObjectState != eObjectState.Active)
+				return;
+			lock (m_regenTimerLock)
+			{
+				if (m_enduRegenerationTimer == null)
+				{
+					m_enduRegenerationTimer = new ECSGameTimer(this);
+					m_enduRegenerationTimer.Callback = new ECSGameTimer.ECSTimerCallback(EnduranceRegenerationTimerCallback);
+				}
+				else if (m_enduRegenerationTimer.IsAlive)
+				{
+					return;
+				}
+				m_enduRegenerationTimer.Start(EnduranceRegenerationPeriod);
+			}
+		}
+		/// <summary>
+		/// Stop the health regeneration
+		/// </summary>
+		public virtual void StopHealthRegeneration()
+		{
+			lock (m_regenTimerLock)
+			{
+				if (m_healthRegenerationTimer == null)
+					return;
+				m_healthRegenerationTimer.Stop();
+				m_healthRegenerationTimer = null;
+			}
+		}
+		/// <summary>
+		/// Stop the power regeneration
+		/// </summary>
+		public virtual void StopPowerRegeneration()
+		{
+			lock (m_regenTimerLock)
+			{
+				if (m_powerRegenerationTimer == null)
+					return;
+				m_powerRegenerationTimer.Stop();
+				m_powerRegenerationTimer = null;
+			}
+		}
+		/// <summary>
+		/// Stop the endurance regeneration
+		/// </summary>
+		public virtual void StopEnduranceRegeneration()
+		{
+			lock (m_regenTimerLock)
+			{
+				if (m_enduRegenerationTimer == null)
+					return;
+				m_enduRegenerationTimer.Stop();
+				m_enduRegenerationTimer = null;
+			}
+		}
+		/// <summary>
+		/// Timer callback for the hp regeneration
+		/// </summary>
+		/// <param name="callingTimer">timer calling this function</param>
+		protected virtual int HealthRegenerationTimerCallback(ECSGameTimer callingTimer)
+		{
+			if (Health < MaxHealth)
+			{
+				ChangeHealth(this, eHealthChangeType.Regenerate, GetModified(eProperty.HealthRegenerationRate));
+			}
+
+			#region PVP DAMAGE
+
+			
+			if (this is NecromancerPet)
+			{
+				GamePlayer this_necro_pl = null;
+
+				this_necro_pl = ((this as NecromancerPet).Brain as IControlledBrain).GetPlayerOwner();
+
+				if (DamageRvRMemory > 0 && this_necro_pl != null)
+					DamageRvRMemory -= (long)Math.Max(GetModified(eProperty.HealthRegenerationRate), 0);
+			}
+
+			#endregion PVP DAMAGE
+
+			//If we are fully healed, we stop the timer
+			if (Health >= MaxHealth)
+			{
+
+				#region PVP DAMAGE
+
+				if (this is NecromancerPet)
+				{
+					GamePlayer this_necro_pl = null;
+
+					this_necro_pl = ((this as NecromancerPet).Brain as IControlledBrain).GetPlayerOwner();
+
+					if (DamageRvRMemory > 0 && this_necro_pl != null)
+						DamageRvRMemory = 0;
+				}
+
+				#endregion PVP DAMAGE
+
+				//We clean all damagedealers if we are fully healed,
+				//no special XP calculations need to be done
+				lock (m_xpGainers.SyncRoot)
+				{
+					m_xpGainers.Clear();
+				}
+
+				return 0;
+			}
+
+			if (InCombat)
+			{
+				// in combat each tic is aprox 15 seconds - tolakram
+				return HealthRegenerationPeriod * 5;
+			}
+
+			//Heal at standard rate
+			return HealthRegenerationPeriod;
+		}
+		/// <summary>
+		/// Callback for the power regenerationTimer
+		/// </summary>
+		/// <param name="selfRegenerationTimer">timer calling this function</param>
+		protected virtual int PowerRegenerationTimerCallback(ECSGameTimer selfRegenerationTimer)
+		{
+			
+			if (this is GamePlayer &&
+			    (((GamePlayer)this).CharacterClass.ID == (int)eCharacterClass.Vampiir ||
+			     (((GamePlayer)this).CharacterClass.ID > 59 && ((GamePlayer)this).CharacterClass.ID < 63))) // Maulers
+			{
+				double MinMana = MaxMana * 0.15;
+				double OnePercMana = Math.Ceiling(MaxMana * 0.01);
+				log.WarnFormat("current MaxMana is {0} and OnePercMana is {1}", MaxMana, OnePercMana);
+				
+
+				if (!InCombat)
+				{
+					/*if (ManaPercent < 15)
+					{
+						ChangeMana(this, eManaChangeType.Regenerate, (int)OnePercMana);
+						return 4000;
+					}
+					else if (ManaPercent > 15)
+					{*/
+					ChangeMana(this, eManaChangeType.Regenerate, (int)(-OnePercMana));
+					return 1000;
+					//}
+
+					//return 0;
+				}
+			}
+			else
+			{
+				int stackingBonus = 0;
+				if (this is GamePlayer p) stackingBonus = p.PowerRegenStackingBonus;
+				if (Mana < MaxMana)
+				{
+					ChangeMana(this, eManaChangeType.Regenerate, GetModified(eProperty.PowerRegenerationRate) + stackingBonus);
+				}
+
+				//If we are full, we stop the timer
+				if (Mana >= MaxMana)
+				{
+					selfRegenerationTimer.Stop();
+				}
+			}
+
+			int totalRegenPeriod = PowerRegenerationPeriod;
+
+			//If we were hit before we regenerated, we regenerate slower the next time
+			if (InCombat)
+			{
+				totalRegenPeriod = (int)(totalRegenPeriod * 2);//3.4);
+			}
+
+			if (IsSitting)
+            {
+	            totalRegenPeriod = (int)(totalRegenPeriod / 2);
+            }
+			
+			#region Calculation : AtlasOF_Serenity
+			// --- [START] --- AtlasOF_Serenity -----------------------------------------------------------
+			AtlasOF_SerenityAbility raSerenity = GetAbility<AtlasOF_SerenityAbility>();
+			if (raSerenity != null)
+			{
+				if (raSerenity.Level > 0)
+				{
+					totalRegenPeriod = totalRegenPeriod - (raSerenity.GetAmountForLevel(raSerenity.Level));
+				}
+			}
+			// --- [START] --- AtlasOF_Serenity -----------------------------------------------------------
+			#endregion
+
+			//regen at standard rate
+			return totalRegenPeriod;
+		}
+		/// <summary>
+		/// Callback for the endurance regenerationTimer
+		/// </summary>
+		/// <param name="selfRegenerationTimer">timer calling this function</param>
+		protected virtual int EnduranceRegenerationTimerCallback(ECSGameTimer selfRegenerationTimer)
+		{
+			if (Endurance < MaxEndurance)
+			{
+				int regen = GetModified(eProperty.EnduranceRegenerationRate);
+				if (regen > 0)
+				{
+					ChangeEndurance(this, eEnduranceChangeType.Regenerate, regen);
+				}
+			}
+			if (Endurance >= MaxEndurance) return 0;
+
+			return 500 + Util.Random(EnduranceRegenerationPeriod);
+		}
+        #endregion
+
+        #region Components
+        //will be moved to a ComponentManager
+        //Declare Components
+        public CastingComponent castingComponent;
+        public HealthComponent healthComponent;
+        //public DamageComponent damageComponent;
+        public StatsComponent statsComponent;
+        //public SingleStatBuffComponent buffComponent;
+        public EffectListComponent effectListComponent;
+        #endregion
+
+        public virtual GamePlayer LosChecker(GameLiving actionSource, GameObject actionTarget)
+        {
+	        if (actionSource == null || actionTarget == null)
+		        return null;
+
+	        if (actionSource is GamePlayer)
+		        return actionSource as GamePlayer;
+	        
+	        {
+		        if (actionSource is GameNPC &&
+		            (actionSource as GameNPC).Brain is IControlledBrain &&
+		            ((actionSource as GameNPC).Brain as IControlledBrain).GetPlayerOwner() != null &&
+		            ((actionSource as GameNPC).Brain as IControlledBrain).GetPlayerOwner().ObjectState == GamePlayer.eObjectState.Active)
+			        return ((actionSource as GameNPC).Brain as IControlledBrain).GetPlayerOwner();
+
+		        if (actionTarget is GamePlayer)
+			        return actionTarget as GamePlayer;
+		        
+		        {
+			        if (actionSource is GameNPC && ((actionSource as GameNPC).Brain is IControlledBrain == false))
+			        {
+				        if (actionTarget is GameNPC &&
+				            (actionTarget as GameNPC).Brain is IControlledBrain &&
+				            ((actionTarget as GameNPC).Brain as IControlledBrain).GetPlayerOwner() != null &&
+				            ((actionTarget as GameNPC).Brain as IControlledBrain).GetPlayerOwner().ObjectState == GamePlayer.eObjectState.Active)
+					        return ((actionTarget as GameNPC).Brain as IControlledBrain).GetPlayerOwner();
+			        }
+		        }
+	        }
+	        foreach (GamePlayer pl in actionSource.GetPlayersInRadius(WorldMgr.VISIBILITY_DISTANCE))
+	        {
+		        if (pl != null && pl.ObjectState == GameLiving.eObjectState.Active)
+			        return pl;
+	        }
+	        return null;
+        }
+
+        #region Mana/Health/Endurance/Concentration/Delete
+        /// <summary>
+        /// Amount of mana
+        /// </summary>
+        protected int m_mana;
+		/// <summary>
+		/// Amount of endurance
+		/// </summary>
+		protected int m_endurance;
+		/// <summary>
+		/// Maximum value that can be in m_endurance
+		/// </summary>
+		protected int m_maxEndurance;
+
+		/// <summary>
+		/// Gets/sets the object health
+		/// </summary>
+		public override int Health
+		{
+			get { return m_health; }
+			set
+			{
+
+				int maxhealth = MaxHealth;
+				if (value >= maxhealth)
+				{
+					m_health = maxhealth;
+
+					// noret: i see a problem here when players get not RPs after this player was healed to full
+					// either move this to GameNPC or add a check.
+
+					//We clean all damagedealers if we are fully healed,
+					//no special XP calculations need to be done
+					lock (m_xpGainers.SyncRoot)
+					{
+						//DOLConsole.WriteLine(this.Name+": Health=100% -> clear xpgainers");
+						m_xpGainers.Clear();
+					}
+				}
+				else if (value > 0)
+				{
+					m_health = value;
+				}
+				else
+				{
+					m_health = 0;
+				}
+
+				if (IsAlive && m_health < maxhealth)
+				{
+					StartHealthRegeneration();
+				}
+			}
+		}
+
+		public override int MaxHealth
+		{
+			get {	return GetModified(eProperty.MaxHealth); }
+		}
+
+		public virtual int Mana
+		{
+			get
+			{
+				return m_mana;
+			}
+			set
+			{
+				int maxmana = MaxMana;
+				m_mana = Math.Min(value, maxmana);
+				m_mana = Math.Max(m_mana, 0);
+				if (IsAlive && (m_mana < maxmana || (this is GamePlayer && ((GamePlayer)this).CharacterClass.ID == (int)eCharacterClass.Vampiir)
+				                || (this is GamePlayer && ((GamePlayer)this).CharacterClass.ID > 59 && ((GamePlayer)this).CharacterClass.ID < 63)))
+				{
+					StartPowerRegeneration();
+				}
+			}
+		}
+
+		public virtual int MaxMana
+		{
+			get
+			{
+				return GetModified(eProperty.MaxMana);
+			}
+		}
+
+		public virtual byte ManaPercent
+		{
+			get
+			{
+				return (byte)(MaxMana <= 0 ? 0 : ((Mana * 100) / MaxMana));
+			}
+		}
+
+		/// <summary>
+		/// Gets/sets the object endurance
+		/// </summary>
+		public virtual int Endurance
+		{
+			get { return m_endurance; }
+			set
+			{
+				m_endurance = Math.Min(value, m_maxEndurance);
+				m_endurance = Math.Max(m_endurance, 0);
+				if (IsAlive && m_endurance < m_maxEndurance)
+				{
+					StartEnduranceRegeneration();
+				}
+			}
+		}
+
+		/// <summary>
+		/// Gets or sets the maximum endurance of this living
+		/// </summary>
+		public virtual int MaxEndurance
+		{
+			get { return m_maxEndurance; }
+			set
+			{
+				m_maxEndurance = value;
+				Endurance = Endurance; //cut extra end points if there are any or start regeneration
+			}
+		}
+
+		/// <summary>
+		/// Gets the endurance in percent of maximum
+		/// </summary>
+		public virtual byte EndurancePercent
+		{
+			get
+			{
+				return (byte)(MaxEndurance <= 0 ? 0 : ((Endurance * 100) / MaxEndurance));
+			}
+		}
+
+		/// <summary>
+		/// Gets/sets the object concentration
+		/// </summary>
+		public virtual int Concentration
+		{
+			get { return 0; }
+		}
+
+		/// <summary>
+		/// Gets/sets the object maxconcentration
+		/// </summary>
+		public virtual int MaxConcentration
+		{
+			get { return 0; }
+		}
+
+		/// <summary>
+		/// Gets the concentration in percent of maximum
+		/// </summary>
+		public virtual byte ConcentrationPercent
+		{
+			get
+			{
+				return (byte)(MaxConcentration <= 0 ? 0 : ((Concentration * 100) / MaxConcentration));
+			}
+		}
+
+		
+
+		/// <summary>
+		/// Cancels all concentration effects by this living and on this living
+		/// </summary>
+		public void CancelAllConcentrationEffects(bool updateplayer = true)
+		{
+			CancelAllConcentrationEffects(false, updateplayer);
+		}
+
+		/// <summary>
+		/// Cancels all concentration effects by this living and on this living
+		/// </summary>
+		public void CancelAllConcentrationEffects(bool leaveSelf, bool updateplayer)
+		{
+			// cancel conc spells
+			for (int i = 0; i < effectListComponent.ConcentrationEffects.Count; i++)
+            {
+				EffectService.RequestCancelConcEffect(effectListComponent.ConcentrationEffects[i]);
+            }
+
+			//cancel all active conc spell effects from other casters
+			if (effectListComponent != null)
+			{
+				foreach (var effect in effectListComponent.GetSpellEffects().Where(e => e.IsConcentrationEffect()))
+				{
+					if (!leaveSelf || (leaveSelf && effect.SpellHandler.Caster != this))
+						EffectService.RequestCancelConcEffect((IConcentrationEffect)effect, false);
+				}
+			}
+        }
+
+        // 			ArrayList concEffects = new ArrayList();
+        // 			lock (EffectList)
+        // 			{
+        // 				foreach (IGameEffect effect in EffectList)
+        // 				{
+        // 					if (effect is GameSpellEffect && ((GameSpellEffect)effect).Spell.Concentration > 0)
+        // 					{
+        // 						if (!leaveSelf || leaveSelf && ((GameSpellEffect)effect).SpellHandler.Caster != this)
+        // 							concEffects.Add(effect);
+        // 					}
+        // 				}
+        // 			}
+        // 			foreach (GameSpellEffect effect in concEffects)
+        // 			{
+        // 				effect.Cancel(false);
+        // 			}
+        // 		}
+
+        #endregion
+        #region Speed/Heading/Target/GroundTarget/GuildName/SitState/Level
+        /// <summary>
+        /// The targetobject of this living
+        /// This is a weak reference to a GameObject, which
+        /// means that the gameobject can be cleaned up even
+        /// when this living has a reference on it ...
+        /// </summary>
+        protected readonly WeakReference m_targetObjectWeakReference;
+		/// <summary>
+		/// The current speed of this living
+		/// </summary>
+		protected short m_currentSpeed;
+		/// <summary>
+		/// The base maximum speed of this living
+		/// </summary>
+		protected short m_maxSpeedBase;
+		/// <summary>
+		/// Holds the Living's Coordinate inside the current Region
+		/// </summary>
+		protected Point3D m_groundTarget;
+
+		/// <summary>
+		/// Gets the current direction the Object is facing
+		/// </summary>
+		public override ushort Heading
+		{
+			get { return base.Heading; }
+			set
+			{
+				ushort oldHeading = base.Heading;
+				base.Heading = value;
+				if (base.Heading != oldHeading)
+					UpdateTickSpeed();
+			}
+		}
+
+		private bool m_fixedSpeed = false;
+
+		/// <summary>
+		/// Does this NPC have a fixed speed, unchanged by any modifiers?
+		/// </summary>
+		public virtual bool FixedSpeed
+		{
+			get { return m_fixedSpeed; }
+			set { m_fixedSpeed = value; }
+		}
+
+		/// <summary>
+		/// Gets or sets the current speed of this living
+		/// </summary>
+		public virtual short CurrentSpeed
+		{
+			get
+			{
+				return m_currentSpeed;
+			}
+			set
+			{
+				m_currentSpeed = value;
+				UpdateTickSpeed();
+			}
+		}
+
+		/// <summary>
+		/// Gets the maxspeed of this living
+		/// </summary>
+		public virtual short MaxSpeed
+		{
+			get
+			{
+				if (FixedSpeed)
+					return MaxSpeedBase;
+
+				return (short)GetModified(eProperty.MaxSpeed);
+			}
+		}
+
+		/// <summary>
+		/// Gets or sets the base max speed of this living
+		/// </summary>
+		public virtual short MaxSpeedBase
+		{
+			get { return m_maxSpeedBase; }
+			set { m_maxSpeedBase = value; }
+		}
+
+		/// <summary>
+		/// Gets or sets the target of this living
+		/// </summary>
+		public virtual GameObject TargetObject
+		{
+			get
+			{
+				return (m_targetObjectWeakReference.Target as GameObject);
+			}
+			set
+			{
+				m_targetObjectWeakReference.Target = value;
+			}
+		}
+		public virtual bool IsSitting
+		{
+			get { return false; }
+			set { }
+		}
+		/// <summary>
+		/// Gets the Living's ground-target Coordinate inside the current Region
+		/// </summary>
+		public virtual Point3D GroundTarget
+		{
+			get { return m_groundTarget; }
+		}
+
+		/// <summary>
+		/// Sets the Living's ground-target Coordinates inside the current Region
+		/// </summary>
+		public virtual void SetGroundTarget(int groundX, int groundY, int groundZ)
+		{
+			m_groundTarget.X = groundX;
+			m_groundTarget.Y = groundY;
+			m_groundTarget.Z = groundZ;
+		}
+
+		/// <summary>
+		/// Gets or Sets the current level of the Object
+		/// </summary>
+		public override byte Level
+		{
+			get { return base.Level; }
+			set
+			{
+				base.Level = value;
+				if (ObjectState == eObjectState.Active)
+				{
+					foreach (GamePlayer player in GetPlayersInRadius(WorldMgr.VISIBILITY_DISTANCE))
+					{
+						if (player == null)
+							continue;
+						player.Out.SendLivingDataUpdate(this, false);
+					}
+				}
+			}
+		}
+
+		/// <summary>
+		/// What is the base, unmodified level of this living
+		/// </summary>
+		public virtual byte BaseLevel
+		{
+			get { return Level; }
+		}
+
+		/// <summary>
+		/// Calculates the level of a skill on this living.  Generally this is simply the level of the skill.
+		/// </summary>
+		public virtual int CalculateSkillLevel(Skill skill)
+		{
+			return skill.Level;
+		}
+
+
+		#endregion
+		#region Movement
+		/// <summary>
+		/// The tick speed in X direction.
+		/// </summary>
+		public double TickSpeedX { get; protected set; }
+
+		/// <summary>
+		/// The tick speed in Y direction.
+		/// </summary>
+		public double TickSpeedY { get; protected set; }
+
+		/// <summary>
+		/// The tick speed in Z direction.
+		/// </summary>
+		public double TickSpeedZ { get; protected set; }
+
+		/// <summary>
+		/// Updates tick speed for this living.
+		/// </summary>
+		protected virtual void UpdateTickSpeed()
+		{
+			int speed = CurrentSpeed;
+
+			if (speed == 0)
+				SetTickSpeed(0, 0, 0);
+			else
+			{
+				// Living will move in the direction it is currently heading.
+
+				double heading = Heading * HEADING_TO_RADIAN;
+				SetTickSpeed(-Math.Sin(heading), Math.Cos(heading), 0, speed);
+			}
+		}
+
+		public virtual void UpdateHealthManaEndu()
+		{
+			if (IsAlive)
+			{
+				if (Health < MaxHealth) StartHealthRegeneration();
+				else if (Health > MaxHealth) Health = MaxHealth;
+
+				if (Mana < MaxMana) StartPowerRegeneration();
+				else if (Mana > MaxMana) Mana = MaxMana;
+
+				if (Endurance < MaxEndurance) StartEnduranceRegeneration();
+				else if (Endurance > MaxEndurance) Endurance = MaxEndurance;
+			}
+		}
+
+		/// <summary>
+		/// Set the tick speed, that is the distance covered in one tick.
+		/// </summary>
+		/// <param name="dx"></param>
+		/// <param name="dy"></param>
+		/// <param name="dz"></param>
+		protected void SetTickSpeed(double dx, double dy, double dz)
+		{
+			TickSpeedX = dx;
+			TickSpeedY = dy;
+			TickSpeedZ = dz;
+		}
+
+		/// <summary>
+		/// Set the tick speed, that is the distance covered in one tick.
+		/// </summary>
+		/// <param name="dx"></param>
+		/// <param name="dy"></param>
+		/// <param name="dz"></param>
+		/// <param name="speed"></param>
+		protected void SetTickSpeed(double dx, double dy, double dz, int speed)
+		{
+			double tickSpeed = speed * 0.001;
+			SetTickSpeed(dx * tickSpeed, dy * tickSpeed, dz * tickSpeed);
+		}
+
+		/// <summary>
+		/// The tick at which the movement started.
+		/// </summary>
+		public long MovementStartTick { get; set; }
+
+		/// <summary>
+		/// Elapsed ticks since movement started.
+		/// </summary>
+		protected long MovementElapsedTicks
+		{
+			get { return GameLoop.GameLoopTime - MovementStartTick; }
+		}
+
+		/// <summary>
+		/// True if the living is moving, else false.
+		/// </summary>
+		public virtual bool IsMoving
+		{
+			get { return m_currentSpeed != 0; }
+		}
+
+		/// <summary>
+		/// The current X position of this living.
+		/// </summary>
+		public override int X
+		{
+			get
+			{
+				return (IsMoving)
+					? (int)(base.X + MovementElapsedTicks * TickSpeedX)
+					: base.X;
+			}
+			set
+			{
+				base.X = value;
+			}
+		}
+
+		/// <summary>
+		/// The current Y position of this living.
+		/// </summary>
+		public override int Y
+		{
+			get
+			{
+				return (IsMoving)
+					? (int)(base.Y + MovementElapsedTicks * TickSpeedY)
+					: base.Y;
+			}
+			set
+			{
+				base.Y = value;
+			}
+		}
+
+		/// <summary>
+		/// The current Z position of this living.
+		/// </summary>
+		public override int Z
+		{
+			get
+			{
+				return (IsMoving)
+					? (int)(base.Z + MovementElapsedTicks * TickSpeedZ)
+					: base.Z;
+			}
+			set
+			{
+				base.Z = value;
+			}
+		}
+
+		/// <summary>
+		/// Moves the item from one spot to another spot, possible even
+		/// over region boundaries
+		/// </summary>
+		/// <param name="regionID">new regionid</param>
+		/// <param name="x">new x</param>
+		/// <param name="y">new y</param>
+		/// <param name="z">new z</param>
+		/// <param name="heading">new heading</param>
+		/// <returns>true if moved</returns>
+		public override bool MoveTo(ushort regionID, int x, int y, int z, ushort heading)
+		{
+			// if (regionID != CurrentRegionID)
+			// 	CancelAllConcentrationEffects();
+
+			return base.MoveTo(regionID, x, y, z, heading);
+		}
+
+		/// <summary>
+		/// The stealth state of this living
+		/// </summary>
+		public virtual bool IsStealthed
+		{
+			get { return false; }
+		}
+
+		#endregion
+		#region Say/Yell/Whisper/Emote/Messages
+
+		private bool m_isSilent = false;
+
+		/// <summary>
+		/// Can this living say anything?
+		/// </summary>
+		public virtual bool IsSilent
+		{
+			get { return m_isSilent; }
+			set { m_isSilent = value; }
+		}
+
+
+		/// <summary>
+		/// This function is called when this object receives a Say
+		/// </summary>
+		/// <param name="source">Source of say</param>
+		/// <param name="str">Text that was spoken</param>
+		/// <returns>true if the text should be processed further, false if it should be discarded</returns>
+		public virtual bool SayReceive(GameLiving source, string str)
+		{
+			if (source == null || str == null)
+			{
+				return false;
+			}
+			
+			Notify(GameLivingEvent.SayReceive, this, new SayReceiveEventArgs(source, this, str));
+			
+			return true;
+		}
+
+		/// <summary>
+		/// Broadcasts a message to all living beings around this object
+		/// </summary>
+		/// <param name="str">string to broadcast (without any "xxx says:" in front!!!)</param>
+		/// <returns>true if text was said successfully</returns>
+		public virtual bool Say(string str)
+		{
+			if (str == null || IsSilent)
+			{
+				return false;
+			}
+			
+			Notify(GameLivingEvent.Say, this, new SayEventArgs(str));
+			
+			foreach (GameNPC npc in GetNPCsInRadius(WorldMgr.SAY_DISTANCE))
+			{
+				GameNPC receiver = npc;
+				// don't send say to the target, it will be whispered...
+				if (receiver != this && receiver != TargetObject)
+				{
+					receiver.SayReceive(this, str);
+				}
+			}
+
+			foreach (IDoor door in GetDoorsInRadius(150))
+			{
+				if (door is GameKeepDoor && (str.Contains("enter") || str.Contains("exit")))
+				{
+					GameKeepDoor receiver = door as GameKeepDoor;
+					if (this is GamePlayer)
+					{
+						receiver.SayReceive(this, str);
+						break; //only want to Say to one door
+					}
+				}
+			}
+			
+			foreach (GamePlayer player in GetPlayersInRadius(WorldMgr.SAY_DISTANCE))
+			{
+				GamePlayer receiver = player;
+				if (receiver != this)
+				{
+					receiver.SayReceive(this, str);
+				}
+			}
+			
+			// whisper to Targeted NPC.
+			if (TargetObject != null && TargetObject is GameNPC)
+			{
+				GameNPC targetNPC = (GameNPC)TargetObject;
+				targetNPC.WhisperReceive(this, str);
+			}
+			
+			return true;
+		}
+
+		/// <summary>
+		/// This function is called when the living receives a yell
+		/// </summary>
+		/// <param name="source">GameLiving that was yelling</param>
+		/// <param name="str">string that was yelled</param>
+		/// <returns>true if the string should be processed further, false if it should be discarded</returns>
+		public virtual bool YellReceive(GameLiving source, string str)
+		{
+			if (source == null || str == null)
+			{
+				return false;
+			}
+			
+			Notify(GameLivingEvent.YellReceive, this, new YellReceiveEventArgs(source, this, str));
+			
+			return true;
+		}
+
+		/// <summary>
+		/// Broadcasts a message to all living beings around this object
+		/// </summary>
+		/// <param name="str">string to broadcast (without any "xxx yells:" in front!!!)</param>
+		/// <returns>true if text was yelled successfully</returns>
+		public virtual bool Yell(string str)
+		{
+			if (str == null || IsSilent)
+			{
+				return false;
+			}
+			
+			Notify(GameLivingEvent.Yell, this, new YellEventArgs(str));
+			
+			foreach (GameNPC npc in GetNPCsInRadius(WorldMgr.YELL_DISTANCE))
+			{
+				GameNPC receiver = npc;
+				if (receiver != this)
+				{
+					receiver.YellReceive(this, str);
+				}
+			}
+			
+			foreach (GamePlayer player in GetPlayersInRadius(WorldMgr.YELL_DISTANCE))
+			{
+				GamePlayer receiver = player;
+				if (receiver != this)
+				{
+					receiver.YellReceive(this, str);
+				}
+			}
+			
+			return true;
+		}
+
+		/// <summary>
+		/// This function is called when the Living receives a whispered text
+		/// </summary>
+		/// <param name="source">GameLiving that was whispering</param>
+		/// <param name="str">string that was whispered</param>
+		/// <returns>true if the string should be processed further, false if it should be discarded</returns>
+		public virtual bool WhisperReceive(GameLiving source, string str)
+		{
+			if (source == null || str == null)
+			{
+				return false;
+			}
+
+			GamePlayer player = null;
+			if (source != null && source is GamePlayer)
+			{
+				player = source as GamePlayer;
+				long whisperdelay = player.TempProperties.getProperty<long>("WHISPERDELAY");
+				if (whisperdelay > 0 && (GameLoop.GameLoopTime - 1500) < whisperdelay && player.Client.Account.PrivLevel == 1)
+				{
+					//player.Out.SendMessage("Speak slower!", eChatType.CT_ScreenCenter, eChatLoc.CL_SystemWindow);
+					return false;
+				}
+				
+				player.TempProperties.setProperty("WHISPERDELAY", GameLoop.GameLoopTime);
+
+				foreach (DOL.GS.Quests.DataQuest q in DataQuestList)
+				{
+					q.Notify(GamePlayerEvent.WhisperReceive, this, new WhisperReceiveEventArgs(player, this, str));
+				}
+			}
+
+			Notify(GameLivingEvent.WhisperReceive, this, new WhisperReceiveEventArgs(source, this, str));
+
+			return true;
+		}
+
+		/// <summary>
+		/// Sends a whisper to a target
+		/// </summary>
+		/// <param name="target">The target of the whisper</param>
+		/// <param name="str">text to whisper (without any "xxx whispers:" in front!!!)</param>
+		/// <returns>true if text was whispered successfully</returns>
+		public virtual bool Whisper(GameObject target, string str)
+		{
+			if (target == null || str == null || IsSilent)
+			{
+				return false;
+			}
+			
+			if (!this.IsWithinRadius(target, WorldMgr.WHISPER_DISTANCE))
+			{
+				return false;
+			}
+			
+			Notify(GameLivingEvent.Whisper, this, new WhisperEventArgs(target, str));
+			
+			if (target is GameLiving)
+			{
+				return ((GameLiving)target).WhisperReceive(this, str);
+			}
+			
+			return false;
+		}
+		/// <summary>
+		/// Makes this living do an emote-animation
+		/// </summary>
+		/// <param name="emote">the emote animation to show</param>
+		public virtual void Emote(eEmote emote)
+		{
+			foreach (GamePlayer player in GetPlayersInRadius(WorldMgr.VISIBILITY_DISTANCE))
+			{
+				player.Out.SendEmoteAnimation(this, emote);
+			}
+		}
+
+		/// <summary>
+		/// A message to this living
+		/// </summary>
+		/// <param name="message"></param>
+		/// <param name="type"></param>
+		public virtual void MessageToSelf(string message, eChatType chatType)
+		{
+			// livings can't talk to themselves
+		}
+
+		/// <summary>
+		/// A message from something we control
+		/// </summary>
+		/// <param name="message"></param>
+		/// <param name="chatType"></param>
+		public virtual void MessageFromControlled(string message, eChatType chatType)
+		{
+			// ignore for livings
+		}
+
+
+		#endregion
+		#region Item/Money
+
+		/// <summary>
+		/// Called when the living is about to get an item from someone
+		/// else
+		/// </summary>
+		/// <param name="source">Source from where to get the item</param>
+		/// <param name="item">Item to get</param>
+		/// <returns>true if the item was successfully received</returns>
+		public override bool ReceiveItem(GameLiving source, InventoryItem item)
+		{
+			if (source == null || item == null) return false;
+
+			Notify(GameLivingEvent.ReceiveItem, this, new ReceiveItemEventArgs(source, this, item));
+
+			//If the item has been removed by the event handlers : return
+			if (item == null || item.OwnerID == null)
+			{
+				return true;
+			}
+
+			if (base.ReceiveItem(source, item) == false)
+			{
+				if (source is GamePlayer)
+				{
+					((GamePlayer)source).Out.SendMessage(LanguageMgr.GetTranslation(((GamePlayer)source).Client.Account.Language, "GameLiving.ReceiveItem", Name), eChatType.CT_System, eChatLoc.CL_SystemWindow);
+				}
+
+				return false;
+			}
+
+			return true;
+		}
+
+		/// <summary>
+		/// Called when the living is about to get money from someone
+		/// else
+		/// </summary>
+		/// <param name="source">Source from where to get the money</param>
+		/// <param name="money">array of money to get</param>
+		/// <returns>true if the money was successfully received</returns>
+		public override bool ReceiveMoney(GameLiving source, long money)
+		{
+			if (source == null || money <= 0) return false;
+
+			Notify(GameLivingEvent.ReceiveMoney, this, new ReceiveMoneyEventArgs(source, this, money));
+
+			if (source is GamePlayer)
+				((GamePlayer)source).Out.SendMessage(LanguageMgr.GetTranslation(((GamePlayer)source).Client.Account.Language, "GameLiving.ReceiveMoney", Name), eChatType.CT_System, eChatLoc.CL_SystemWindow);
+
+			//call base
+			return base.ReceiveMoney(source, money);
+		}
+		#endregion
+		#region Inventory
+		/// <summary>
+		/// Represent the inventory of all living
+		/// </summary>
+		protected IGameInventory m_inventory;
+
+		/// <summary>
+		/// Get/Set inventory
+		/// </summary>
+		public IGameInventory Inventory
+		{
+			get
+			{
+				return m_inventory;
+			}
+			set
+			{
+				m_inventory = value;
+			}
+		}
+		#endregion
+		#region Effects
+		/// <summary>
+		/// currently applied effects
+		/// </summary>
+		protected readonly GameEffectList m_effects;
+
+		/// <summary>
+		/// gets a list of active effects
+		/// </summary>
+		/// <returns></returns>
+		public GameEffectList EffectList
+		{
+			get { return m_effects; }
+		}
+
+		/// <summary>
+		/// Creates new effects list for this living.
+		/// </summary>
+		/// <returns>New effects list instance</returns>
+		protected virtual GameEffectList CreateEffectsList()
+		{
+			return new GameEffectList(this);
+		}
+
+        #endregion
+        #region Abilities
+
+        /// <summary>
+        /// Holds all abilities of the living (KeyName -> Ability)
+        /// </summary>
+        protected readonly Dictionary<string, Ability> m_abilities = new Dictionary<string, Ability>();
+
+		protected readonly Object m_lockAbilities = new Object();
+
+		/// <summary>
+		/// Asks for existence of specific ability
+		/// </summary>
+		/// <param name="keyName">KeyName of ability</param>
+		/// <returns>Does living have this ability</returns>
+		public virtual bool HasAbility(string keyName)
+		{
+			bool hasit = false;
+			
+			lock (m_lockAbilities)
+			{
+				hasit = m_abilities.ContainsKey(keyName);
+			}
+			
+			return hasit;
+		}
+
+		public bool HasAbilityType(Type type)
+		{
+			bool hasit = false;
+			
+			lock (m_lockAbilities)
+			{
+				hasit = (m_abilities.Values.Count(x => x.GetType() == type) > 0 ? true : false);
+			}
+			
+			return hasit;
+		}
+
+		/// <summary>
+		/// Add a new ability to a living
+		/// </summary>
+		/// <param name="ability"></param>
+		public virtual void AddAbility(Ability ability)
+		{
+			AddAbility(ability, true);
+		}
+
+		/// <summary>
+		/// Add or update an ability for this living
+		/// </summary>
+		/// <param name="ability"></param>
+		/// <param name="sendUpdates"></param>
+		public virtual void AddAbility(Ability ability, bool sendUpdates)
+		{
+			bool isNewAbility = false;
+			lock (m_lockAbilities)
+			{
+				Ability oldAbility = null;
+				m_abilities.TryGetValue(ability.KeyName, out oldAbility);
+				
+				if (oldAbility == null)
+				{
+					isNewAbility = true;
+					m_abilities.Add(ability.KeyName, ability);
+					ability.Activate(this, sendUpdates);
+				}
+				else
+				{
+					int oldLevel = oldAbility.Level;
+					oldAbility.Level = ability.Level;
+					
+					isNewAbility |= oldAbility.Level > oldLevel;
+				}
+				
+				if (sendUpdates && (isNewAbility && (this is GamePlayer)))
+				{
+					(this as GamePlayer).Out.SendMessage(LanguageMgr.GetTranslation((this as GamePlayer).Client.Account.Language, "GamePlayer.AddAbility.YouLearn", ability.Name), eChatType.CT_System, eChatLoc.CL_SystemWindow);
+				}
+			}
+		}
+
+		/// <summary>
+		/// Remove an ability from this living
+		/// </summary>
+		/// <param name="abilityKeyName"></param>
+		/// <returns></returns>
+		public virtual bool RemoveAbility(string abilityKeyName)
+		{
+			Ability ability = null;
+			lock (m_lockAbilities)
+			{
+				m_abilities.TryGetValue(abilityKeyName, out ability);
+				
+				if (ability == null)
+					return false;
+				
+				ability.Deactivate(this, true);
+				m_abilities.Remove(ability.KeyName);
+			}
+			
+			if (this is GamePlayer)
+				(this as GamePlayer).Out.SendMessage(LanguageMgr.GetTranslation((this as GamePlayer).Client.Account.Language, "GamePlayer.RemoveAbility.YouLose", ability.Name), eChatType.CT_System, eChatLoc.CL_SystemWindow);
+			return true;
+		}
+
+		/// <summary>
+		/// returns ability of living or null if non existent
+		/// </summary>
+		/// <param name="abilityKey"></param>
+		/// <returns></returns>
+		public Ability GetAbility(string abilityKey)
+		{
+			Ability ab = null;
+			lock (m_lockAbilities)
+			{
+				m_abilities.TryGetValue(abilityKey, out ab);
+			}
+			
+			return ab;
+		}
+
+		/// <summary>
+		/// returns ability of living or null if no existant
+		/// </summary>
+		/// <returns></returns>
+		public T GetAbility<T>() where T : Ability
+		{
+			T tmp;
+			lock (m_lockAbilities)
+			{
+				tmp = (T)m_abilities.Values.FirstOrDefault(a => a.GetType().Equals(typeof(T)));
+			}
+			
+			return tmp;
+		}
+
+		/// <summary>
+		/// returns ability of living or null if no existant
+		/// </summary>
+		/// <param name="abilityType"></param>
+		/// <returns></returns>
+		[Obsolete("Use GetAbility<T>() instead")]
+		public Ability GetAbility(Type abilityType)
+		{
+			lock (m_lockAbilities)
+			{
+				foreach (Ability ab in m_abilities.Values)
+				{
+					if (ab.GetType().Equals(abilityType))
+						return ab;
+				}
+			}
+			return null;
+		}
+
+		/// <summary>
+		/// returns the level of ability
+		/// if 0 is returned, the ability is non existent on living
+		/// </summary>
+		/// <param name="keyName"></param>
+		/// <returns></returns>
+		public int GetAbilityLevel(string keyName)
+		{
+			Ability ab = null;
+			
+			lock (m_lockAbilities)
+			{
+				m_abilities.TryGetValue(keyName, out ab);
+			}
+			
+			if (ab == null)
+				return 0;
+
+			return Math.Max(1, ab.Level);
+		}
+
+		/// <summary>
+		/// returns all abilities in a copied list
+		/// </summary>
+		/// <returns></returns>
+		public IList GetAllAbilities()
+		{
+			List<Ability> list = new List<Ability>();
+			lock (m_lockAbilities)
+			{
+				list = new List<Ability>(m_abilities.Values);
+			}
+			
+			return list;
+		}
+
+		#endregion Abilities
+
+		/// <summary>
+		/// Checks if living has ability to use items of this type
+		/// </summary>
+		/// <param name="item"></param>
+		/// <returns>true if living has ability to use item</returns>
+		public virtual bool HasAbilityToUseItem(ItemTemplate item)
+		{
+			return GameServer.ServerRules.CheckAbilityToUseItem(this, item);
+		}
+
+		/// <summary>
+		/// Table of skills currently disabled
+		/// skill => disabletimeout (ticks) or 0 when endless
+		/// </summary>
+		private readonly Dictionary<KeyValuePair<int, Type>, KeyValuePair<long, Skill>> m_disabledSkills = new Dictionary<KeyValuePair<int, Type>, KeyValuePair<long, Skill>>();
+
+		/// <summary>
+		/// Gets the time left for disabling this skill in milliseconds
+		/// </summary>
+		/// <param name="skill"></param>
+		/// <returns>milliseconds left for disable</returns>
+		public virtual int GetSkillDisabledDuration(Skill skill)
+		{
+			lock ((m_disabledSkills as ICollection).SyncRoot)
+			{
+				KeyValuePair<int, Type> key = new KeyValuePair<int, Type>(skill.ID, skill.GetType());
+				if (m_disabledSkills.ContainsKey(key))
+				{
+					long timeout = m_disabledSkills[key].Key;
+					long left = timeout - GameLoop.GameLoopTime;
+					if (left <= 0)
+					{
+						left = 0;
+						m_disabledSkills.Remove(key);
+					}
+					return (int)left;
+				}
+			}
+			return 0;
+		}
+
+		/// <summary>
+		/// Gets a copy of all disabled skills
+		/// </summary>
+		/// <returns></returns>
+		public virtual ICollection<Skill> GetAllDisabledSkills()
+		{
+			lock ((m_disabledSkills as ICollection).SyncRoot)
+			{
+				List<Skill> skillList = new List<Skill>();
+				
+				foreach(KeyValuePair<long, Skill> disabled in m_disabledSkills.Values)
+					skillList.Add(disabled.Value);
+				
+				return skillList;
+			}
+		}
+
+		/// <summary>
+		/// Grey out some skills on client for specified duration
+		/// </summary>
+		/// <param name="skill">the skill to disable</param>
+		/// <param name="duration">duration of disable in milliseconds</param>
+		public virtual void DisableSkill(Skill skill, int duration)
+		{
+			lock ((m_disabledSkills as ICollection).SyncRoot)
+			{
+				KeyValuePair<int, Type> key = new KeyValuePair<int, Type>(skill.ID, skill.GetType());
+				if (duration > 0)
+				{
+					m_disabledSkills[key] = new KeyValuePair<long, Skill>(GameLoop.GameLoopTime + duration, skill);
+				}
+				else
+				{
+					m_disabledSkills.Remove(key);
+				}
+			}
+		}
+		
+		/// <summary>
+		/// Grey out collection of skills on client for specified duration
+		/// </summary>
+		/// <param name="skill">the skill to disable</param>
+		/// <param name="duration">duration of disable in milliseconds</param>
+		public virtual void DisableSkill(ICollection<Tuple<Skill, int>> skills)
+		{
+			lock ((m_disabledSkills as ICollection).SyncRoot)
+			{
+				foreach (Tuple<Skill, int> tuple in skills)
+				{
+					Skill skill = tuple.Item1;
+					int duration = tuple.Item2;
+					
+					KeyValuePair<int, Type> key = new KeyValuePair<int, Type>(skill.ID, skill.GetType());
+					if (duration > 0)
+					{
+						m_disabledSkills[key] = new KeyValuePair<long, Skill>(GameLoop.GameLoopTime + duration, skill);
+					}
+					else
+					{
+						m_disabledSkills.Remove(key);
+					}
+				}
+			}
+		}
+		
+
+		/// <summary>
+		/// Removes Greyed out skills
+		/// </summary>
+		/// <param name="skill">the skill to remove</param>
+		public virtual void RemoveDisabledSkill(Skill skill)
+		{
+			lock ((m_disabledSkills as ICollection).SyncRoot)
+			{
+				KeyValuePair<int, Type> key = new KeyValuePair<int, Type>(skill.ID, skill.GetType());
+				if(m_disabledSkills.ContainsKey(key))
+					m_disabledSkills.Remove(key);
+			}
+		}
+
+		#region Broadcasting utils
+
+		/// <summary>
+		/// Broadcasts the living equipment to all players around
+		/// </summary>
+		public virtual void BroadcastLivingEquipmentUpdate()
+		{
+			if (ObjectState != eObjectState.Active)
+				return;
+			
+			foreach (GamePlayer player in GetPlayersInRadius(WorldMgr.VISIBILITY_DISTANCE))
+			{
+				if (player == null)
+					continue;
+				
+				player.Out.SendLivingEquipmentUpdate(this);
+			}
+		}
+		
+		#endregion
+		
+		#region Region
+
+		/// <summary>
+		/// Creates the item in the world
+		/// </summary>
+		/// <returns>true if object was created</returns>
+		public override bool AddToWorld()
+		{
+			if (!base.AddToWorld()) return false;
+
+			//if (m_attackAction != null)
+			//	m_attackAction.Stop();
+			//m_attackAction = new AttackAction(this);
+
+            if (attackComponent.attackAction != null)
+                attackComponent.attackAction.CleanupAttackAction();
+            attackComponent.attackAction = new AttackAction(this);
+
+			return true;
+		}
+
+		/// <summary>
+		/// Removes the item from the world
+		/// </summary>
+		public override bool RemoveFromWorld()
+		{
+			if (!base.RemoveFromWorld()) return false;
+
+			attackComponent.LivingStopAttack();
+			List<GameObject> temp;
+			lock (attackComponent.Attackers)
+			{
+				temp = new List<GameObject>(attackComponent.Attackers);
+                attackComponent.Attackers.Clear();
+			}
+			Util.ForEach(temp.OfType<GameLiving>(), o => o.EnemyKilled(this));
+			StopHealthRegeneration();
+			StopPowerRegeneration();
+			StopEnduranceRegeneration();
+
+			//if (m_attackAction != null) m_attackAction.Stop();
+            if (attackComponent.attackAction != null) attackComponent.attackAction.CleanupAttackAction();
+			if (this is GameNPC && ((GameNPC)this).SpellTimer != null) ((GameNPC)this).SpellTimer.Stop();
+			if (m_healthRegenerationTimer != null) m_healthRegenerationTimer.Stop();
+			if (m_powerRegenerationTimer != null) m_powerRegenerationTimer.Stop();
+			if (m_enduRegenerationTimer != null) m_enduRegenerationTimer.Stop();
+            //m_attackAction = null;
+            if (attackComponent.attackAction != null)
+                attackComponent.attackAction.CleanupAttackAction();
+			m_healthRegenerationTimer = null;
+			m_powerRegenerationTimer = null;
+			m_enduRegenerationTimer = null;
+			return true;
+		}
+
+		#endregion
+		#region Spell Cast
+		/// <summary>
+		/// Multiplier for melee and magic.
+		/// </summary>
+		public virtual double Effectiveness
+		{
+			get { return 1.0; }
+			set { }
+		}
+
+		public virtual bool IsCasting
+		{
+			get { return castingComponent != null && castingComponent.spellHandler != null && castingComponent.spellHandler.IsCasting; }
+		}
+
+		/// <summary>
+		/// Returns true if the living has the spell effect, else false.
+		/// </summary>
+		/// <param name="spell"></param>
+		/// <returns></returns>
+		public override bool HasEffect(Spell spell)
+		{
+			lock (EffectList)
+			{
+				foreach (IGameEffect effect in EffectList)
+				{
+					if (effect is GameSpellEffect)
+					{
+						GameSpellEffect spellEffect = effect as GameSpellEffect;
+
+						if (spellEffect.Spell.SpellType == spell.SpellType &&
+						    spellEffect.Spell.EffectGroup == spell.EffectGroup)
+							return true;
+					}
+				}
+			}
+
+			return base.HasEffect(spell);
+		}
+
+		/// <summary>
+		/// Checks if the target has a type of effect
+		/// </summary>
+		/// <param name="target"></param>
+		/// <param name="spell"></param>
+		/// <returns></returns>
+		public override bool HasEffect(Type effectType)
+		{
+			lock (EffectList)
+			{
+				foreach (IGameEffect effect in EffectList)
+					if (effect.GetType() == effectType)
+						return true;
+			}
+
+			return base.HasEffect(effectType);
+		}
+
+		/// <summary>
+		/// Holds the currently running spell handler
+		/// </summary>
+		//protected ISpellHandler CurrentSpellHandler;
+		/// <summary>
+		/// active spellhandler (casting phase) or null
+		/// </summary>
+		public ISpellHandler CurrentSpellHandler
+		{
+			// change for warlock
+			get { return castingComponent.spellHandler; }
+			//set { CurrentSpellHandler = value; }
+		}
+
+		/// <summary>
+		/// Callback after spell casting is complete and next spell can be processed
+		/// </summary>
+		/// <param name="handler"></param>
+		public virtual void OnAfterSpellCastSequence(ISpellHandler handler)
+		{
+			CurrentSpellHandler.CastingCompleteEvent -= new CastingCompleteCallback(OnAfterSpellCastSequence);
+		}
+
+		/// <summary>
+		/// Immediately stops currently casting spell
+		/// </summary>
+		public virtual void StopCurrentSpellcast()
+		{
+			if (CurrentSpellHandler != null)
+				CurrentSpellHandler.InterruptCasting();
+		}
+
+
+		/// <summary>
+		/// Cast a specific spell from given spell line
+		/// </summary>
+		/// <param name="spell">spell to cast</param>
+		/// <param name="line">Spell line of the spell (for bonus calculations)</param>
+		/// <returns>Whether the spellcast started successfully</returns>
+		public virtual bool CastSpell(Spell spell, SpellLine line)
+		{
+			if (IsStunned || IsMezzed)
+			{
+				Notify(GameLivingEvent.CastFailed, this, new CastFailedEventArgs(null, CastFailedEventArgs.Reasons.CrowdControlled));
+				return false;
+			}
+
+			/*
+			if ((CurrentSpellHandler != null && spell.CastTime > 0))
+			{
+				Notify(GameLivingEvent.CastFailed, this, new CastFailedEventArgs(null, CastFailedEventArgs.Reasons.AlreadyCasting));
+				return false;
+			}*/
+
+			//ISpellHandler spellhandler = ScriptMgr.CreateSpellHandler(this, spell, line);
+			bool cast = castingComponent.StartCastSpell(spell, line);
+			
+			//if (spellhandler != null)
+			//{
+			//	if (spell.CastTime > 0)
+			//	{
+			//		CurrentSpellHandler = spellhandler;
+			//		spellhandler.CastingCompleteEvent += new CastingCompleteCallback(OnAfterSpellCastSequence);
+			//	}
+			//	return spellhandler.CastSpell();
+			//}
+			//else
+			//{
+			//	if (log.IsWarnEnabled)
+			//		log.Warn(Name + " wants to cast but spell " + spell.Name + " not implemented yet");
+			//}
+
+			//return false;
+			return cast;
+		}
+
+		public virtual bool CastSpell(ISpellCastingAbilityHandler ab)
+		{
+			ISpellHandler spellhandler = ScriptMgr.CreateSpellHandler(this, ab.Spell, ab.SpellLine);
+			if (spellhandler != null)
+			{
+				// Instant cast abilities should not interfere with the spell queue
+				if (spellhandler.Spell.CastTime > 0)
+				{
+					CurrentSpellHandler.CastingCompleteEvent += new CastingCompleteCallback(OnAfterSpellCastSequence);
+				}
+
+				spellhandler.Ability = ab;
+				return spellhandler.CastSpell();
+			}
+			return false;
+		}
+
+		#endregion
+		#region LoadCalculators
+		/// <summary>
+		/// Load the property calculations
+		/// </summary>
+		/// <returns></returns>
+		public static bool LoadCalculators()
+		{
+			try
+			{
+				foreach (Assembly asm in ScriptMgr.GameServerScripts)
+				{
+					foreach (Type t in asm.GetTypes())
+					{
+						try
+						{
+							if (!t.IsClass || t.IsAbstract) continue;
+							if (!typeof(IPropertyCalculator).IsAssignableFrom(t)) continue;
+							IPropertyCalculator calc = (IPropertyCalculator)Activator.CreateInstance(t);
+							foreach (PropertyCalculatorAttribute attr in t.GetCustomAttributes(typeof(PropertyCalculatorAttribute), false))
+							{
+								for (int i = (int)attr.Min; i <= (int)attr.Max; i++)
+								{
+									m_propertyCalc[i] = calc;
+								}
+							}
+						}
+						catch (Exception e)
+						{
+							if (log.IsErrorEnabled)
+								log.Error("Error while working with type " + t.FullName, e);
+						}
+					}
+				}
+				return true;
+			}
+			catch (Exception e)
+			{
+				if (log.IsErrorEnabled)
+					log.Error("GameLiving.LoadCalculators()", e);
+				return false;
+			}
+		}
+		#endregion
+		#region ControlledNpc
+
+		private byte m_petCount = 0;
+
+		/// <summary>
+		/// Gets the pet count for this living
+		/// </summary>
+		public byte PetCount
+		{
+			get { return m_petCount; }
+			set { m_petCount = value; }
+		}
+
+		/// <summary>
+		/// Holds the controlled object
+		/// </summary>
+		protected IControlledBrain[] m_controlledBrain = null;
+
+		/// <summary>
+		/// Initializes the ControlledNpcs for the GameLiving class
+		/// </summary>
+		/// <param name="num">Number of places to allocate.  If negative, sets to null.</param>
+		public virtual void InitControlledBrainArray(int num)
+		{
+			if (num > 0)
+			{
+				m_controlledBrain = new IControlledBrain[num];
+			}
+			else
+			{
+				m_controlledBrain = null;
+			}
+		}
+
+		/// <summary>
+		/// Get or set the ControlledBrain.  Set always uses m_controlledBrain[0]
+		/// </summary>
+		public virtual IControlledBrain ControlledBrain
+		{
+			get
+			{
+				if (m_controlledBrain == null)
+					return null;
+
+				return m_controlledBrain[0];
+			}
+			set
+			{
+				m_controlledBrain[0] = value;
+			}
+		}
+
+		public virtual bool IsControlledNPC(GameNPC npc)
+		{
+			if (npc == null)
+			{
+				return false;
+			}
+			IControlledBrain brain = npc.Brain as IControlledBrain;
+			if (brain == null)
+			{
+				return false;
+			}
+			return brain.GetLivingOwner() == this;
+		}
+
+		/// <summary>
+		/// Sets the controlled object for this player
+		/// </summary>
+		/// <param name="controlledNpc"></param>
+		public virtual void SetControlledBrain(IControlledBrain controlledBrain)
+		{
+		}
+
+		#endregion
+		#region Group
+		/// <summary>
+		/// Holds the group of this living
+		/// </summary>
+		protected Group m_group;
+		/// <summary>
+		/// Holds the index of this living inside of the group
+		/// </summary>
+		protected byte m_groupIndex;
+
+		/// <summary>
+		/// Gets or sets the living's group
+		/// </summary>
+		public Group Group
+		{
+			get { return m_group; }
+			set { m_group = value; }
+		}
+
+		/// <summary>
+		/// Gets or sets the index of this living inside of the group
+		/// </summary>
+		public byte GroupIndex
+		{
+			get { return m_groupIndex; }
+			set { m_groupIndex = value; }
+		}
+		#endregion
+		
+		/// <summary>
+		/// Handle event notifications.
+		/// </summary>
+		/// <param name="e"></param>
+		/// <param name="sender"></param>
+		/// <param name="args"></param>
+		public override void Notify(DOLEvent e, object sender, EventArgs args)
+		{
+			if (e == GameLivingEvent.Interrupted && args != null)
+			{
+				if (CurrentSpellHandler != null)
+					CurrentSpellHandler.CasterIsAttacked((args as InterruptedEventArgs).Attacker);
+
+				return;
+			}
+
+			base.Notify(e, sender, args);
+		}
+		
+		/// <summary>
+		/// Constructor to create a new GameLiving
+		/// </summary>
+		public GameLiving()
+			: base()
+		{
+            attackComponent = new AttackComponent(this);
+            rangeAttackComponent = new RangeAttackComponent(this);
+            styleComponent = new StyleComponent(this);
+            castingComponent = new CastingComponent(this);
+            effectListComponent = new EffectListComponent(this);
+
+            m_guildName = string.Empty;
+			m_targetObjectWeakReference = new WeakRef(null);
+			m_groundTarget = new Point3D(0, 0, 0);
+
+			//Set all combat properties
+			m_activeWeaponSlot = eActiveWeaponSlot.Standard;
+            rangeAttackComponent.ActiveQuiverSlot = eActiveQuiverSlot.None;
+            rangeAttackComponent.RangedAttackState = eRangedAttackState.None;
+            rangeAttackComponent.RangedAttackType = eRangedAttackType.Normal;
+			m_xpGainers = new HybridDictionary();
+			m_effects = CreateEffectsList();
+			
+			//m_attackers = new List<GameObject>();
+
+			m_health = 1;
+			m_mana = 1;
+			m_endurance = 1;
+			m_maxEndurance = 1;
+
+
+            healthComponent = new HealthComponent(this);
+			// damageComponent = new DamageComponent(this);
+			id = EntityManager.AddNpc(this);
+		}
+	}
+}