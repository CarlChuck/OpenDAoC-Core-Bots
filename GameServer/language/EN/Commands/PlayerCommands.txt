--- conflicted
+++ resolved
@@ -1,577 +1,571 @@
-# Player Commands
-
-## Error
-AllCommands.Error.NoCommand:                        No such command ({0}).
-
-## General
-AllCommands.Command.SyntaxDesc:                           Use the following syntax for this command:
-
-## Notes
-AllCommands.Header.Note.Divider:                    --- NOTE: ---
-AllCommands.Header.Note.Dashes:                     --------------
-
-## /advice
-PLCommands.Advice.Syntax.AdvChannel:                    '/adv <message>' - Sends a message to the Advice channel.
-PLCommands.Advice.Syntax.Advice:                        '/advice' - Lists all online Advisors.
-PLCommands.Advice.List.TheFollowing:                    The following players are flagged as Advisors:
-PLCommands.Advice.List.Result:                          {0}) {1}, Level {2} {3} ({4} days, {5} hours, {6} minutes played)
-PLCommands.Advice.List.1AdvisorOn:			            There is 1 Advisor online!
-PLCommands.Advice.List.AdvisorsOn:			            There are {0} Advisors online!
-
-## /advisor
-PLCommands.Advisor.Syntax.Advisor:                      '/advisor' - Flags your character as an Advisor (<ADV>) to indicate that you are willing to answer new players' questions.
-PLCommands.Advisor.Syntax.SendAdvisor:                  '/advisor <advisorName> <message>' - Directly messages an Advisor with your question.
-PLCommands.Advisor.Msg.OffFlag:				            Your Advisor flag has been turned off.
-PLCommands.Advisor.Msg.OnFlag:				            Your Advisor flag (<ADV>) has been turned on. The Advisor system is run and used by players at their own risk. We ask that only players interested in answering new players' basic questions turn this flag on. To turn this flag off at any time, simply type '/advisor' again.
-PLCommands.Advisor.Err.NoMessage:                       You must include a message to communicate with this Advisor! Use '/advisor <advisorName> <message>' to communicate with an Advisor.
-PLCommands.Advisor.Err.MinimumReqs:                     You do not yet meet the requirements to become an Advisor. Class Advisors must have at least 15 hours of played time while at level 50. Tradeskill Advisors must have Legendary status in a primary tradeskill, '/setwho craft' enabled, and a minimum of 15 total hours played.
-
-## /afk
-PLCommands.AFK.Syntax.AFK:              '/afk' - '/afk' - Enables/disables a flag that indicates you are "away from keyboard," and allows you to attach a message that will auto-send to any player that uses '/send' to you (e.g., '/afk Bio break').
-PLCommands.AFK.Syntax.MessageAFK:       '/afk <message>' - Sets yourself as "away from keyboard," and attaches a message that will auto-send to any player that uses '/send' to you.
-PLCommands.AFK.Msg.Off:				Your AFK flag is now off.
-PLCommands.AFK.Msg.On:					Your AFK flag is now on.
-
-## /anonymous
-PLCommands.Anonymous.Syntax.Anon:                   '/anonymous' or '/anon' - Enables/disables anonymous mode, which hides you from player searches (e.g., '/who').
-PLCommands.Anonymous.Err.Disabled:			Anonymous mode is currently disabled.
-PLCommands.Anonymous.Msg.Off:				You are no longer anonymous.
-PLCommands.Anonymous.Msg.On:				You are now anonymous.
-
-## /appeal
-Scripts.Players.Appeal.NeedMoreDetail:			Your appeal has NOT been submitted. Please reenter your appeal with additional details.
-<<<<<<< HEAD
-Scripts.Players.Appeal.AlreadyActiveAppeal:		You already have an active appeal. Please wait for Atlas server staff to address your current appeal before submitting another.
-Scripts.Players.Appeal.DoNotHaveAppeal:			You do not have an appeal to cancel, or it has already been closed for you.
-Scripts.Players.Appeal.StaffClosedYourAppeal:	Atlas Staff {0} has closed your appeal.
-=======
-Scripts.Players.Appeal.AlreadyActiveAppeal:		You already have an active appeal. Please wait for the Atlas server team to address your current appeal before submitting another.
-Scripts.Players.Appeal.DoNotHaveAppeal:			You do not have an appeal to cancel, or it has already been closed for you.
-Scripts.Players.Appeal.StaffClosedYourAppeal:	{0} [TEAM] has closed your appeal.
->>>>>>> 5bc49e9b
-Scripts.Players.Appeal.PleaseBePatient:			Please be patient while we work to address your concern as quickly as possible.
-Scripts.Players.Appeal.IfYouLogOut:				If you log out with an active appeal it will be saved and automatically reinstated when you log back in.  (Even if you switch characters)
-Scripts.Players.Appeal.ToCancelYourAppeal:		To cancel your appeal use /checkappeal cancel.
-Scripts.Players.Appeal.CriticalMessage:			Critical Appeals may need urgent attention!
-Scripts.Players.Appeal.YouAreMuted:				You are muted and are not allowed to submit an appeal at this time.
-Scripts.Players.Appeal.AppealSubmitted:			Your appeal has been submitted successfully...  use /checkappeal to check the status of your appeal.
-Scripts.Players.Appeal.StaffChangedStatus:		{0} [TEAM] has changed the status of your appeal to {1}.
-Scripts.Players.Appeal.CanceledYourAppeal:		You have canceled your appeal.
-Scripts.Players.Appeal.LoginMessage:			If you need in-game assistance from server staff (such as stuck character) please use /appeal.
-Scripts.Players.Appeal.YouHavePendingAppeal:	You have a pending appeal in the queue, please use /checkappeal to see its status or to cancel the appeal.
-Scripts.Players.Appeal.CurrentStaffAvailable:	There are currently {0} Atlas team members available and {1} appeals in queue.
-Scripts.Players.Appeal.SystemDisabled:			The appeal system is currently disabled.
-
-## /assist
-#Scripts.Players.Assist.CantAssistYourself:		You can't assist yourself.
-#Scripts.Players.Assist.DoesntHaveTarget:	 	doesn't currently have a target.
-#Scripts.Players.Assist.DontSee:				You don't see {0} around here!
-#Scripts.Players.Assist.NoTarget:				You have no target.
-#Scripts.Players.Assist.NotValid:				Target is not valid.
-Scripts.Players.Assist.DoesntHaveTarget:		{0} doesn't currently have a target.
-Scripts.Players.Assist.MemberNotFound:			There is no one by that name around here.
-Scripts.Players.Assist.NoRealmMember:			{0} is not a member of your realm!
-Scripts.Players.Assist.NotValid:				{0} is not a valid assist target!
-Scripts.Players.Assist.SelectMember:			You must select the member of your realm you wish to assist.
-Scripts.Players.Assist.YouAssist:				You assist {0}.
-
-## /autoloot
-Scripts.Players.Autoloot.Off:				Your autoloot is off. You will no longer attempt to automatically loot anything that drops in your area.
-Scripts.Players.Autoloot.On:				Your autoloot is on. You will now attempt to automatically loot anything that drops in your area.
-
-## /autosplit
-Scripts.Players.Autosplit.Coins:			The leader switched 
-Scripts.Players.Autosplit.InGroup:			You must be in a group to use this command.
-Scripts.Players.Autosplit.Leader:			You must be the leader of the group to use this command.
-Scripts.Players.Autosplit.Loot:				The leader switched
-Scripts.Players.Autosplit.Off:				The leader switched off the autosplit.
-Scripts.Players.Autosplit.On:				The leader switched on the autosplit.
-Scripts.Players.Autosplit.Self:				{0} switched
-
-## /battlegroup
-Scripts.Players.Battlegroup.Usage:			Usage: /bg <text>
-Scripts.Players.Battlegroup.UsageInvite:		Usage: /bg invite <playername>
-Scripts.Players.Battlegroup.Help.Count:			/bg count - Counts the number of members in the battle group
-Scripts.Players.Battlegroup.Help.Credit:		/bg credit - Displays credit for Battlegroup Master Level encounters that have been completed within the last 10 minutes.
-Scripts.Players.Battlegroup.Help.GrantCredit:		/bg grantcredit (masterlevel) (playername) - Allows Batttlegroup Leader to grant credit for completed Master Level steps.
-Scripts.Players.Battlegroup.Help.GroupClass:		/bg groupclass - Shows the class makeup of each of the groups in the battlegroup.
-Scripts.Players.Battlegroup.Help.Groups:		/bg groups - Displays the battlegroup members with their groups
-Scripts.Players.Battlegroup.Help.Help:			/bg help - Displays all battle group commands
-Scripts.Players.Battlegroup.Help.Invite:		/bg invite [playername] - Invites the specified player to the battle group
-Scripts.Players.Battlegroup.Help.JoinPrivate:		/bg join [moderator name] [password] - Join a private battle group which has a password set
-Scripts.Players.Battlegroup.Help.JoinPublic:		/bg join [moderator name] - Join a public battle group by name of the moderator
-Scripts.Players.Battlegroup.Help.Leader:		/bg promote <name> - Declare another member of the battle group as leader; This player can invite other players into the battle group and speak when the battle group is on listen mode.
-Scripts.Players.Battlegroup.Help.Leave:			/bg leave - Remove oneself from the battle group
-Scripts.Players.Battlegroup.Help.Listen:		/bg listen - Puts the battle group on listen mode; only the moderator and leaders can speak
-Scripts.Players.Battlegroup.Help.Loot:			/bg loot (normal/treasurer) - Sets battlegroup looting to normal or a treasurer
-Scripts.Players.Battlegroup.Help.LootLevel:		/bg lootlevel (level) - Sets the lootlevel for your battlegroup.
-Scripts.Players.Battlegroup.Help.PasswordClear:		/bg password clear - Clears the current password (moderator only)
-Scripts.Players.Battlegroup.Help.PasswordDisplay:	/bg password - Display the current password for the battle group (moderator only)
-Scripts.Players.Battlegroup.Help.PasswordNew:		/bg password [new password]
-Scripts.Players.Battlegroup.Help.Private:		/bg private - The battle group is invite or password-only
-Scripts.Players.Battlegroup.Help.Public:		/bg public - The battle group is public and anyone can join by typing /bg join
-Scripts.Players.Battlegroup.Help.Remove:		/bg remove [playername] - Removes the specified player from the battle group
-Scripts.Players.Battlegroup.Help.Status:		/bg status - Returns the number of members in your battlegroup.
-Scripts.Players.Battlegroup.Help.Treasurer:		/bg treasurer (player name) - Sets the battlegroup treasurer.
-Scripts.Players.Battlegroup.Help.Usage:			/bg usage:
-Scripts.Players.Battlegroup.Help.Who:			/bg who - Lists all members of the battle group
-Scripts.Players.Battlegroup.InBattleGroup:		You must be in a battle group to use this command.
-Scripts.Players.Battlegroup.InviteYourself:		You cannot invite yourself to a battlegroup.
-Scripts.Players.Battlegroup.JoinBattleGroup:		Do you want to join {0}'s battlegroup?
-Scripts.Players.Battlegroup.LeaderCommand:		You must be a leader of the battle group to use this command.
-Scripts.Players.Battlegroup.LeaderInvite:		You must be the leader to invite a player to join the battle group.
-Scripts.Players.Battlegroup.ListenMode:			The listen mode of battlegroup is switch 
-Scripts.Players.Battlegroup.Moderator:			{0} becomes a moderator.
-Scripts.Players.Battlegroup.NoPlayer:			There is no player with this name.
-Scripts.Players.Battlegroup.NotBattleGroupLeader:	This player is not a leader of a battlegroup.
-Scripts.Players.Battlegroup.NotBattleGroupMember:	This player is not a member of a battlegroup.
-Scripts.Players.Battlegroup.NotPublic:			This battlegroup is not public.
-Scripts.Players.Battlegroup.OnlyModerator:		Only moderator can talk on this battle group.
-Scripts.Players.Battlegroup.OwnBattleGroup:		You cannot join your own battlegroup.
-Scripts.Players.Battlegroup.Password:			Password of battlegroup: {0}.
-Scripts.Players.Battlegroup.PasswordChanged:		You have changed the password of Battlegroup to: {0}.	
-Scripts.Players.Battlegroup.PlayerInBattlegroup:	{0} is already in a battlegroup.
-Scripts.Players.Battlegroup.AlreadyInBattlegroup:	You are already in a battlegroup.
-Scripts.Players.Battlegroup.Private:			The battlegroup is now private.
-Scripts.Players.Battlegroup.Public:			The battlegroup is now public.
-Scripts.Players.Battlegroup.BattlegroupCount:		There are currently {0} members in your battlegroup.
-Scripts.Players.Battlegroup.BattleGroupLootNormal:	The battlegroup loot type is set to normal.
-Scripts.Players.Battlegroup.BattlegroupLootThresholdOff:The battlegroup lootlevel is currently off.
-Scripts.Players.Battlegroup.BattlegroupLootThresholdOn:	The battlegroup lootlevel is currently {0}.
-Scripts.Players.Battlegroup.BattleGroupLootTreasurer:	The battlegroup loot type is set to go to the treasurer.
-Scripts.Players.Battlegroup.BattlegroupStatus:		The current status of your battlegroup is {0}.
-Scripts.Players.Battlegroup.BattlegroupTreasurerIs:	The treasurer of the battlegroup has been changed to {0}.
-Scripts.Players.Battlegroup.BattlegroupTreasurerIsYou:	You have been made treasurer of the battlegroup.
-Scripts.Players.Battlegroup.BattlegroupTreasurerOff:	The battlegroup does not currently  have a treasurer.
-Scripts.Players.Battlegroup.BattlegroupTreasurerOn:	You have changed the treasurer of the Battlegroup to: {0}.
-
-## /bind
-GamePlayer.Bind.Bound:						        You are now bound to this location.
-GamePlayer.Bind.CantBindDead:				        You cannot bind while dead!
-GamePlayer.Bind.CantHere:					        You can't bind here!
-GamePlayer.Bind.LastBindPoint:				        Last Bind Point: {0}.
-GamePlayer.Bind.MustWait:					        You must wait {0} seconds to bind again!
-
-## /bonuses
-PlayerBonusesListRequestHandler.HandlePacket.Bonuses:	Bonuses (snapshot)
-PlayerBonusesListRequestHandler.HandlePacket.Magic:		Magic bonus: {0}%
-PlayerBonusesListRequestHandler.HandlePacket.Melee:		Melee bonus: {0}%
-PlayerBonusesListRequestHandler.HandlePacket.Outpost:	Outpost Bonuses
-PlayerBonusesListRequestHandler.HandlePacket.Realm:		Realm Rank Bonuses
-PlayerBonusesListRequestHandler.HandlePacket.Relic:		Relic Bonuses
-PlayerBonusesListRequestHandler.HandlePacket.Resist:	Resistances
-PlayerBonusesListRequestHandler.HandlePacket.Special:	Special Item Bonuses
-PlayerBonusesListRequestHandler.HandlePacket.Specs:		+{0} to ALL Specs
-
-## /boot
-Scripts.Players.Boot.InHouseError:			You have to be in your house to use this command!
-Scripts.Players.Boot.NoHouseError:			You don't own a house!
-Scripts.Players.Boot.NoOneOnline:			No one with that name is online to Kick!
-Scripts.Players.Boot.YouRemoved:			You have been removed from the house by {0}!
-
-## /bountyrent
-#Scripts.Players.Bountyrent.InHouseError:		       You have to be in your house to use this command!
-#Scripts.Players.Bountyrent.NoHouseError:		       You don't own a house!
-Scripts.Players.Bountyrent.AlreadyMaxMoney:            This house already has the maximum amount of money placed in the lockbox!
-Scripts.Players.Bountyrent.CmdUsage:                   1 bounty point currently converts to {0} copper. Use /bountyrent personal/guild <amount> to pay.
-Scripts.Players.Bountyrent.CorrectFormat:              Correct format is /bountyrent personal | guild <amount>
-Scripts.Players.Bountyrent.NotAHouseGuildLeader:       This house does not belong to a guild which you are guildmaster of!
-#Apo: please replace "NotEnoughBp" with the correct english message
-Scripts.Players.Bountyrent.NotEnoughBp:                You don't have enough bounty points!
-#Apo: please replace "NotEnoughGuildBp" with the correct english message
-Scripts.Players.Bountyrent.NotEnoughGuildBp:           Your guild don't have enough bounty points!
-Scripts.Players.Bountyrent.NoPayRentPerm:              You don't have permission to use /bountyrent here!
-Scripts.Players.Bountyrent.RangeOfAHouse:		       You must be in range of a house to use the /bountyrent command.
-Scripts.Players.Bountyrent.ToManyMoney:                That is more money than will fit in the lockbock! Deposit cancelled.
-Scripts.Players.Bountyrent.YouSpend:                   You spend {0} personal bounty points to pay for {1} gold pieces worth of rent.
-Scripts.Players.Bountyrent.YouSpendGuild:              You spend {0} guild bounty points to pay for {1} gold pieces worth of rent.
-
-## /broadcast
-Scripts.Players.Broadcast.NoHere:			You cannot broadcast here.
-Scripts.Players.Broadcast.NoText:			You must broadcast something...
-
-## /cancelstyle
-Scripts.Players.Cancelstyle.Set:			Cancel Style now set to {0}.
-Scripts.Players.Cancelstyle.On:				ON
-Scripts.Players.Cancelstyle.Off:			OFF
-
-## /chatgroup
-Scripts.Players.Chatgroup.Usage:			Usage: /c <text>
-Scripts.Players.Chatgroup.UsageInvite:			Usage: /cg invite <playername>"
-Scripts.Players.Chatgroup.Help.Help:			/cg help - Displays all chat group commands
-Scripts.Players.Chatgroup.Help.Invite:			/cg invite [playername] - Invites the specified player to the chat group
-Scripts.Players.Chatgroup.Help.JoinPrivate:		/cg join [moderator name] [password] - Join a private chat group which has a password set	
-Scripts.Players.Chatgroup.Help.JoinPublic:		/cg join [moderator name] - Join a public chat group by name of the moderator	
-Scripts.Players.Chatgroup.Help.Leader:			/cg leader <name> - Declare another member of the chat group as leader; This player can invite other players into the chat group and speak when the chat group is on listen mode.
-Scripts.Players.Chatgroup.Help.Leave:			/cg leave - Remove oneself from the chat group
-Scripts.Players.Chatgroup.Help.Listen:			/cg listen - Puts the chat group on listen mode; only the moderator and leaders can speak
-Scripts.Players.Chatgroup.Help.PasswordClear:		/cg password clear - Clears the current password (moderator only)	
-Scripts.Players.Chatgroup.Help.PasswordDisplay:		/cg password - Display the current password for the chat group (moderator only)	
-Scripts.Players.Chatgroup.Help.PasswordNew:		/cg password [new password]	
-Scripts.Players.Chatgroup.Help.Private:			/cg private - The chat group is invite or password-only
-Scripts.Players.Chatgroup.Help.Public:			/cg public - The chat group is public and anyone can join by typing /cg join
-Scripts.Players.Chatgroup.Help.Remove:			/cg remove [playername] - Removes the specified player from the chat group
-Scripts.Players.Chatgroup.Help.Usage:			/cg usage:
-Scripts.Players.Chatgroup.Help.Who:			/cg who - Lists all members of the chat group
-Scripts.Players.Chatgroup.InChatGroup:			You must be in a chat group to use this command.
-Scripts.Players.Chatgroup.InviteYourself:		You cannot invite yourself to a chatgroup.	
-Scripts.Players.Chatgroup.JoinChatGroup:		Do you want to join {0}'s chatgroup?	
-Scripts.Players.Chatgroup.LeaderCommand:		You must be a leader of the chat group to use this command.	
-Scripts.Players.Chatgroup.LeaderInvite:			You must be the leader to invite a player to join the chat group.
-Scripts.Players.Chatgroup.ListenMode:			The listen mode of chatgroup is switch 
-Scripts.Players.Chatgroup.Moderator:			{0} becomes a moderator.
-Scripts.Players.Chatgroup.NoPlayer:			There is no player with this name.
-Scripts.Players.Chatgroup.NotChatGroupLeader:		This player is not a leader of a chatgroup.	
-Scripts.Players.Chatgroup.NotChatGroupMember:		This player is not a member of a chatgroup.	
-Scripts.Players.Chatgroup.NotPublic:			This chatgroup is not public.
-Scripts.Players.Chatgroup.OnlyModerator:		Only moderator can talk on this chat group.	
-Scripts.Players.Chatgroup.OwnChatGroup:			You cannot join your own chatgroup.
-Scripts.Players.Chatgroup.Password:			The password to this chat group is currently set to {0}.
-Scripts.Players.Chatgroup.PasswordUnset:			The password to this chat group is currently unset.
-Scripts.Players.Chatgroup.PasswordChanged:		The password to this chat group is now set to {0}.	
-Scripts.Players.Chatgroup.PasswordClear:		The password for this chatgroup has been cleared.
-Scripts.Players.Chatgroup.PlayerInChatgroup:		{0} is already in a chatgroup.	
-Scripts.Players.Chatgroup.Private:			This is now a private chat group.
-Scripts.Players.Chatgroup.PrivateAlready:			This is already a private chat group.
-Scripts.Players.Chatgroup.Public:			This is now a public chat group.
-Scripts.Players.Chatgroup.PublicAlready:			This is already a public chat group.
-
-## /cmdhelp
-Scripts.Players.Cmdhelp.NoCommand:			Command {0} does not exist.
-Scripts.Players.Cmdhelp.PlvlCommands:			<----------Commands available for plvl {0}---------->
-Scripts.Players.Cmdhelp.Usage:				>----------Usage for {0}----------<
-
-## /disband
-Scripts.Players.Disband.Disbanded:			{o} was disbanded from group.
-Scripts.Players.Disband.NoPlayer:			No players in group with that name.
-Scripts.Players.Disband.NotInGroup:			You are not in a group.
-Scripts.Players.Disband.NotLeader:			You are not the leader of your group.
-Scripts.Players.Disband.NoYourself:			Can't disband yourself in such way.
-
-## /dismount
-Scripts.Players.Dismount:				You are not riding any steed!
-GamePlayer.IsOnHorse.DismountSteed:			        You try to dismount from your horse.
-
-## /duel
-Scripts.Players.Duel.ChallengesYou:			{0} challenges you to a duel! /duel accept to begin, /duel decline to decline.
-Scripts.Players.Duel.DuelOptions:			/duel options are challenge/decline/cancel/surrender/accept
-Scripts.Players.Duel.EnemyRealm:			Can't duel enemy realm players.
-Scripts.Players.Duel.NeedTarget:			You need to target someone to duel!
-Scripts.Players.Duel.ConsideringDuel:			You're not currently considering a duel.
-Scripts.Players.Duel.NotInDuel:				You aren't in a duel!
-Scripts.Players.Duel.PlayerVsPlayer:			{0} surrenders to {1}!
-Scripts.Players.Duel.SafeZone:				This is a safe zone and you cannot duel here!
-Scripts.Players.Duel.TargetAccept:			{0} accepts the duel.  Begin fighting!
-Scripts.Players.Duel.TargetAlreadyChallenging:		{0} is already challenging someone to a duel.
-Scripts.Players.Duel.TargetAlreadyConsidering:		{0} is already considering a duel.
-Scripts.Players.Duel.TargetCancel:			{0} cancels his duel invitation.	
-Scripts.Players.Duel.TargetDeclines:			{0} declines your duel invitation.
-Scripts.Players.Duel.TargetHealth:			Your target must have full health.
-Scripts.Players.Duel.TargetInCombat:			{0} is in combat.
-Scripts.Players.Duel.TargetInDuel:			{0} is already in a duel.
-Scripts.Players.Duel.TargetInGroup:			{0} is in a group.
-Scripts.Players.Duel.TargetSurrender:			{0} surrenders to you!
-Scripts.Players.Duel.YouAccept:				You accept your duel!  Begin fighting!
-Scripts.Players.Duel.YouAlreadyChallenging:		You are already challenging {0} to a duel. Cancel it first before challenging someone else.
-Scripts.Players.Duel.YouAlreadyConsidering:		You are already considering a duel with {0}. Decline it first before challenging someone.
-Scripts.Players.Duel.YouCancel:				You cancel your duel invitation.
-Scripts.Players.Duel.YouChallenge:			You challenge {0} to a duel!
-Scripts.Players.Duel.YouDecline:			You decline {0}'s duel invitation.
-Scripts.Players.Duel.YouHaventChallenged:		You haven't challenged anyone to a duel.
-Scripts.Players.Duel.YouHealth:				You must have full health.
-Scripts.Players.Duel.YouInCombat:			You are in combat.
-Scripts.Players.Duel.YouInDuel:				You are already in a duel.
-Scripts.Players.Duel.YouInGroup:			You are in a group.
-Scripts.Players.Duel.YouSurrender:			You surrender to {0}!
-GamePlayer.Die.DuelDefeated:					{0} was just defeated in a duel by {1}!
-GamePlayer.Die.DuelWinner:				 wins the duel!
-GamePlayer.DuelStop.DuelEnds:					Your duel ends!
-GamePlayer.Release.CantReleaseDuel:				You can't alter your release on a duel death!
-
-## /freelevel
-PLCommands.FreeLevel.AboveMaximumLevel:	            You are above the maximum allowable level to obtain a free level.
-PLCommands.FreeLevel.EligibleFreeLevel:	            You are eligible for a free level! Click on your trainer to receive it (or type '/freelevel decline' to discard).
-GamePlayer.OnLevelUp.FreeLevelEligible:		You are eligible for a free level! Click on your trainer to receive it (or type /freelevel decline to discard your free level).
-PlayerInitRequestHandler.FreeLevel:			            You are eligible for a free level! Click on your trainer to receive it (or type /freelevel decline to discard your free level).
-PLCommands.FreeLevel.FreeLevelIn:	                You will be eligible for a free level in {0} day(s), {1} hour(s), {2} minute(s).
-PLCommands.FreeLevel.FreeLevelIn2:	                You will be eligible for a free level after your next level, and then in {0} day(s), {1} hour(s), {2} minute(s).
-PLCommands.FreeLevel.FreeLevelSoon:	                You are eligible for a free level as soon as you reach your next level.
-PLCommands.FreeLevel.NoFreeLevel:	                You don't have an available free level!
-PLCommands.FreeLevel.Removed:		                Your free level has been removed. The timer for your next free level has been reset.
-
-## /gc (Guild)
-Scripts.Player.Guild.Help.GuildACancel:			'/gc acancel' to cancel an alliance invitation	
-Scripts.Player.Guild.Help.GuildAAccept:			'/gc aaccept' to accept an alliance invitation	
-Scripts.Player.Guild.Help.GuildAccept:			'/gc accept ' to accept invite to guild	
-Scripts.Player.Guild.Help.GuildADecline:		'/gc adecline' to decline an alliance invitation	
-Scripts.Player.Guild.Help.GuildAInvite:			'/gc ainvite' to invite another guild to join your alliance	
-Scripts.Player.Guild.Help.GuildALeave:			'/gc aleave' to remove your guild from an alliance
-Scripts.Player.Guild.Help.GuildAlli:			'/gc alliance' to show information on the alliance	
-Scripts.Player.Guild.Help.GuildAMotd:			'/gc amotd <text>' to set the message of the day of the alliance's guild	
-Scripts.Player.Guild.Help.GuildARemove:			'/gc aremove' to removes your entire guild from an alliance	
-Scripts.Player.Guild.Help.GuildARemoveAlli:		'/gc aremove alliance [#]' to Remove the specified guild (listed by number) from the alliance	
-Scripts.Player.Guild.Help.GuildAutoRemove:		'/gc autoremove <playername>' 	
-Scripts.Player.Guild.Help.GuildAutoRemoveAcc:		'/gc autoremove account <playername>'	
-Scripts.Player.Guild.Help.GuildBannerSummon:		'/gc summon' summons the guild banner if you have one	
-Scripts.Player.Guild.Help.GuildBuff:			'/gc buff <artifact, crafting, rps, bps, xp or mlxp>' sets the guild buff 	
-Scripts.Player.Guild.Help.GuildBuyBanner:		'/gc buybanner' - Spend points to buy a guild banner.	
-Scripts.Player.Guild.Help.GuildCancel:			'/gc cancel <option> [value]' to cancel all command done before	
-Scripts.Player.Guild.Help.GuildClaim:			'/gc claim' to claim a keep	
-Scripts.Player.Guild.Help.GuildDecline:			'/gc decline' to decline the enter in guild	
-Scripts.Player.Guild.Help.GuildDemote:			'/gc demote <rank#> [name]' to set the rank from 0 to 10 of the player to an inferior rank	
-Scripts.Player.Guild.Help.GuildDeposit:			'/gc deposit <amount>' puts money into the guild bank account.
-Scripts.Player.Guild.Help.GuildDues:			'/gc dues <amount>' to set your guild dues %. 1-100% <0 is off>
-Scripts.Player.Guild.Help.GuildEdit:			'/gc edit' to show list of all option in guild edit	
-Scripts.Player.Guild.Help.GuildEditACHear:		'/gc edit <ranknum> achear <y/n>' edits this rank to be able to hear Alliance chat	
-Scripts.Player.Guild.Help.GuildEditACSpeak:		'/gc edit <ranknum> acspeak <y/n>' edits this rank to be able to speak in Alliance chat	
-Scripts.Player.Guild.Help.GuildEditAlli:		'/gc edit <ranknum> alli <y/n>'  to allow a rank to enter/leave alliances (create a diplomatic officer)	
-Scripts.Player.Guild.Help.GuildEditClaim:		'/gc edit <ranknum> claim <y/n>'  to allow a rank to enter/leave alliances (create a diplomatic officer)	
-Scripts.Player.Guild.Help.GuildEditDues:		'/gc edit <ranknum> dues <y/n>'  to be able to change guild dues	
-Scripts.Player.Guild.Help.GuildEditEmblem:		'/gc edit <ranknum> emblem <y/n>' used the edit the rank of members who are allowed to wear the guild emblem on their cloak or shield.	
-Scripts.Player.Guild.Help.GuildEditGCHear:		'/gc edit <ranknum> gchear <y/n>' edits this rank to be able to hear guild chat	
-Scripts.Player.Guild.Help.GuildEditGCSpeak:		'/gc edit <ranknum> gcspeak <y/n>' edits this rank to be able to speak in guild chat	
-Scripts.Player.Guild.Help.GuildEditInvite:		'/gc edit <ranknum> invite <y/n>' edits this rank with the ability to invite members into the guild	
-Scripts.Player.Guild.Help.GuildEditOCHear:		'/gc edit <ranknum> ochear <y/n>' edits this rank to be able to hear Officer chat	
-Scripts.Player.Guild.Help.GuildEditOCSpeak:		'/gc edit <ranknum> ocspeak <y/n>' edits this rank to be able to speak in Officer chat	
-Scripts.Player.Guild.Help.GuildEditPromote:		'/gc edit <ranknum> promote <y/n>' edits this rank with the ability to promote/demote lower in rank	
-Scripts.Player.Guild.Help.GuildEditRankLevel:		'/gc edit <ranknum> ranklevel <level>'  used to set the rank hierarchy	
-Scripts.Player.Guild.Help.GuildEditRelease:		'/gc edit <ranknum> release <y/n>'  to set release the keep you have claim before	
-Scripts.Player.Guild.Help.GuildEditRemove:		'/gc edit <ranknum> remove <y/n>' edits this rank with the ability to remove those below him in rank	
-Scripts.Player.Guild.Help.GuildEditTitle:		'/gc edit <ranknum> title <text>' sets the title for a specific rank <#> for this guild	
-Scripts.Player.Guild.Help.GuildEditUpgrade:		'/gc edit <ranknum> upgrade <y/n>'  to allow a rank to enter/leave alliances (create a diplomatic officer)	
-Scripts.Player.Guild.Help.GuildEditView:		'/gc edit <ranknum> view <y/n>'  edits this rank with the ability to display the /gc info screen	
-Scripts.Player.Guild.Help.GuildEditWithdraw:		'/gc edit <ranknum> withdraw <y/n>'  to be able to withdraw from guild bank	
-Scripts.Player.Guild.Help.GuildEmail:			'/gc email <contact@guildpage.com>' is an additional line set by the leader that can be displayed in a /gc info command, as well as on the Herald.	
-Scripts.Player.Guild.Help.GuildEmblem:			'/gc emblem' to set emblem	
-Scripts.Player.Guild.Help.GuildForm:			'/gc form <Name>' to create a new guilde with all player of group	
-Scripts.Player.Guild.Help.GuildGMAddPlayer:		'/gc addplayer <player> to <guild>' to add player to guild	
-Scripts.Player.Guild.Help.GuildGMCommands:		Game Master commands:	
-Scripts.Player.Guild.Help.GuildGMCreate:		'/gc create <Name>' Create a new guild with targeted player as leader	
-Scripts.Player.Guild.Help.GuildGMPurge:			'/gc purge <Name>' Purge a guild completely	
-Scripts.Player.Guild.Help.GuildGMRemovePlayer:		'/gc removeplayer <player> from <guild>' to remove player from a guild	
-Scripts.Player.Guild.Help.GuildGMRename:		'/gc rename <OldName> to <NewName' Rename guild from OldName to NewName	
-Scripts.Player.Guild.Help.GuildInfo:			'/gc info' to show information on the guild	
-Scripts.Player.Guild.Help.GuildInvite:			'/gc invite [name]' to invite targeted player to join the guild	
-Scripts.Player.Guild.Help.GuildLeader:			'/gc leader [name]' to set leader successor	
-Scripts.Player.Guild.Help.GuildList:			'/gc list' to show all guild in your realm	
-Scripts.Player.Guild.Help.GuildMotd:			'/gc motd <text>' to set the message of the day of the guild	
-Scripts.Player.Guild.Help.GuildNoteSelf:		'/gc noteself <note>' to set a note about your character for the guild	
-Scripts.Player.Guild.Help.GuildOMotd:			'/gc omotd <text>' to set the message of the day of the officier's guild	
-Scripts.Player.Guild.Help.GuildPromote:			'/gc promote <rank#> [name]' to promote player to a superior rank	
-Scripts.Player.Guild.Help.GuildQuit:			'/gc quit' to leave the guild	
-Scripts.Player.Guild.Help.GuildRanks:			'/gc ranks' to show rank information for the guild	
-Scripts.Player.Guild.Help.GuildRemAccount:		'/gc removeaccount <accountname>' to remove every character of the account from the guild	
-Scripts.Player.Guild.Help.GuildRemove:			'/gc remove <playername>' to remove the player from the guild	
-Scripts.Player.Guild.Help.GuildUsage:			Usage:	
-Scripts.Player.Guild.Help.GuildWebpage:			'/gc webpage <the.guildpage.com>' is an additional line set by the leader that can be display in a /gc info command, as well as on the Herald.	
-Scripts.Player.Guild.Help.GuildWho:			'/gc who' to show all player in your guild	
-Scripts.Player.Guild.Help.GuildWithdraw:	'/gc withdraw <amount>' gets money from the guild bank account.
-Scripts.Player.Guild.AccountRemoved:			{0} has removed {1} from the guild.	
-Scripts.Player.Guild.ActiveBuff:			Your guild already has an active buff. You must wait for it to expire first.	
-Scripts.Player.Guild.AllianceAlreadyOther:		That guild already has an alliance.	
-Scripts.Player.Guild.AllianceAnsCancel:			The alliance offer has been cancelled.	
-Scripts.Player.Guild.AllianceDeclined:			You decline the alliance offer.	
-Scripts.Player.Guild.AllianceDeclinedOther:		The alliance offer has been declined	
-Scripts.Player.Guild.AllianceDisabled:			Alliances are disabled on this server.	
-Scripts.Player.Guild.AllianceIndexNotVal:		The alliance index is not a valid number.	
-Scripts.Player.Guild.AllianceInfo:			Alliance info for {0}:
-Scripts.Player.Guild.AllianceInvite:			You have invited a guild to join your alliance.	
-Scripts.Player.Guild.AllianceInvited:			You have been invited to join the alliance of {0}.	
-Scripts.Player.Guild.AllianceLeader:			Alliance leader {0}	
-Scripts.Player.Guild.AllianceMax:			You are unable to invite that guild to your alliance, as your alliance already has the max number of guilds.	
-Scripts.Player.Guild.AllianceMember:			{0} - {1}	
-Scripts.Player.Guild.AllianceMembers:			Alliance members:	
-Scripts.Player.Guild.AllianceMemNotSel:			You must select a player from the same alliance.	
-Scripts.Player.Guild.AllianceNoGMSelected:		You must select a GM of guild you want to invite.	
-Scripts.Player.Guild.AllianceNoLeader:			No alliance leader
-Scripts.Player.Guild.AllianceNotLeader:			You have to be the leader guild of the alliance , before you can remove a guild from the alliance.	
-Scripts.Player.Guild.AllianceNotMember:			You must be in an alliance to do that.	
-Scripts.Player.Guild.AlreadyInGuild:			{0} is already a member of a guild.	
-Scripts.Player.Guild.AlreadyInGuild:			They are already a member of a guild.	
-Scripts.Player.Guild.AMotdSet:				You have set the alliance motd for the guild.	
-Scripts.Player.Guild.BannerAlready:			Your guild already has a banner.	
-Scripts.Player.Guild.BannerBought:			You have purchased a guild banner for {0} bounty points.	
-Scripts.Player.Guild.BannerGroupSummoned:		Someone in your group has already summoned the guild banner.	
-Scripts.Player.Guild.BannerGuildSummoned:		Someone in your guild has already summoned the guild banner.	
-Scripts.Player.Guild.BannerNoGroup:			You need to be in a Group to summon a Banner.	
-Scripts.Player.Guild.BannerNone:			Your guild does not own a guild banner.	
-Scripts.Player.Guild.BannerNotAfford:			You need 50,000 bounty points to purchase a guild banner!	
-Scripts.Player.Guild.BannerSummoned:			You have summoned your guild banner.	
-Scripts.Player.Guild.BannerUnsummoned:			You have unsummoned your guild banner.	
-Scripts.Player.Guild.BannerNotRvR:			You need to be in an RvR zone to summon a guild banner!
-Scripts.Player.Guild.BuffActivated:			[Guild Buff] {0} has spent 1000 Guild Merit Points and activated a Guild Buff!	
-Scripts.Player.Guild.BuffBountyPoints:			Your guild will now gain 5% bonus to bounty points for 24 hours!	
-Scripts.Player.Guild.BuffBPActivated:			[Guild Buff] Your guild will now get a bonus to bounty points for 24 hours!	
-Scripts.Player.Guild.BuffMPActivated:			[Guild Buff] Your guild will now get a bonus to merit points for 24 hours!	
-Scripts.Player.Guild.BuffRealmPoints:			Your guild will now gain 5% bonus to realm points for 24 hours!	
-Scripts.Player.Guild.ClaimNotNear:			You must be near a keep to claim it.	
-Scripts.Player.Guild.ConfirmLeave:			Do you really want to leave {0}?	
-Scripts.Player.Guild.DemotedHigherThanPlayer:		You can only demote to ranks below your own.	
-Scripts.Player.Guild.DemotedOther:			{0} has set {1}'s guild rank to Rank {2} ({3}).	
-Scripts.Player.Guild.DemotedSelf:			You have set {0}'s guild rank to Rank {1} ({2}).	
-Scripts.Player.Guild.DepositAmount:			You deposit {0} into your guilds bank account.	
-Scripts.Player.Guild.DepositFull:			The guild bank seems to be full.	
-Scripts.Player.Guild.DepositInvalid:		That is an invalid deposit amount.
-Scripts.Player.Guild.DepositTooMuch:		You don't have enough money to do that!
-Scripts.Player.Guild.DuesOff:				Guild dues are currently turned off.	
-Scripts.Player.Guild.DuesOn:				Guild dues are currently set at {0} percent.	
-Scripts.Player.Guild.EmailSet:				You have set the guild email to {0}.	
-Scripts.Player.Guild.EmblemAlready:			Your guild already has an emblem but you may change it for a hefty fee of 100 gold. You must select the EmblemNPC again for this procedure to happen.	
-Scripts.Player.Guild.EmblemNeedGold:			You must have 200 gold to re emblem your guild.	
-Scripts.Player.Guild.EmblemNeedNPC:			You must be near a valid emblemeer.	
-Scripts.Player.Guild.EmblemNPCNotSelected:		You must be near a valid emblemeer.	
-Scripts.Player.Guild.EmblemRedo:			Would you like to re-emblem your guild for 100 gold?	
-Scripts.Player.Guild.FormNoGroup:			You must be in a group to form a guild.	
-Scripts.Player.Guild.FormNoMembers:			You need {0} members in your group to form a guild.	
-Scripts.Player.Guild.GuildCreated:			The guild {0} has been formed. {1} is the leader.	
-Scripts.Player.Guild.GuildExists:			That guild cannot be created because it already exists.	
-Scripts.Player.Guild.GuildForceLeave:			You have been removed from {1} by {0}.
-Scripts.Player.Guild.GuildLeave:			You have left your guild.	
-Scripts.Player.Guild.GuildLevelReq:			Your guild is not high enough level for this command.	
-Scripts.Player.Guild.GuildNotExist:			That guild does not exist.
-Scripts.Player.Guild.InCombat:				You can't unsummon your Banner while you're in Combat!	
-Scripts.Player.Guild.InfoAMotd:				AllianceMessage: {0}	
-Scripts.Player.Guild.InfoCEmail:			Contact Email: {0}	
-Scripts.Player.Guild.InfoGDuesBank:			Dues: {0} Guild Bank: {1} copper pieces	
-Scripts.Player.Guild.InfoGuild:				Guild Info for {0}:	
-Scripts.Player.Guild.InfoGuildLevel:			Guild Level: {0}	
-Scripts.Player.Guild.InfoMotd:				Message:  {0}	
-Scripts.Player.Guild.InfoOMotd:				OfficerMessage: {0}	
-Scripts.Player.Guild.InfoRPBPMP:			Realm Points: {0} Bounty Points: {1} Merit Points: {2}	
-Scripts.Player.Guild.InfoWebpage:			Webpage: {0}	
-Scripts.Player.Guild.InvalidLetters:			Some of the characters entered are invalid.	
-Scripts.Player.Guild.InvalidRank:			That is not a valid rank.	
-Scripts.Player.Guild.InviteDead:			You cannot invite a dead player to your guild.	
-Scripts.Player.Guild.InviteNoSelected:			You must select a player.	
-Scripts.Player.Guild.InviteNoSelf:			You can't invite your self.	
-Scripts.Player.Guild.InviteNotThis:			You cannot invite this member.	
-Scripts.Player.Guild.InviteRecieved:			{0} has invited you to join their guild.	
-Scripts.Player.Guild.InviteSent:			You have invited {0} to join your guild.	
-Scripts.Player.Guild.Keep:				Your Guild has currently Claimed {0}.	
-Scripts.Player.Guild.LevelUp:				[Guild] Your guild has advanced to level {0}!	
-Scripts.Player.Guild.LoginsOff:				You will no longer be notified of guild members logging in, type /gc logins to start receiving notifications.	
-Scripts.Player.Guild.LoginsOn:				You will once again be notified of guild members logging in, type /gc logins to stop receiving notifications.	
-Scripts.Player.Guild.MadeLeader:			You are now the leader of {0}.	
-Scripts.Player.Guild.MadeLeaderOther:			{0} has been made the leader of {1}.	
-Scripts.Player.Guild.MemberLogin:			{0} has logged into the game.	
-Scripts.Player.Guild.MemberLogoff:			{0} has logged out of the game.	
-Scripts.Player.Guild.MemberRemoved:			{1} was removed from the guild.
-Scripts.Player.Guild.MeritPointReq:			Your guild does not have the required merit points.	
-Scripts.Player.Guild.MotdSet:				You have set the motd for the guild.	
-Scripts.Player.Guild.NoKeep:				You must have a keep before using that command.	
-Scripts.Player.Guild.NoPlayerSelected:			You must select a player.	
-Scripts.Player.Guild.NoPlayersInAcc:			There are no players from this account in your guild.	
-Scripts.Player.Guild.NoPrivilages:			You do not have high enough privilege in the guild to use that command.	
-Scripts.Player.Guild.NoteSet:				You set your guild note to: {0}	
-Scripts.Player.Guild.NotInYourGuild:			That player is not in your guild.	
-Scripts.Player.Guild.NotMember:				You must be in a guild before you can use any guild commands.	
-Scripts.Player.Guild.OMotdSet:				You have set the officer motd for the guild.	
-Scripts.Player.Guild.PlayerNotFound:			That player could not be found in the game.	
-Scripts.Player.Guild.PromotedOther:			{0} has set {1}'s guild rank to Rank {2} ({3}).	
-Scripts.Player.Guild.PromotedSelf:			You have set {0}'s guild rank to Rank {1} ({2}).	
-Scripts.Player.Guild.PromoteHigherThanPlayer:		You can only promote to ranks below your own.	
-Scripts.Player.Guild.PromoteHaveToUseDemote:	You can't demote the Guild Rank of this players with promote commands. Use /demote <ranklevel> players.
-Scripts.Player.Guild.Purged:				{0} has been purged.	
-Scripts.Player.Guild.RankACHearSet:			You have {0} the ACHear of the rank {1}.	
-Scripts.Player.Guild.RankACSpeakSet:			You have {0} the ACSpeak of the rank {1}.	
-Scripts.Player.Guild.RankAlliSet:			You have {0} the Alliance of the rank {1}.	
-Scripts.Player.Guild.RankBuffSet:			You have {0} the Buff of the rank {1}.	
-Scripts.Player.Guild.RankClaimSet:			You have {0} the Claim of the rank {1}.	
-Scripts.Player.Guild.RankDuesSet:			You have {0} the Dues of the rank {1}.	
-Scripts.Player.Guild.RankEmblemSet:			You have {0} the emblem of the rank {1}.	
-Scripts.Player.Guild.RankGCHearSet:			You have {0} the GCHear of the rank {1}.	
-Scripts.Player.Guild.RankGCSpeakSet:			You have {0} the GCSpeak of the rank {1}.	
-Scripts.Player.Guild.RankInviteSet:			You have {0} the Invite of the rank {1}.	
-Scripts.Player.Guild.RankLevelSet:			You have set the level of the rank to {0}.	
-Scripts.Player.Guild.RankOCHearSet:			You have {0} the OCHear of the rank {1}.	
-Scripts.Player.Guild.RankOCSpeakSet:			You have {0} the OCSpeak of the rank {1}.	
-Scripts.Player.Guild.RankPromoteSet:			You have {0} the Promote of the rank {1}.	
-Scripts.Player.Guild.RankReleaseSet:			You have {0} the Release of the rank {1}.	
-Scripts.Player.Guild.RankRemoveSet:				You have {0} the Remove of the rank {1}.	
-Scripts.Player.Guild.RankTitleSet:				You have set the title of the rank to {0}.	
-Scripts.Player.Guild.RankUpgradeSet:			You have {0} the Upgrade of the rank {1}.	
-Scripts.Player.Guild.RankViewSet:				You have {0} the View of the rank {1}.	
-Scripts.Player.Guild.RankWithdrawSet:			You have {0} the Withdraw of the rank {1}.	
-Scripts.Player.Guild.ThirdArgNotNum:			The third argument must be a number.	
-Scripts.Player.Guild.UnableToCreate:			The guild {0} was unable to be created.	
-Scripts.Player.Guild.UnableToCreateLead:		The guild {0} was unable to be created {1} as leader.	
-Scripts.Player.Guild.UnknownCommand:			{0} is not a valid command:	
-Scripts.Player.Guild.UpgradeNoLevel:			You must specify a level to target for upgrade.	
-Scripts.Player.Guild.UpgradeScndArg:			The second argument must be a number.	
-Scripts.Player.Guild.WebpageSet:				You have set the guild webpage to {0}.	
-Scripts.Player.Guild.Withdrawamount:			You withdraw {0} from the guild bank.
-Scripts.Player.Guild.WithdrawInvalid:			That is an invalid amount to withdraw.	
-Scripts.Player.Guild.WithdrawTooMuch:			You cannot withdraw that much money from the guild bank.
-
-## /language
-Scripts.Players.Language.Current:			Your language is currently set to: {0}.
-Scripts.Players.Language.Set:				You change your server display language to {0}.
-Scripts.Players.Language.AvailableLanguages: Available languages: {0}
-
-## /pray
-GamePlayer.Pray.AlreadyPraying:					You are already praying!
-GamePlayer.Pray.Begin:							You begin your prayers!
-GamePlayer.Pray.CantPrayNow:					You can't pray now!
-GamePlayer.Pray.GainBack:						You pray at your grave and gain back experience!
-GamePlayer.Pray.MustGetCloser:				You must get closer to your grave and sit to pray!
-GamePlayer.Pray.MustStandingStill:			You must be standing still to pray.
-GamePlayer.Pray.NeedTarget:					You need to target a grave at which to pray!
-GamePlayer.Pray.SelectGrave:				Select your gravestone to pray!
-GamePlayer.Pray.CantPrayRiding:				You can't pray while riding!
-
-## /quit
-GamePlayer.Quit.CantQuitCrafting:			You can't quit while you're crafting.		
-GamePlayer.Quit.CantQuitDead:				You can't quit now, you're dead. Type '/release' to release your corpse.
-GamePlayer.Quit.CantQuitInInstance:			You cannot quit in an instance!
-GamePlayer.Quit.CantQuitMount:				You have to dismount before you can quit.	
-GamePlayer.Quit.CantQuitStanding:			        You must be standing still to quit.
-GamePlayer.Quit.RecentlyInCombat:			        You were recently in combat and must wait longer to quit.
-GamePlayer.Quit.YouWillQuit1:				You will quit in {0} seconds.
-GamePlayer.Quit.YouWillQuit2:				You will quit after sitting for {0} seconds. Type '/stand' or move if you don't want to quit.
-GamePlayer.Sit.NoLongerWaitingQuit:			        You are no longer waiting to quit.
-
-## /range
-Scripts.Players.Range.InvalidObject:			This command only works on objects.
-Scripts.Players.Range.NeedTarget:			Range to target: You don't have a valid target set.
-Scripts.Players.Range.NotVisible:			 (Target not visible)
-Scripts.Players.Range.Result:				Range to target: {0} units. {1}
-
-## /realm
-Scripts.Players.Realm.AlbKeeps:            Albion Outposts
-Scripts.Players.Realm.DarknessFalls:      Darkness Falls
-Scripts.Players.Realm.HibKeeps:            Hibernia Outposts
-Scripts.Players.Realm.MidKeeps:            Midgard Outposts
-Scripts.Players.Realm.Title:            Realm status
-Scripts.Players.Realm.UseRelicCommand:      Use '/relic' for Relic info
-
-## /release
-GamePlayer.Release.SurroundingChange:			Your surroundings suddenly change!
-GamePlayer.Release.LostConstitution:			You've lost some constitution, go to a healer to have it restored!
-GamePlayer.Release.NoLongerReleaseAuto:			You will no longer release automatically. ({0} more seconds)
-GamePlayer.Release.NoValidBindpoint:			You have no valid bindpoint! Releasing here instead!	
-GamePlayer.Release.ReturnToPray:				Return to /pray at your grave to regain experience.
-GamePlayer.Release.WillReleaseAuto:				You will now release automatically in {0} more seconds!
-GamePlayer.Release.WillReleaseAutoCity:			You will now release automatically to your home city in {0} more seconds!
-GamePlayer.Release.WillReleaseIn:				You will autorelease in {0} seconds.
-GamePlayer.Release.YouRelease:					You release your corpse unto death.
-GamePlayer.Release.ReleaseToPortalKeep: 		You will now release to the nearest border or portal keep in {0} more seconds!
-GamePlayer.Release.ReleaseToHouse:				You will now release to your house in {0} more seconds!
-System.ReleaseTimer:						Release Timer
-
-## /relic
-Scripts.Players.Relic.AlbRelics:         Albion Relics
-Scripts.Players.Relic.HibRelics:         Hibernia Relics
-Scripts.Players.Relic.MidRelics:         Midgard Relics
-Scripts.Players.Relic.Power:            Power
-Scripts.Players.Relic.Strength:            Strength
-Scripts.Players.Relic.Title:            Relic status
-Scripts.Players.Relic.UseRealmCommand:      Use '/realm' for Realm Info.
-
-## /send
-PLCommands.SendMessage.Syntax.Send:                     '/send <targetName> <message>' - Sends a private message to the target player.
-
-## /setwho
-PLCommands.SetWho.Err.CraftAdvisor:             You cannot turn off your craft title while your Advisor flag is active, as you do not meet the other level and/or time played requirements.
-
-## Misc
+# Player Commands
+
+## Error
+AllCommands.Error.NoCommand:                        No such command ({0}).
+
+## General
+AllCommands.Command.SyntaxDesc:                           Use the following syntax for this command:
+
+## Notes
+AllCommands.Header.Note.Divider:                    --- NOTE: ---
+AllCommands.Header.Note.Dashes:                     --------------
+
+## /advice
+PLCommands.Advice.Syntax.AdvChannel:                    '/adv <message>' - Sends a message to the Advice channel.
+PLCommands.Advice.Syntax.Advice:                        '/advice' - Lists all online Advisors.
+PLCommands.Advice.List.TheFollowing:                    The following players are flagged as Advisors:
+PLCommands.Advice.List.Result:                          {0}) {1}, Level {2} {3} ({4} days, {5} hours, {6} minutes played)
+PLCommands.Advice.List.1AdvisorOn:			            There is 1 Advisor online!
+PLCommands.Advice.List.AdvisorsOn:			            There are {0} Advisors online!
+
+## /advisor
+PLCommands.Advisor.Syntax.Advisor:                      '/advisor' - Flags your character as an Advisor (<ADV>) to indicate that you are willing to answer new players' questions.
+PLCommands.Advisor.Syntax.SendAdvisor:                  '/advisor <advisorName> <message>' - Directly messages an Advisor with your question.
+PLCommands.Advisor.Msg.OffFlag:				            Your Advisor flag has been turned off.
+PLCommands.Advisor.Msg.OnFlag:				            Your Advisor flag (<ADV>) has been turned on. The Advisor system is run and used by players at their own risk. We ask that only players interested in answering new players' basic questions turn this flag on. To turn this flag off at any time, simply type '/advisor' again.
+PLCommands.Advisor.Err.NoMessage:                       You must include a message to communicate with this Advisor! Use '/advisor <advisorName> <message>' to communicate with an Advisor.
+PLCommands.Advisor.Err.MinimumReqs:                     You do not yet meet the requirements to become an Advisor. Class Advisors must have at least 15 hours of played time while at level 50. Tradeskill Advisors must have Legendary status in a primary tradeskill, '/setwho craft' enabled, and a minimum of 15 total hours played.
+
+## /afk
+PLCommands.AFK.Syntax.AFK:              '/afk' - '/afk' - Enables/disables a flag that indicates you are "away from keyboard," and allows you to attach a message that will auto-send to any player that uses '/send' to you (e.g., '/afk Bio break').
+PLCommands.AFK.Syntax.MessageAFK:       '/afk <message>' - Sets yourself as "away from keyboard," and attaches a message that will auto-send to any player that uses '/send' to you.
+PLCommands.AFK.Msg.Off:				Your AFK flag is now off.
+PLCommands.AFK.Msg.On:					Your AFK flag is now on.
+
+## /anonymous
+PLCommands.Anonymous.Syntax.Anon:                   '/anonymous' or '/anon' - Enables/disables anonymous mode, which hides you from player searches (e.g., '/who').
+PLCommands.Anonymous.Err.Disabled:			Anonymous mode is currently disabled.
+PLCommands.Anonymous.Msg.Off:				You are no longer anonymous.
+PLCommands.Anonymous.Msg.On:				You are now anonymous.
+
+## /appeal
+Scripts.Players.Appeal.NeedMoreDetail:			Your appeal has NOT been submitted. Please reenter your appeal with additional details.
+Scripts.Players.Appeal.AlreadyActiveAppeal:		You already have an active appeal. Please wait for the Atlas server team to address your current appeal before submitting another.
+Scripts.Players.Appeal.DoNotHaveAppeal:			You do not have an appeal to cancel, or it has already been closed for you.
+Scripts.Players.Appeal.StaffClosedYourAppeal:	{0} [TEAM] has closed your appeal.
+Scripts.Players.Appeal.PleaseBePatient:			Please be patient while we work to address your concern as quickly as possible.
+Scripts.Players.Appeal.IfYouLogOut:				If you log out with an active appeal it will be saved and automatically reinstated when you log back in.  (Even if you switch characters)
+Scripts.Players.Appeal.ToCancelYourAppeal:		To cancel your appeal use /checkappeal cancel.
+Scripts.Players.Appeal.CriticalMessage:			Critical Appeals may need urgent attention!
+Scripts.Players.Appeal.YouAreMuted:				You are muted and are not allowed to submit an appeal at this time.
+Scripts.Players.Appeal.AppealSubmitted:			Your appeal has been submitted successfully...  use /checkappeal to check the status of your appeal.
+Scripts.Players.Appeal.StaffChangedStatus:		{0} [TEAM] has changed the status of your appeal to {1}.
+Scripts.Players.Appeal.CanceledYourAppeal:		You have canceled your appeal.
+Scripts.Players.Appeal.LoginMessage:			If you need in-game assistance from server staff (such as stuck character) please use /appeal.
+Scripts.Players.Appeal.YouHavePendingAppeal:	You have a pending appeal in the queue, please use /checkappeal to see its status or to cancel the appeal.
+Scripts.Players.Appeal.CurrentStaffAvailable:	There are currently {0} Atlas team members available and {1} appeals in queue.
+Scripts.Players.Appeal.SystemDisabled:			The appeal system is currently disabled.
+
+## /assist
+#Scripts.Players.Assist.CantAssistYourself:		You can't assist yourself.
+#Scripts.Players.Assist.DoesntHaveTarget:	 	doesn't currently have a target.
+#Scripts.Players.Assist.DontSee:				You don't see {0} around here!
+#Scripts.Players.Assist.NoTarget:				You have no target.
+#Scripts.Players.Assist.NotValid:				Target is not valid.
+Scripts.Players.Assist.DoesntHaveTarget:		{0} doesn't currently have a target.
+Scripts.Players.Assist.MemberNotFound:			There is no one by that name around here.
+Scripts.Players.Assist.NoRealmMember:			{0} is not a member of your realm!
+Scripts.Players.Assist.NotValid:				{0} is not a valid assist target!
+Scripts.Players.Assist.SelectMember:			You must select the member of your realm you wish to assist.
+Scripts.Players.Assist.YouAssist:				You assist {0}.
+
+## /autoloot
+Scripts.Players.Autoloot.Off:				Your autoloot is off. You will no longer attempt to automatically loot anything that drops in your area.
+Scripts.Players.Autoloot.On:				Your autoloot is on. You will now attempt to automatically loot anything that drops in your area.
+
+## /autosplit
+Scripts.Players.Autosplit.Coins:			The leader switched 
+Scripts.Players.Autosplit.InGroup:			You must be in a group to use this command.
+Scripts.Players.Autosplit.Leader:			You must be the leader of the group to use this command.
+Scripts.Players.Autosplit.Loot:				The leader switched
+Scripts.Players.Autosplit.Off:				The leader switched off the autosplit.
+Scripts.Players.Autosplit.On:				The leader switched on the autosplit.
+Scripts.Players.Autosplit.Self:				{0} switched
+
+## /battlegroup
+Scripts.Players.Battlegroup.Usage:			Usage: /bg <text>
+Scripts.Players.Battlegroup.UsageInvite:		Usage: /bg invite <playername>
+Scripts.Players.Battlegroup.Help.Count:			/bg count - Counts the number of members in the battle group
+Scripts.Players.Battlegroup.Help.Credit:		/bg credit - Displays credit for Battlegroup Master Level encounters that have been completed within the last 10 minutes.
+Scripts.Players.Battlegroup.Help.GrantCredit:		/bg grantcredit (masterlevel) (playername) - Allows Batttlegroup Leader to grant credit for completed Master Level steps.
+Scripts.Players.Battlegroup.Help.GroupClass:		/bg groupclass - Shows the class makeup of each of the groups in the battlegroup.
+Scripts.Players.Battlegroup.Help.Groups:		/bg groups - Displays the battlegroup members with their groups
+Scripts.Players.Battlegroup.Help.Help:			/bg help - Displays all battle group commands
+Scripts.Players.Battlegroup.Help.Invite:		/bg invite [playername] - Invites the specified player to the battle group
+Scripts.Players.Battlegroup.Help.JoinPrivate:		/bg join [moderator name] [password] - Join a private battle group which has a password set
+Scripts.Players.Battlegroup.Help.JoinPublic:		/bg join [moderator name] - Join a public battle group by name of the moderator
+Scripts.Players.Battlegroup.Help.Leader:		/bg promote <name> - Declare another member of the battle group as leader; This player can invite other players into the battle group and speak when the battle group is on listen mode.
+Scripts.Players.Battlegroup.Help.Leave:			/bg leave - Remove oneself from the battle group
+Scripts.Players.Battlegroup.Help.Listen:		/bg listen - Puts the battle group on listen mode; only the moderator and leaders can speak
+Scripts.Players.Battlegroup.Help.Loot:			/bg loot (normal/treasurer) - Sets battlegroup looting to normal or a treasurer
+Scripts.Players.Battlegroup.Help.LootLevel:		/bg lootlevel (level) - Sets the lootlevel for your battlegroup.
+Scripts.Players.Battlegroup.Help.PasswordClear:		/bg password clear - Clears the current password (moderator only)
+Scripts.Players.Battlegroup.Help.PasswordDisplay:	/bg password - Display the current password for the battle group (moderator only)
+Scripts.Players.Battlegroup.Help.PasswordNew:		/bg password [new password]
+Scripts.Players.Battlegroup.Help.Private:		/bg private - The battle group is invite or password-only
+Scripts.Players.Battlegroup.Help.Public:		/bg public - The battle group is public and anyone can join by typing /bg join
+Scripts.Players.Battlegroup.Help.Remove:		/bg remove [playername] - Removes the specified player from the battle group
+Scripts.Players.Battlegroup.Help.Status:		/bg status - Returns the number of members in your battlegroup.
+Scripts.Players.Battlegroup.Help.Treasurer:		/bg treasurer (player name) - Sets the battlegroup treasurer.
+Scripts.Players.Battlegroup.Help.Usage:			/bg usage:
+Scripts.Players.Battlegroup.Help.Who:			/bg who - Lists all members of the battle group
+Scripts.Players.Battlegroup.InBattleGroup:		You must be in a battle group to use this command.
+Scripts.Players.Battlegroup.InviteYourself:		You cannot invite yourself to a battlegroup.
+Scripts.Players.Battlegroup.JoinBattleGroup:		Do you want to join {0}'s battlegroup?
+Scripts.Players.Battlegroup.LeaderCommand:		You must be a leader of the battle group to use this command.
+Scripts.Players.Battlegroup.LeaderInvite:		You must be the leader to invite a player to join the battle group.
+Scripts.Players.Battlegroup.ListenMode:			The listen mode of battlegroup is switch 
+Scripts.Players.Battlegroup.Moderator:			{0} becomes a moderator.
+Scripts.Players.Battlegroup.NoPlayer:			There is no player with this name.
+Scripts.Players.Battlegroup.NotBattleGroupLeader:	This player is not a leader of a battlegroup.
+Scripts.Players.Battlegroup.NotBattleGroupMember:	This player is not a member of a battlegroup.
+Scripts.Players.Battlegroup.NotPublic:			This battlegroup is not public.
+Scripts.Players.Battlegroup.OnlyModerator:		Only moderator can talk on this battle group.
+Scripts.Players.Battlegroup.OwnBattleGroup:		You cannot join your own battlegroup.
+Scripts.Players.Battlegroup.Password:			Password of battlegroup: {0}.
+Scripts.Players.Battlegroup.PasswordChanged:		You have changed the password of Battlegroup to: {0}.	
+Scripts.Players.Battlegroup.PlayerInBattlegroup:	{0} is already in a battlegroup.
+Scripts.Players.Battlegroup.AlreadyInBattlegroup:	You are already in a battlegroup.
+Scripts.Players.Battlegroup.Private:			The battlegroup is now private.
+Scripts.Players.Battlegroup.Public:			The battlegroup is now public.
+Scripts.Players.Battlegroup.BattlegroupCount:		There are currently {0} members in your battlegroup.
+Scripts.Players.Battlegroup.BattleGroupLootNormal:	The battlegroup loot type is set to normal.
+Scripts.Players.Battlegroup.BattlegroupLootThresholdOff:The battlegroup lootlevel is currently off.
+Scripts.Players.Battlegroup.BattlegroupLootThresholdOn:	The battlegroup lootlevel is currently {0}.
+Scripts.Players.Battlegroup.BattleGroupLootTreasurer:	The battlegroup loot type is set to go to the treasurer.
+Scripts.Players.Battlegroup.BattlegroupStatus:		The current status of your battlegroup is {0}.
+Scripts.Players.Battlegroup.BattlegroupTreasurerIs:	The treasurer of the battlegroup has been changed to {0}.
+Scripts.Players.Battlegroup.BattlegroupTreasurerIsYou:	You have been made treasurer of the battlegroup.
+Scripts.Players.Battlegroup.BattlegroupTreasurerOff:	The battlegroup does not currently  have a treasurer.
+Scripts.Players.Battlegroup.BattlegroupTreasurerOn:	You have changed the treasurer of the Battlegroup to: {0}.
+
+## /bind
+GamePlayer.Bind.Bound:						        You are now bound to this location.
+GamePlayer.Bind.CantBindDead:				        You cannot bind while dead!
+GamePlayer.Bind.CantHere:					        You can't bind here!
+GamePlayer.Bind.LastBindPoint:				        Last Bind Point: {0}.
+GamePlayer.Bind.MustWait:					        You must wait {0} seconds to bind again!
+
+## /bonuses
+PlayerBonusesListRequestHandler.HandlePacket.Bonuses:	Bonuses (snapshot)
+PlayerBonusesListRequestHandler.HandlePacket.Magic:		Magic bonus: {0}%
+PlayerBonusesListRequestHandler.HandlePacket.Melee:		Melee bonus: {0}%
+PlayerBonusesListRequestHandler.HandlePacket.Outpost:	Outpost Bonuses
+PlayerBonusesListRequestHandler.HandlePacket.Realm:		Realm Rank Bonuses
+PlayerBonusesListRequestHandler.HandlePacket.Relic:		Relic Bonuses
+PlayerBonusesListRequestHandler.HandlePacket.Resist:	Resistances
+PlayerBonusesListRequestHandler.HandlePacket.Special:	Special Item Bonuses
+PlayerBonusesListRequestHandler.HandlePacket.Specs:		+{0} to ALL Specs
+
+## /boot
+Scripts.Players.Boot.InHouseError:			You have to be in your house to use this command!
+Scripts.Players.Boot.NoHouseError:			You don't own a house!
+Scripts.Players.Boot.NoOneOnline:			No one with that name is online to Kick!
+Scripts.Players.Boot.YouRemoved:			You have been removed from the house by {0}!
+
+## /bountyrent
+#Scripts.Players.Bountyrent.InHouseError:		       You have to be in your house to use this command!
+#Scripts.Players.Bountyrent.NoHouseError:		       You don't own a house!
+Scripts.Players.Bountyrent.AlreadyMaxMoney:            This house already has the maximum amount of money placed in the lockbox!
+Scripts.Players.Bountyrent.CmdUsage:                   1 bounty point currently converts to {0} copper. Use /bountyrent personal/guild <amount> to pay.
+Scripts.Players.Bountyrent.CorrectFormat:              Correct format is /bountyrent personal | guild <amount>
+Scripts.Players.Bountyrent.NotAHouseGuildLeader:       This house does not belong to a guild which you are guildmaster of!
+#Apo: please replace "NotEnoughBp" with the correct english message
+Scripts.Players.Bountyrent.NotEnoughBp:                You don't have enough bounty points!
+#Apo: please replace "NotEnoughGuildBp" with the correct english message
+Scripts.Players.Bountyrent.NotEnoughGuildBp:           Your guild don't have enough bounty points!
+Scripts.Players.Bountyrent.NoPayRentPerm:              You don't have permission to use /bountyrent here!
+Scripts.Players.Bountyrent.RangeOfAHouse:		       You must be in range of a house to use the /bountyrent command.
+Scripts.Players.Bountyrent.ToManyMoney:                That is more money than will fit in the lockbock! Deposit cancelled.
+Scripts.Players.Bountyrent.YouSpend:                   You spend {0} personal bounty points to pay for {1} gold pieces worth of rent.
+Scripts.Players.Bountyrent.YouSpendGuild:              You spend {0} guild bounty points to pay for {1} gold pieces worth of rent.
+
+## /broadcast
+Scripts.Players.Broadcast.NoHere:			You cannot broadcast here.
+Scripts.Players.Broadcast.NoText:			You must broadcast something...
+
+## /cancelstyle
+Scripts.Players.Cancelstyle.Set:			Cancel Style now set to {0}.
+Scripts.Players.Cancelstyle.On:				ON
+Scripts.Players.Cancelstyle.Off:			OFF
+
+## /chatgroup
+Scripts.Players.Chatgroup.Usage:			Usage: /c <text>
+Scripts.Players.Chatgroup.UsageInvite:			Usage: /cg invite <playername>"
+Scripts.Players.Chatgroup.Help.Help:			/cg help - Displays all chat group commands
+Scripts.Players.Chatgroup.Help.Invite:			/cg invite [playername] - Invites the specified player to the chat group
+Scripts.Players.Chatgroup.Help.JoinPrivate:		/cg join [moderator name] [password] - Join a private chat group which has a password set	
+Scripts.Players.Chatgroup.Help.JoinPublic:		/cg join [moderator name] - Join a public chat group by name of the moderator	
+Scripts.Players.Chatgroup.Help.Leader:			/cg leader <name> - Declare another member of the chat group as leader; This player can invite other players into the chat group and speak when the chat group is on listen mode.
+Scripts.Players.Chatgroup.Help.Leave:			/cg leave - Remove oneself from the chat group
+Scripts.Players.Chatgroup.Help.Listen:			/cg listen - Puts the chat group on listen mode; only the moderator and leaders can speak
+Scripts.Players.Chatgroup.Help.PasswordClear:		/cg password clear - Clears the current password (moderator only)	
+Scripts.Players.Chatgroup.Help.PasswordDisplay:		/cg password - Display the current password for the chat group (moderator only)	
+Scripts.Players.Chatgroup.Help.PasswordNew:		/cg password [new password]	
+Scripts.Players.Chatgroup.Help.Private:			/cg private - The chat group is invite or password-only
+Scripts.Players.Chatgroup.Help.Public:			/cg public - The chat group is public and anyone can join by typing /cg join
+Scripts.Players.Chatgroup.Help.Remove:			/cg remove [playername] - Removes the specified player from the chat group
+Scripts.Players.Chatgroup.Help.Usage:			/cg usage:
+Scripts.Players.Chatgroup.Help.Who:			/cg who - Lists all members of the chat group
+Scripts.Players.Chatgroup.InChatGroup:			You must be in a chat group to use this command.
+Scripts.Players.Chatgroup.InviteYourself:		You cannot invite yourself to a chatgroup.	
+Scripts.Players.Chatgroup.JoinChatGroup:		Do you want to join {0}'s chatgroup?	
+Scripts.Players.Chatgroup.LeaderCommand:		You must be a leader of the chat group to use this command.	
+Scripts.Players.Chatgroup.LeaderInvite:			You must be the leader to invite a player to join the chat group.
+Scripts.Players.Chatgroup.ListenMode:			The listen mode of chatgroup is switch 
+Scripts.Players.Chatgroup.Moderator:			{0} becomes a moderator.
+Scripts.Players.Chatgroup.NoPlayer:			There is no player with this name.
+Scripts.Players.Chatgroup.NotChatGroupLeader:		This player is not a leader of a chatgroup.	
+Scripts.Players.Chatgroup.NotChatGroupMember:		This player is not a member of a chatgroup.	
+Scripts.Players.Chatgroup.NotPublic:			This chatgroup is not public.
+Scripts.Players.Chatgroup.OnlyModerator:		Only moderator can talk on this chat group.	
+Scripts.Players.Chatgroup.OwnChatGroup:			You cannot join your own chatgroup.
+Scripts.Players.Chatgroup.Password:			The password to this chat group is currently set to {0}.
+Scripts.Players.Chatgroup.PasswordUnset:			The password to this chat group is currently unset.
+Scripts.Players.Chatgroup.PasswordChanged:		The password to this chat group is now set to {0}.	
+Scripts.Players.Chatgroup.PasswordClear:		The password for this chatgroup has been cleared.
+Scripts.Players.Chatgroup.PlayerInChatgroup:		{0} is already in a chatgroup.	
+Scripts.Players.Chatgroup.Private:			This is now a private chat group.
+Scripts.Players.Chatgroup.PrivateAlready:			This is already a private chat group.
+Scripts.Players.Chatgroup.Public:			This is now a public chat group.
+Scripts.Players.Chatgroup.PublicAlready:			This is already a public chat group.
+
+## /cmdhelp
+Scripts.Players.Cmdhelp.NoCommand:			Command {0} does not exist.
+Scripts.Players.Cmdhelp.PlvlCommands:			<----------Commands available for plvl {0}---------->
+Scripts.Players.Cmdhelp.Usage:				>----------Usage for {0}----------<
+
+## /disband
+Scripts.Players.Disband.Disbanded:			{o} was disbanded from group.
+Scripts.Players.Disband.NoPlayer:			No players in group with that name.
+Scripts.Players.Disband.NotInGroup:			You are not in a group.
+Scripts.Players.Disband.NotLeader:			You are not the leader of your group.
+Scripts.Players.Disband.NoYourself:			Can't disband yourself in such way.
+
+## /dismount
+Scripts.Players.Dismount:				You are not riding any steed!
+GamePlayer.IsOnHorse.DismountSteed:			        You try to dismount from your horse.
+
+## /duel
+Scripts.Players.Duel.ChallengesYou:			{0} challenges you to a duel! /duel accept to begin, /duel decline to decline.
+Scripts.Players.Duel.DuelOptions:			/duel options are challenge/decline/cancel/surrender/accept
+Scripts.Players.Duel.EnemyRealm:			Can't duel enemy realm players.
+Scripts.Players.Duel.NeedTarget:			You need to target someone to duel!
+Scripts.Players.Duel.ConsideringDuel:			You're not currently considering a duel.
+Scripts.Players.Duel.NotInDuel:				You aren't in a duel!
+Scripts.Players.Duel.PlayerVsPlayer:			{0} surrenders to {1}!
+Scripts.Players.Duel.SafeZone:				This is a safe zone and you cannot duel here!
+Scripts.Players.Duel.TargetAccept:			{0} accepts the duel.  Begin fighting!
+Scripts.Players.Duel.TargetAlreadyChallenging:		{0} is already challenging someone to a duel.
+Scripts.Players.Duel.TargetAlreadyConsidering:		{0} is already considering a duel.
+Scripts.Players.Duel.TargetCancel:			{0} cancels his duel invitation.	
+Scripts.Players.Duel.TargetDeclines:			{0} declines your duel invitation.
+Scripts.Players.Duel.TargetHealth:			Your target must have full health.
+Scripts.Players.Duel.TargetInCombat:			{0} is in combat.
+Scripts.Players.Duel.TargetInDuel:			{0} is already in a duel.
+Scripts.Players.Duel.TargetInGroup:			{0} is in a group.
+Scripts.Players.Duel.TargetSurrender:			{0} surrenders to you!
+Scripts.Players.Duel.YouAccept:				You accept your duel!  Begin fighting!
+Scripts.Players.Duel.YouAlreadyChallenging:		You are already challenging {0} to a duel. Cancel it first before challenging someone else.
+Scripts.Players.Duel.YouAlreadyConsidering:		You are already considering a duel with {0}. Decline it first before challenging someone.
+Scripts.Players.Duel.YouCancel:				You cancel your duel invitation.
+Scripts.Players.Duel.YouChallenge:			You challenge {0} to a duel!
+Scripts.Players.Duel.YouDecline:			You decline {0}'s duel invitation.
+Scripts.Players.Duel.YouHaventChallenged:		You haven't challenged anyone to a duel.
+Scripts.Players.Duel.YouHealth:				You must have full health.
+Scripts.Players.Duel.YouInCombat:			You are in combat.
+Scripts.Players.Duel.YouInDuel:				You are already in a duel.
+Scripts.Players.Duel.YouInGroup:			You are in a group.
+Scripts.Players.Duel.YouSurrender:			You surrender to {0}!
+GamePlayer.Die.DuelDefeated:					{0} was just defeated in a duel by {1}!
+GamePlayer.Die.DuelWinner:				 wins the duel!
+GamePlayer.DuelStop.DuelEnds:					Your duel ends!
+GamePlayer.Release.CantReleaseDuel:				You can't alter your release on a duel death!
+
+## /freelevel
+PLCommands.FreeLevel.AboveMaximumLevel:	            You are above the maximum allowable level to obtain a free level.
+PLCommands.FreeLevel.EligibleFreeLevel:	            You are eligible for a free level! Click on your trainer to receive it (or type '/freelevel decline' to discard).
+GamePlayer.OnLevelUp.FreeLevelEligible:		You are eligible for a free level! Click on your trainer to receive it (or type /freelevel decline to discard your free level).
+PlayerInitRequestHandler.FreeLevel:			            You are eligible for a free level! Click on your trainer to receive it (or type /freelevel decline to discard your free level).
+PLCommands.FreeLevel.FreeLevelIn:	                You will be eligible for a free level in {0} day(s), {1} hour(s), {2} minute(s).
+PLCommands.FreeLevel.FreeLevelIn2:	                You will be eligible for a free level after your next level, and then in {0} day(s), {1} hour(s), {2} minute(s).
+PLCommands.FreeLevel.FreeLevelSoon:	                You are eligible for a free level as soon as you reach your next level.
+PLCommands.FreeLevel.NoFreeLevel:	                You don't have an available free level!
+PLCommands.FreeLevel.Removed:		                Your free level has been removed. The timer for your next free level has been reset.
+
+## /gc (Guild)
+Scripts.Player.Guild.Help.GuildACancel:			'/gc acancel' to cancel an alliance invitation	
+Scripts.Player.Guild.Help.GuildAAccept:			'/gc aaccept' to accept an alliance invitation	
+Scripts.Player.Guild.Help.GuildAccept:			'/gc accept ' to accept invite to guild	
+Scripts.Player.Guild.Help.GuildADecline:		'/gc adecline' to decline an alliance invitation	
+Scripts.Player.Guild.Help.GuildAInvite:			'/gc ainvite' to invite another guild to join your alliance	
+Scripts.Player.Guild.Help.GuildALeave:			'/gc aleave' to remove your guild from an alliance
+Scripts.Player.Guild.Help.GuildAlli:			'/gc alliance' to show information on the alliance	
+Scripts.Player.Guild.Help.GuildAMotd:			'/gc amotd <text>' to set the message of the day of the alliance's guild	
+Scripts.Player.Guild.Help.GuildARemove:			'/gc aremove' to removes your entire guild from an alliance	
+Scripts.Player.Guild.Help.GuildARemoveAlli:		'/gc aremove alliance [#]' to Remove the specified guild (listed by number) from the alliance	
+Scripts.Player.Guild.Help.GuildAutoRemove:		'/gc autoremove <playername>' 	
+Scripts.Player.Guild.Help.GuildAutoRemoveAcc:		'/gc autoremove account <playername>'	
+Scripts.Player.Guild.Help.GuildBannerSummon:		'/gc summon' summons the guild banner if you have one	
+Scripts.Player.Guild.Help.GuildBuff:			'/gc buff <artifact, crafting, rps, bps, xp or mlxp>' sets the guild buff 	
+Scripts.Player.Guild.Help.GuildBuyBanner:		'/gc buybanner' - Spend points to buy a guild banner.	
+Scripts.Player.Guild.Help.GuildCancel:			'/gc cancel <option> [value]' to cancel all command done before	
+Scripts.Player.Guild.Help.GuildClaim:			'/gc claim' to claim a keep	
+Scripts.Player.Guild.Help.GuildDecline:			'/gc decline' to decline the enter in guild	
+Scripts.Player.Guild.Help.GuildDemote:			'/gc demote <rank#> [name]' to set the rank from 0 to 10 of the player to an inferior rank	
+Scripts.Player.Guild.Help.GuildDeposit:			'/gc deposit <amount>' puts money into the guild bank account.
+Scripts.Player.Guild.Help.GuildDues:			'/gc dues <amount>' to set your guild dues %. 1-100% <0 is off>
+Scripts.Player.Guild.Help.GuildEdit:			'/gc edit' to show list of all option in guild edit	
+Scripts.Player.Guild.Help.GuildEditACHear:		'/gc edit <ranknum> achear <y/n>' edits this rank to be able to hear Alliance chat	
+Scripts.Player.Guild.Help.GuildEditACSpeak:		'/gc edit <ranknum> acspeak <y/n>' edits this rank to be able to speak in Alliance chat	
+Scripts.Player.Guild.Help.GuildEditAlli:		'/gc edit <ranknum> alli <y/n>'  to allow a rank to enter/leave alliances (create a diplomatic officer)	
+Scripts.Player.Guild.Help.GuildEditClaim:		'/gc edit <ranknum> claim <y/n>'  to allow a rank to enter/leave alliances (create a diplomatic officer)	
+Scripts.Player.Guild.Help.GuildEditDues:		'/gc edit <ranknum> dues <y/n>'  to be able to change guild dues	
+Scripts.Player.Guild.Help.GuildEditEmblem:		'/gc edit <ranknum> emblem <y/n>' used the edit the rank of members who are allowed to wear the guild emblem on their cloak or shield.	
+Scripts.Player.Guild.Help.GuildEditGCHear:		'/gc edit <ranknum> gchear <y/n>' edits this rank to be able to hear guild chat	
+Scripts.Player.Guild.Help.GuildEditGCSpeak:		'/gc edit <ranknum> gcspeak <y/n>' edits this rank to be able to speak in guild chat	
+Scripts.Player.Guild.Help.GuildEditInvite:		'/gc edit <ranknum> invite <y/n>' edits this rank with the ability to invite members into the guild	
+Scripts.Player.Guild.Help.GuildEditOCHear:		'/gc edit <ranknum> ochear <y/n>' edits this rank to be able to hear Officer chat	
+Scripts.Player.Guild.Help.GuildEditOCSpeak:		'/gc edit <ranknum> ocspeak <y/n>' edits this rank to be able to speak in Officer chat	
+Scripts.Player.Guild.Help.GuildEditPromote:		'/gc edit <ranknum> promote <y/n>' edits this rank with the ability to promote/demote lower in rank	
+Scripts.Player.Guild.Help.GuildEditRankLevel:		'/gc edit <ranknum> ranklevel <level>'  used to set the rank hierarchy	
+Scripts.Player.Guild.Help.GuildEditRelease:		'/gc edit <ranknum> release <y/n>'  to set release the keep you have claim before	
+Scripts.Player.Guild.Help.GuildEditRemove:		'/gc edit <ranknum> remove <y/n>' edits this rank with the ability to remove those below him in rank	
+Scripts.Player.Guild.Help.GuildEditTitle:		'/gc edit <ranknum> title <text>' sets the title for a specific rank <#> for this guild	
+Scripts.Player.Guild.Help.GuildEditUpgrade:		'/gc edit <ranknum> upgrade <y/n>'  to allow a rank to enter/leave alliances (create a diplomatic officer)	
+Scripts.Player.Guild.Help.GuildEditView:		'/gc edit <ranknum> view <y/n>'  edits this rank with the ability to display the /gc info screen	
+Scripts.Player.Guild.Help.GuildEditWithdraw:		'/gc edit <ranknum> withdraw <y/n>'  to be able to withdraw from guild bank	
+Scripts.Player.Guild.Help.GuildEmail:			'/gc email <contact@guildpage.com>' is an additional line set by the leader that can be displayed in a /gc info command, as well as on the Herald.	
+Scripts.Player.Guild.Help.GuildEmblem:			'/gc emblem' to set emblem	
+Scripts.Player.Guild.Help.GuildForm:			'/gc form <Name>' to create a new guilde with all player of group	
+Scripts.Player.Guild.Help.GuildGMAddPlayer:		'/gc addplayer <player> to <guild>' to add player to guild	
+Scripts.Player.Guild.Help.GuildGMCommands:		Game Master commands:	
+Scripts.Player.Guild.Help.GuildGMCreate:		'/gc create <Name>' Create a new guild with targeted player as leader	
+Scripts.Player.Guild.Help.GuildGMPurge:			'/gc purge <Name>' Purge a guild completely	
+Scripts.Player.Guild.Help.GuildGMRemovePlayer:		'/gc removeplayer <player> from <guild>' to remove player from a guild	
+Scripts.Player.Guild.Help.GuildGMRename:		'/gc rename <OldName> to <NewName' Rename guild from OldName to NewName	
+Scripts.Player.Guild.Help.GuildInfo:			'/gc info' to show information on the guild	
+Scripts.Player.Guild.Help.GuildInvite:			'/gc invite [name]' to invite targeted player to join the guild	
+Scripts.Player.Guild.Help.GuildLeader:			'/gc leader [name]' to set leader successor	
+Scripts.Player.Guild.Help.GuildList:			'/gc list' to show all guild in your realm	
+Scripts.Player.Guild.Help.GuildMotd:			'/gc motd <text>' to set the message of the day of the guild	
+Scripts.Player.Guild.Help.GuildNoteSelf:		'/gc noteself <note>' to set a note about your character for the guild	
+Scripts.Player.Guild.Help.GuildOMotd:			'/gc omotd <text>' to set the message of the day of the officier's guild	
+Scripts.Player.Guild.Help.GuildPromote:			'/gc promote <rank#> [name]' to promote player to a superior rank	
+Scripts.Player.Guild.Help.GuildQuit:			'/gc quit' to leave the guild	
+Scripts.Player.Guild.Help.GuildRanks:			'/gc ranks' to show rank information for the guild	
+Scripts.Player.Guild.Help.GuildRemAccount:		'/gc removeaccount <accountname>' to remove every character of the account from the guild	
+Scripts.Player.Guild.Help.GuildRemove:			'/gc remove <playername>' to remove the player from the guild	
+Scripts.Player.Guild.Help.GuildUsage:			Usage:	
+Scripts.Player.Guild.Help.GuildWebpage:			'/gc webpage <the.guildpage.com>' is an additional line set by the leader that can be display in a /gc info command, as well as on the Herald.	
+Scripts.Player.Guild.Help.GuildWho:			'/gc who' to show all player in your guild	
+Scripts.Player.Guild.Help.GuildWithdraw:	'/gc withdraw <amount>' gets money from the guild bank account.
+Scripts.Player.Guild.AccountRemoved:			{0} has removed {1} from the guild.	
+Scripts.Player.Guild.ActiveBuff:			Your guild already has an active buff. You must wait for it to expire first.	
+Scripts.Player.Guild.AllianceAlreadyOther:		That guild already has an alliance.	
+Scripts.Player.Guild.AllianceAnsCancel:			The alliance offer has been cancelled.	
+Scripts.Player.Guild.AllianceDeclined:			You decline the alliance offer.	
+Scripts.Player.Guild.AllianceDeclinedOther:		The alliance offer has been declined	
+Scripts.Player.Guild.AllianceDisabled:			Alliances are disabled on this server.	
+Scripts.Player.Guild.AllianceIndexNotVal:		The alliance index is not a valid number.	
+Scripts.Player.Guild.AllianceInfo:			Alliance info for {0}:
+Scripts.Player.Guild.AllianceInvite:			You have invited a guild to join your alliance.	
+Scripts.Player.Guild.AllianceInvited:			You have been invited to join the alliance of {0}.	
+Scripts.Player.Guild.AllianceLeader:			Alliance leader {0}	
+Scripts.Player.Guild.AllianceMax:			You are unable to invite that guild to your alliance, as your alliance already has the max number of guilds.	
+Scripts.Player.Guild.AllianceMember:			{0} - {1}	
+Scripts.Player.Guild.AllianceMembers:			Alliance members:	
+Scripts.Player.Guild.AllianceMemNotSel:			You must select a player from the same alliance.	
+Scripts.Player.Guild.AllianceNoGMSelected:		You must select a GM of guild you want to invite.	
+Scripts.Player.Guild.AllianceNoLeader:			No alliance leader
+Scripts.Player.Guild.AllianceNotLeader:			You have to be the leader guild of the alliance , before you can remove a guild from the alliance.	
+Scripts.Player.Guild.AllianceNotMember:			You must be in an alliance to do that.	
+Scripts.Player.Guild.AlreadyInGuild:			{0} is already a member of a guild.	
+Scripts.Player.Guild.AlreadyInGuild:			They are already a member of a guild.	
+Scripts.Player.Guild.AMotdSet:				You have set the alliance motd for the guild.	
+Scripts.Player.Guild.BannerAlready:			Your guild already has a banner.	
+Scripts.Player.Guild.BannerBought:			You have purchased a guild banner for {0} bounty points.	
+Scripts.Player.Guild.BannerGroupSummoned:		Someone in your group has already summoned the guild banner.	
+Scripts.Player.Guild.BannerGuildSummoned:		Someone in your guild has already summoned the guild banner.	
+Scripts.Player.Guild.BannerNoGroup:			You need to be in a Group to summon a Banner.	
+Scripts.Player.Guild.BannerNone:			Your guild does not own a guild banner.	
+Scripts.Player.Guild.BannerNotAfford:			You need 50,000 bounty points to purchase a guild banner!	
+Scripts.Player.Guild.BannerSummoned:			You have summoned your guild banner.	
+Scripts.Player.Guild.BannerUnsummoned:			You have unsummoned your guild banner.	
+Scripts.Player.Guild.BannerNotRvR:			You need to be in an RvR zone to summon a guild banner!
+Scripts.Player.Guild.BuffActivated:			[Guild Buff] {0} has spent 1000 Guild Merit Points and activated a Guild Buff!	
+Scripts.Player.Guild.BuffBountyPoints:			Your guild will now gain 5% bonus to bounty points for 24 hours!	
+Scripts.Player.Guild.BuffBPActivated:			[Guild Buff] Your guild will now get a bonus to bounty points for 24 hours!	
+Scripts.Player.Guild.BuffMPActivated:			[Guild Buff] Your guild will now get a bonus to merit points for 24 hours!	
+Scripts.Player.Guild.BuffRealmPoints:			Your guild will now gain 5% bonus to realm points for 24 hours!	
+Scripts.Player.Guild.ClaimNotNear:			You must be near a keep to claim it.	
+Scripts.Player.Guild.ConfirmLeave:			Do you really want to leave {0}?	
+Scripts.Player.Guild.DemotedHigherThanPlayer:		You can only demote to ranks below your own.	
+Scripts.Player.Guild.DemotedOther:			{0} has set {1}'s guild rank to Rank {2} ({3}).	
+Scripts.Player.Guild.DemotedSelf:			You have set {0}'s guild rank to Rank {1} ({2}).	
+Scripts.Player.Guild.DepositAmount:			You deposit {0} into your guilds bank account.	
+Scripts.Player.Guild.DepositFull:			The guild bank seems to be full.	
+Scripts.Player.Guild.DepositInvalid:		That is an invalid deposit amount.
+Scripts.Player.Guild.DepositTooMuch:		You don't have enough money to do that!
+Scripts.Player.Guild.DuesOff:				Guild dues are currently turned off.	
+Scripts.Player.Guild.DuesOn:				Guild dues are currently set at {0} percent.	
+Scripts.Player.Guild.EmailSet:				You have set the guild email to {0}.	
+Scripts.Player.Guild.EmblemAlready:			Your guild already has an emblem but you may change it for a hefty fee of 100 gold. You must select the EmblemNPC again for this procedure to happen.	
+Scripts.Player.Guild.EmblemNeedGold:			You must have 200 gold to re emblem your guild.	
+Scripts.Player.Guild.EmblemNeedNPC:			You must be near a valid emblemeer.	
+Scripts.Player.Guild.EmblemNPCNotSelected:		You must be near a valid emblemeer.	
+Scripts.Player.Guild.EmblemRedo:			Would you like to re-emblem your guild for 100 gold?	
+Scripts.Player.Guild.FormNoGroup:			You must be in a group to form a guild.	
+Scripts.Player.Guild.FormNoMembers:			You need {0} members in your group to form a guild.	
+Scripts.Player.Guild.GuildCreated:			The guild {0} has been formed. {1} is the leader.	
+Scripts.Player.Guild.GuildExists:			That guild cannot be created because it already exists.	
+Scripts.Player.Guild.GuildForceLeave:			You have been removed from {1} by {0}.
+Scripts.Player.Guild.GuildLeave:			You have left your guild.	
+Scripts.Player.Guild.GuildLevelReq:			Your guild is not high enough level for this command.	
+Scripts.Player.Guild.GuildNotExist:			That guild does not exist.
+Scripts.Player.Guild.InCombat:				You can't unsummon your Banner while you're in Combat!	
+Scripts.Player.Guild.InfoAMotd:				AllianceMessage: {0}	
+Scripts.Player.Guild.InfoCEmail:			Contact Email: {0}	
+Scripts.Player.Guild.InfoGDuesBank:			Dues: {0} Guild Bank: {1} copper pieces	
+Scripts.Player.Guild.InfoGuild:				Guild Info for {0}:	
+Scripts.Player.Guild.InfoGuildLevel:			Guild Level: {0}	
+Scripts.Player.Guild.InfoMotd:				Message:  {0}	
+Scripts.Player.Guild.InfoOMotd:				OfficerMessage: {0}	
+Scripts.Player.Guild.InfoRPBPMP:			Realm Points: {0} Bounty Points: {1} Merit Points: {2}	
+Scripts.Player.Guild.InfoWebpage:			Webpage: {0}	
+Scripts.Player.Guild.InvalidLetters:			Some of the characters entered are invalid.	
+Scripts.Player.Guild.InvalidRank:			That is not a valid rank.	
+Scripts.Player.Guild.InviteDead:			You cannot invite a dead player to your guild.	
+Scripts.Player.Guild.InviteNoSelected:			You must select a player.	
+Scripts.Player.Guild.InviteNoSelf:			You can't invite your self.	
+Scripts.Player.Guild.InviteNotThis:			You cannot invite this member.	
+Scripts.Player.Guild.InviteRecieved:			{0} has invited you to join their guild.	
+Scripts.Player.Guild.InviteSent:			You have invited {0} to join your guild.	
+Scripts.Player.Guild.Keep:				Your Guild has currently Claimed {0}.	
+Scripts.Player.Guild.LevelUp:				[Guild] Your guild has advanced to level {0}!	
+Scripts.Player.Guild.LoginsOff:				You will no longer be notified of guild members logging in, type /gc logins to start receiving notifications.	
+Scripts.Player.Guild.LoginsOn:				You will once again be notified of guild members logging in, type /gc logins to stop receiving notifications.	
+Scripts.Player.Guild.MadeLeader:			You are now the leader of {0}.	
+Scripts.Player.Guild.MadeLeaderOther:			{0} has been made the leader of {1}.	
+Scripts.Player.Guild.MemberLogin:			{0} has logged into the game.	
+Scripts.Player.Guild.MemberLogoff:			{0} has logged out of the game.	
+Scripts.Player.Guild.MemberRemoved:			{1} was removed from the guild.
+Scripts.Player.Guild.MeritPointReq:			Your guild does not have the required merit points.	
+Scripts.Player.Guild.MotdSet:				You have set the motd for the guild.	
+Scripts.Player.Guild.NoKeep:				You must have a keep before using that command.	
+Scripts.Player.Guild.NoPlayerSelected:			You must select a player.	
+Scripts.Player.Guild.NoPlayersInAcc:			There are no players from this account in your guild.	
+Scripts.Player.Guild.NoPrivilages:			You do not have high enough privilege in the guild to use that command.	
+Scripts.Player.Guild.NoteSet:				You set your guild note to: {0}	
+Scripts.Player.Guild.NotInYourGuild:			That player is not in your guild.	
+Scripts.Player.Guild.NotMember:				You must be in a guild before you can use any guild commands.	
+Scripts.Player.Guild.OMotdSet:				You have set the officer motd for the guild.	
+Scripts.Player.Guild.PlayerNotFound:			That player could not be found in the game.	
+Scripts.Player.Guild.PromotedOther:			{0} has set {1}'s guild rank to Rank {2} ({3}).	
+Scripts.Player.Guild.PromotedSelf:			You have set {0}'s guild rank to Rank {1} ({2}).	
+Scripts.Player.Guild.PromoteHigherThanPlayer:		You can only promote to ranks below your own.	
+Scripts.Player.Guild.PromoteHaveToUseDemote:	You can't demote the Guild Rank of this players with promote commands. Use /demote <ranklevel> players.
+Scripts.Player.Guild.Purged:				{0} has been purged.	
+Scripts.Player.Guild.RankACHearSet:			You have {0} the ACHear of the rank {1}.	
+Scripts.Player.Guild.RankACSpeakSet:			You have {0} the ACSpeak of the rank {1}.	
+Scripts.Player.Guild.RankAlliSet:			You have {0} the Alliance of the rank {1}.	
+Scripts.Player.Guild.RankBuffSet:			You have {0} the Buff of the rank {1}.	
+Scripts.Player.Guild.RankClaimSet:			You have {0} the Claim of the rank {1}.	
+Scripts.Player.Guild.RankDuesSet:			You have {0} the Dues of the rank {1}.	
+Scripts.Player.Guild.RankEmblemSet:			You have {0} the emblem of the rank {1}.	
+Scripts.Player.Guild.RankGCHearSet:			You have {0} the GCHear of the rank {1}.	
+Scripts.Player.Guild.RankGCSpeakSet:			You have {0} the GCSpeak of the rank {1}.	
+Scripts.Player.Guild.RankInviteSet:			You have {0} the Invite of the rank {1}.	
+Scripts.Player.Guild.RankLevelSet:			You have set the level of the rank to {0}.	
+Scripts.Player.Guild.RankOCHearSet:			You have {0} the OCHear of the rank {1}.	
+Scripts.Player.Guild.RankOCSpeakSet:			You have {0} the OCSpeak of the rank {1}.	
+Scripts.Player.Guild.RankPromoteSet:			You have {0} the Promote of the rank {1}.	
+Scripts.Player.Guild.RankReleaseSet:			You have {0} the Release of the rank {1}.	
+Scripts.Player.Guild.RankRemoveSet:				You have {0} the Remove of the rank {1}.	
+Scripts.Player.Guild.RankTitleSet:				You have set the title of the rank to {0}.	
+Scripts.Player.Guild.RankUpgradeSet:			You have {0} the Upgrade of the rank {1}.	
+Scripts.Player.Guild.RankViewSet:				You have {0} the View of the rank {1}.	
+Scripts.Player.Guild.RankWithdrawSet:			You have {0} the Withdraw of the rank {1}.	
+Scripts.Player.Guild.ThirdArgNotNum:			The third argument must be a number.	
+Scripts.Player.Guild.UnableToCreate:			The guild {0} was unable to be created.	
+Scripts.Player.Guild.UnableToCreateLead:		The guild {0} was unable to be created {1} as leader.	
+Scripts.Player.Guild.UnknownCommand:			{0} is not a valid command:	
+Scripts.Player.Guild.UpgradeNoLevel:			You must specify a level to target for upgrade.	
+Scripts.Player.Guild.UpgradeScndArg:			The second argument must be a number.	
+Scripts.Player.Guild.WebpageSet:				You have set the guild webpage to {0}.	
+Scripts.Player.Guild.Withdrawamount:			You withdraw {0} from the guild bank.
+Scripts.Player.Guild.WithdrawInvalid:			That is an invalid amount to withdraw.	
+Scripts.Player.Guild.WithdrawTooMuch:			You cannot withdraw that much money from the guild bank.
+
+## /language
+Scripts.Players.Language.Current:			Your language is currently set to: {0}.
+Scripts.Players.Language.Set:				You change your server display language to {0}.
+Scripts.Players.Language.AvailableLanguages: Available languages: {0}
+
+## /pray
+GamePlayer.Pray.AlreadyPraying:					You are already praying!
+GamePlayer.Pray.Begin:							You begin your prayers!
+GamePlayer.Pray.CantPrayNow:					You can't pray now!
+GamePlayer.Pray.GainBack:						You pray at your grave and gain back experience!
+GamePlayer.Pray.MustGetCloser:				You must get closer to your grave and sit to pray!
+GamePlayer.Pray.MustStandingStill:			You must be standing still to pray.
+GamePlayer.Pray.NeedTarget:					You need to target a grave at which to pray!
+GamePlayer.Pray.SelectGrave:				Select your gravestone to pray!
+GamePlayer.Pray.CantPrayRiding:				You can't pray while riding!
+
+## /quit
+GamePlayer.Quit.CantQuitCrafting:			You can't quit while you're crafting.		
+GamePlayer.Quit.CantQuitDead:				You can't quit now, you're dead. Type '/release' to release your corpse.
+GamePlayer.Quit.CantQuitInInstance:			You cannot quit in an instance!
+GamePlayer.Quit.CantQuitMount:				You have to dismount before you can quit.	
+GamePlayer.Quit.CantQuitStanding:			        You must be standing still to quit.
+GamePlayer.Quit.RecentlyInCombat:			        You were recently in combat and must wait longer to quit.
+GamePlayer.Quit.YouWillQuit1:				You will quit in {0} seconds.
+GamePlayer.Quit.YouWillQuit2:				You will quit after sitting for {0} seconds. Type '/stand' or move if you don't want to quit.
+GamePlayer.Sit.NoLongerWaitingQuit:			        You are no longer waiting to quit.
+
+## /range
+Scripts.Players.Range.InvalidObject:			This command only works on objects.
+Scripts.Players.Range.NeedTarget:			Range to target: You don't have a valid target set.
+Scripts.Players.Range.NotVisible:			 (Target not visible)
+Scripts.Players.Range.Result:				Range to target: {0} units. {1}
+
+## /realm
+Scripts.Players.Realm.AlbKeeps:            Albion Outposts
+Scripts.Players.Realm.DarknessFalls:      Darkness Falls
+Scripts.Players.Realm.HibKeeps:            Hibernia Outposts
+Scripts.Players.Realm.MidKeeps:            Midgard Outposts
+Scripts.Players.Realm.Title:            Realm status
+Scripts.Players.Realm.UseRelicCommand:      Use '/relic' for Relic info
+
+## /release
+GamePlayer.Release.SurroundingChange:			Your surroundings suddenly change!
+GamePlayer.Release.LostConstitution:			You've lost some constitution, go to a healer to have it restored!
+GamePlayer.Release.NoLongerReleaseAuto:			You will no longer release automatically. ({0} more seconds)
+GamePlayer.Release.NoValidBindpoint:			You have no valid bindpoint! Releasing here instead!	
+GamePlayer.Release.ReturnToPray:				Return to /pray at your grave to regain experience.
+GamePlayer.Release.WillReleaseAuto:				You will now release automatically in {0} more seconds!
+GamePlayer.Release.WillReleaseAutoCity:			You will now release automatically to your home city in {0} more seconds!
+GamePlayer.Release.WillReleaseIn:				You will autorelease in {0} seconds.
+GamePlayer.Release.YouRelease:					You release your corpse unto death.
+GamePlayer.Release.ReleaseToPortalKeep: 		You will now release to the nearest border or portal keep in {0} more seconds!
+GamePlayer.Release.ReleaseToHouse:				You will now release to your house in {0} more seconds!
+System.ReleaseTimer:						Release Timer
+
+## /relic
+Scripts.Players.Relic.AlbRelics:         Albion Relics
+Scripts.Players.Relic.HibRelics:         Hibernia Relics
+Scripts.Players.Relic.MidRelics:         Midgard Relics
+Scripts.Players.Relic.Power:            Power
+Scripts.Players.Relic.Strength:            Strength
+Scripts.Players.Relic.Title:            Relic status
+Scripts.Players.Relic.UseRealmCommand:      Use '/realm' for Realm Info.
+
+## /send
+PLCommands.SendMessage.Syntax.Send:                     '/send <targetName> <message>' - Sends a private message to the target player.
+
+## /setwho
+PLCommands.SetWho.Err.CraftAdvisor:             You cannot turn off your craft title while your Advisor flag is active, as you do not meet the other level and/or time played requirements.
+
+## Misc
 Scripts.Player.Guild.InCombat:				You can't unsummon your Banner while you're in Combat!