/*
 * DAWN OF LIGHT - The first free open source DAoC server emulator
 *
 * This program is free software; you can redistribute it and/or
 * modify it under the terms of the GNU General Public License
 * as published by the Free Software Foundation; either version 2
 * of the License, or (at your option) any later version.
 *
 * This program is distributed in the hope that it will be useful,
 * but WITHOUT ANY WARRANTY; without even the implied warranty of
 * MERCHANTABILITY or FITNESS FOR A PARTICULAR PURPOSE.  See the
 * GNU General Public License for more details.
 *
 * You should have received a copy of the GNU General Public License
 * along with this program; if not, write to the Free Software
 * Foundation, Inc., 59 Temple Place - Suite 330, Boston, MA  02111-1307, USA.
 *
 */
using System;
using System.Collections;
using System.Collections.Generic;
using System.Reflection;

using DOL.AI.Brain;
using DOL.Database;
using DOL.Events;
using DOL.GS.Housing;
using DOL.GS.Keeps;
using DOL.GS.PacketHandler;
using DOL.GS.ServerProperties;
using DOL.Language;
using log4net;

namespace DOL.GS.ServerRules
{
	public abstract class AbstractServerRules : IServerRules
	{
		/// <summary>
		/// Defines a logger for this class.
		/// </summary>
		private static readonly ILog log = LogManager.GetLogger(MethodBase.GetCurrentMethod().DeclaringType);

		/// <summary>
		/// This is called after the rules are created to do any event binding or other tasks
		/// </summary>
		/// <param name="e"></param>
		/// <param name="sender"></param>
		/// <param name="args"></param>
		public virtual void Initialize()
		{
			GameEventMgr.AddHandler(GamePlayerEvent.GameEntered, new DOLEventHandler(OnGameEntered));
			GameEventMgr.AddHandler(GamePlayerEvent.RegionChanged, new DOLEventHandler(OnRegionChanged));
			GameEventMgr.AddHandler(GamePlayerEvent.Released, new DOLEventHandler(OnReleased));
			m_invExpiredCallback = new GamePlayer.InvulnerabilityExpiredCallback(ImmunityExpiredCallback);
		}

		/// <summary>
		/// Allows or denies a client from connecting to the server ...
		/// NOTE: The client has not been fully initialized when this method is called.
		/// For example, no account or character data has been loaded yet.
		/// </summary>
		/// <param name="client">The client that sent the login request</param>
		/// <param name="username">The username of the client wanting to connect</param>
		/// <returns>true if connection allowed, false if connection should be terminated</returns>
		/// <remarks>You can only send ONE packet to the client and this is the
		/// LoginDenied packet before returning false. Trying to send any other packet
		/// might result in unexpected behaviour on server and client!</remarks>
		public virtual bool IsAllowedToConnect(GameClient client, string username)
		{
			if (!client.Socket.Connected)
				return false;

			// Ban account
			IList<DBBannedAccount> objs;
			objs = DOLDB<DBBannedAccount>.SelectObjects(DB.Column("Type").IsEqualTo("A").Or(DB.Column("Type").IsEqualTo("B")).And(DB.Column("Account").IsEqualTo(username)));
			if (objs.Count > 0)
			{
				client.IsConnected = false;
				client.Out.SendLoginDenied(eLoginError.AccountIsBannedFromThisServerType);
				log.Debug("IsAllowedToConnect deny access to username " + username);
				return false;
			}

			// Ban IP Address or range (example: 5.5.5.%)
			string accip = client.TcpEndpointAddress;
			objs = DOLDB<DBBannedAccount>.SelectObjects(DB.Column("Type").IsEqualTo("I").Or(DB.Column("Type").IsEqualTo("B")).And(DB.Column("Ip").IsLike(accip)));
			if (objs.Count > 0)
			{
				client.IsConnected = false;
				client.Out.SendLoginDenied(eLoginError.AccountIsBannedFromThisServerType);
				log.Debug("IsAllowedToConnect deny access to IP " + accip);
				return false;
			}

			GameClient.eClientVersion min = (GameClient.eClientVersion)Properties.CLIENT_VERSION_MIN;
			if (min != GameClient.eClientVersion.VersionNotChecked && client.Version < min)
			{
				client.IsConnected = false;
				client.Out.SendLoginDenied(eLoginError.ClientVersionTooLow);
				log.Debug("IsAllowedToConnect deny access to client version (too low) " + client.Version);
				return false;
			}

			GameClient.eClientVersion max = (GameClient.eClientVersion)Properties.CLIENT_VERSION_MAX;
			if (max != GameClient.eClientVersion.VersionNotChecked && client.Version > max)
			{
				client.IsConnected = false;
				client.Out.SendLoginDenied(eLoginError.NotAuthorizedToUseExpansionVersion);
				log.Debug("IsAllowedToConnect deny access to client version (too high) " + client.Version);
				return false;
			}

			if (Properties.CLIENT_TYPE_MAX > -1)
			{
				GameClient.eClientType type = (GameClient.eClientType)Properties.CLIENT_TYPE_MAX;
				if ((int)client.ClientType > (int)type)
				{
					client.IsConnected = false;
					client.Out.SendLoginDenied(eLoginError.ExpansionPacketNotAllowed);
					log.Debug("IsAllowedToConnect deny access to expansion pack.");
					return false;
				}
			}

			/* Example to limit the connections from a certain IP range!
			if(client.Socket.RemoteEndPoint.ToString().StartsWith("192.168.0."))
			{
				client.Out.SendLoginDenied(eLoginError.AccountNoAccessAnyGame);
				return false;
			}
			 */


			/* Example to deny new connections on saturdays
			if(DateTime.Now.DayOfWeek == DayOfWeek.Saturday)
			{
				client.Out.SendLoginDenied(eLoginError.GameCurrentlyClosed);
				return false;
			}
			 */

			/* Example to deny new connections between 10am and 12am
			if(DateTime.Now.Hour >= 10 && DateTime.Now.Hour <= 12)
			{
				client.Out.SendLoginDenied(eLoginError.GameCurrentlyClosed);
				return false;
			}
			 */

			Account account = GameServer.Database.FindObjectByKey<Account>(username);

			if (Properties.MAX_PLAYERS > 0)
			{
				if (WorldMgr.GetAllClients().Count >= Properties.MAX_PLAYERS)
				{
					// GMs are still allowed to enter server
					if (account == null || (account.PrivLevel == 1 && account.Status <= 0))
					{
						// Normal Players will not be allowed over the max
						client.IsConnected = false;
						client.Out.SendLoginDenied(eLoginError.TooManyPlayersLoggedIn);
						log.Debug("IsAllowedToConnect deny access due to too many players.");
						return false;
					}

				}
			}

			if (Properties.STAFF_LOGIN)
			{
				if (account == null || account.PrivLevel == 1)
				{
					// GMs are still allowed to enter server
					// Normal Players will not be allowed to Log in
					client.IsConnected = false;
					client.Out.SendLoginDenied(eLoginError.GameCurrentlyClosed);
					log.Debug("IsAllowedToConnect deny access; staff only login");
					return false;
				}
			}

			if (!Properties.ALLOW_DUAL_LOGINS)
			{
				if ((account == null || account.PrivLevel == 1) && client.TcpEndpointAddress != "not connected")
				{
					foreach (GameClient cln in WorldMgr.GetAllClients())
					{
						if (cln == null || client == cln) continue;
						if (cln.TcpEndpointAddress == client.TcpEndpointAddress)
						{
							if (cln.Account != null && cln.Account.PrivLevel > 1)
							{
								break;
							}
							client.IsConnected = false;
							client.Out.SendLoginDenied(eLoginError.AccountAlreadyLoggedIntoOtherServer);
							log.Debug("IsAllowedToConnect deny access; dual login not allowed");
							return false;
						}
					}
				}
			}

			return true;
		}


		/// <summary>
		/// Called when player enters the game for first time
		/// </summary>
		/// <param name="e">event</param>
		/// <param name="sender">GamePlayer object that has entered the game</param>
		/// <param name="args"></param>
		public virtual void OnGameEntered(DOLEvent e, object sender, EventArgs args)
		{
			StartImmunityTimer((GamePlayer)sender, ServerProperties.Properties.TIMER_GAME_ENTERED * 1000);
		}

		/// <summary>
		/// Called when player has changed the region
		/// </summary>
		/// <param name="e">event</param>
		/// <param name="sender">GamePlayer object that has changed the region</param>
		/// <param name="args"></param>
		public virtual void OnRegionChanged(DOLEvent e, object sender, EventArgs args)
		{
			StartImmunityTimer((GamePlayer)sender, ServerProperties.Properties.TIMER_REGION_CHANGED * 1000);
		}

		/// <summary>
		/// Called after player has released
		/// </summary>
		/// <param name="e">event</param>
		/// <param name="sender">GamePlayer that has released</param>
		/// <param name="args"></param>
		public virtual void OnReleased(DOLEvent e, object sender, EventArgs args)
		{
			GamePlayer player = (GamePlayer)sender;
			StartImmunityTimer(player, ServerProperties.Properties.TIMER_KILLED_BY_MOB * 1000);//When Killed by a Mob
		}

		/// <summary>
		/// Should be called whenever a player teleports to a new location
		/// </summary>
		/// <param name="player"></param>
		/// <param name="source"></param>
		/// <param name="destination"></param>
		public virtual void OnPlayerTeleport(GamePlayer player, GameLocation source, Teleport destination)
		{
			// override this in order to do something, like set immunity, when a player teleports
		}

		/// <summary>
		/// Starts the immunity timer for a player
		/// </summary>
		/// <param name="player">player that gets immunity</param>
		/// <param name="duration">amount of milliseconds when immunity ends</param>
		public virtual void StartImmunityTimer(GamePlayer player, int duration)
		{
			if (duration > 0)
			{
				player.StartInvulnerabilityTimer(duration, m_invExpiredCallback);
			}
		}

		/// <summary>
		/// Holds the delegate called when PvP invulnerability is expired
		/// </summary>
		protected GamePlayer.InvulnerabilityExpiredCallback m_invExpiredCallback;

		/// <summary>
		/// Removes immunity from the players
		/// </summary>
		/// <player></player>
		public virtual void ImmunityExpiredCallback(GamePlayer player)
		{
			if (player.ObjectState != GameObject.eObjectState.Active) return;
			if (player.Client.IsPlaying == false) return;

			player.Out.SendMessage("Your temporary invulnerability timer has expired.", eChatType.CT_System, eChatLoc.CL_SystemWindow);

			return;
		}


		public abstract bool IsSameRealm(GameLiving source, GameLiving target, bool quiet);
		public abstract bool IsAllowedCharsInAllRealms(GameClient client);
		public abstract bool IsAllowedToGroup(GamePlayer source, GamePlayer target, bool quiet);
		public abstract bool IsAllowedToJoinGuild(GamePlayer source, Guild guild);
		public abstract bool IsAllowedToTrade(GameLiving source, GameLiving target, bool quiet);
		public abstract bool IsAllowedToUnderstand(GameLiving source, GamePlayer target);
		public abstract string RulesDescription();

		public virtual bool IsAllowedToMoveToBind(GamePlayer player)
		{
			return true;
		}

		public virtual bool CountsTowardsSlashLevel(DOLCharacters player)
		{
			return true;
		}

		/// <summary>
		/// Is attacker allowed to attack defender.
		/// </summary>
		/// <param name="attacker">living that makes attack</param>
		/// <param name="defender">attacker's target</param>
		/// <param name="quiet">should messages be sent</param>
		/// <returns>true if attack is allowed</returns>
		public virtual bool IsAllowedToAttack(GameLiving attacker, GameLiving defender, bool quiet)
		{
			if (attacker == null || defender == null)
				return false;

			//dead things can't attack
			if (!defender.IsAlive || !attacker.IsAlive)
				return false;

			GamePlayer playerAttacker = attacker as GamePlayer;
			GamePlayer playerDefender = defender as GamePlayer;

			// if Pet, let's define the controller once
			if (defender is GameNPC)
				if ((defender as GameNPC).Brain is IControlledBrain)
					playerDefender = ((defender as GameNPC).Brain as IControlledBrain).GetPlayerOwner();

			if (attacker is GameNPC)
				if ((attacker as GameNPC).Brain is IControlledBrain)
					playerAttacker = ((attacker as GameNPC).Brain as IControlledBrain).GetPlayerOwner();

			if (playerDefender != null && (playerDefender.Client.ClientState == GameClient.eClientState.WorldEnter || playerDefender.IsInvulnerableToAttack))
			{
				if (!quiet)
					MessageToLiving(attacker, defender.Name + " is entering the game and is temporarily immune to PvP attacks!");
				return false;
			}

			if (playerAttacker != null && playerDefender != null)
			{
				// Attacker immunity
				if (playerAttacker.IsInvulnerableToAttack)
				{
					if (quiet == false) MessageToLiving(attacker, "You can't attack players until your PvP invulnerability timer wears off!");
					return false;
				}

				// Defender immunity
				if (playerDefender.IsInvulnerableToAttack)
				{
					if (quiet == false) MessageToLiving(attacker, defender.Name + " is temporarily immune to PvP attacks!");
					return false;
				}
			}

			// PEACE NPCs can't be attacked/attack
			if (attacker is GameNPC)
				if ((((GameNPC)attacker).Flags & GameNPC.eFlags.PEACE) != 0)
					return false;
			if (defender is GameNPC)
				if ((((GameNPC)defender).Flags & GameNPC.eFlags.PEACE) != 0)
					return false;
			// Players can't attack mobs while they have immunity
			if (playerAttacker != null && defender != null)
			{
				if ((defender is GameNPC) && (playerAttacker.IsInvulnerableToAttack))
				{
					if (quiet == false) MessageToLiving(attacker, "You can't attack until your PvP invulnerability timer wears off!");
					return false;
				}
			}
			// Your pet can only attack stealthed players you have selected
			if (defender.IsStealthed && attacker is GameNPC)
				if (((attacker as GameNPC).Brain is IControlledBrain) &&
					defender is GamePlayer &&
					playerAttacker.TargetObject != defender)
					return false;

			// GMs can't be attacked
			if (playerDefender != null && playerDefender.Client.Account.PrivLevel > 1)
				return false;

			// Safe area support for defender
			foreach (AbstractArea area in defender.CurrentAreas)
			{
				if (!area.IsSafeArea)
					continue;

				if (defender is GamePlayer)
				{
					if (quiet == false) MessageToLiving(attacker, "You can't attack someone in a safe area!");
					return false;
				}
			}

			//safe area support for attacker
			foreach (AbstractArea area in attacker.CurrentAreas)
			{
				if ((area.IsSafeArea) && (defender is GamePlayer) && (attacker is GamePlayer))
				{
					if (quiet == false) MessageToLiving(attacker, "You can't attack someone in a safe area!");
					return false;
				}

				if ((area.IsSafeArea) && (attacker is GamePlayer))
				{
					if (quiet == false) MessageToLiving(attacker, "You can't attack someone in a safe area!");
					return false;
				}
			}

			//I don't want mobs attacking guards
			if (defender is GameKeepGuard && attacker is GameNPC && attacker.Realm == 0)
				return false;

			//Checking for shadowed necromancer, can't be attacked.
			if (defender.ControlledBrain != null)
				if (defender.ControlledBrain.Body != null)
					if (defender.ControlledBrain.Body is NecromancerPet)
					{
						if (quiet == false) MessageToLiving(attacker, "You can't attack a shadowed necromancer!");
						return false;
					}

			return true;
		}

		/// <summary>
		/// Is caster allowed to cast a spell
		/// </summary>
		/// <param name="caster"></param>
		/// <param name="target"></param>
		/// <param name="spell"></param>
		/// <param name="spellLine"></param>
		/// <returns>true if allowed</returns>
		public virtual bool IsAllowedToCastSpell(GameLiving caster, GameLiving target, Spell spell, SpellLine spellLine)
		{
			//we only allow certain spell targets to be cast when targeting a keep component
			//tolakram - live allows most damage spells to be cast on doors. This should be handled in spell handlers
			if (target is GameKeepComponent || target is GameKeepDoor)
			{
				bool isAllowed = false;

				switch (spell.Target.ToLower())
				{
					case "self":
					case "group":
					case "pet":
					case "controlled":
					case "realm":
					case "area":
						isAllowed = true;
						break;

					case "enemy":

						if (spell.Radius == 0)
						{
							switch (spell.SpellType)
							{
                                case (byte)eSpellType.Archery:
								case (byte)eSpellType.Bolt:
								case (byte)eSpellType.Bomber:
                                case (byte)eSpellType.DamageSpeedDecrease:
                                case (byte)eSpellType.DirectDamage:
                                case (byte)eSpellType.MagicalStrike:
                                case (byte)eSpellType.SiegeArrow:
                                case (byte)eSpellType.SummonTheurgistPet:
                                case (byte)eSpellType.DirectDamageWithDebuff:
									isAllowed = true;
									break;
							}
						}

						// pbaoe
						if (spell.Radius > 0 && spell.Range == 0)
						{
							isAllowed = true;
						}

						break;
				}

				if (!isAllowed && caster is GamePlayer)
					(caster as GamePlayer).Client.Out.SendMessage("You can't cast this spell on the " + target.Name, eChatType.CT_System, eChatLoc.CL_SystemWindow);

				return isAllowed;
			}



			return true;
		}

		public virtual bool IsAllowedToSpeak(GamePlayer source, string communicationType)
		{
			if (source.IsAlive == false)
			{
				MessageToLiving(source, "Hmmmm...you can't " + communicationType + " while dead!");
				return false;
			}
			return true;
		}

		/// <summary>
		/// Is player allowed to bind
		/// </summary>
		/// <param name="player"></param>
		/// <param name="point"></param>
		/// <returns></returns>
		public virtual bool IsAllowedToBind(GamePlayer player, BindPoint point)
		{
			return true;
		}

		/// <summary>
		/// Is player allowed to make the item
		/// </summary>
		/// <param name="player"></param>
		/// <param name="item"></param>
		/// <returns></returns>
		public virtual bool IsAllowedToCraft(GamePlayer player, ItemTemplate item)
		{
			return true;
		}

		/// <summary>
		/// Is player allowed to claim in this region
		/// </summary>
		/// <param name="player"></param>
		/// <param name="region"></param>
		/// <returns></returns>
		public virtual bool IsAllowedToClaim(GamePlayer player, Region region)
		{
			if (region.IsInstance)
			{
				return false;
			}

			return true;
		}

		public virtual bool IsAllowedToZone(GamePlayer player, Region region)
		{
			return true;
		}

		/// <summary>
		/// is player allowed to ride his personal mount ?
		/// </summary>
		/// <param name="player"></param>
		/// <returns>string representing why player is not allowed to mount, else empty string</returns>
		public virtual string ReasonForDisallowMounting(GamePlayer player)
		{
			// pre conditions
			if (!player.IsAlive) return "GamePlayer.UseSlot.CantMountWhileDead";
			if (player.Steed != null) return "GamePlayer.UseSlot.MustDismountBefore";

			// gm/admin overrides the other checks
			if (player.Client.Account.PrivLevel != (uint)ePrivLevel.Player) return string.Empty;

			// player restrictions
			if (player.IsMoving) return "GamePlayer.UseSlot.CantMountMoving";
			if (player.InCombat) return "GamePlayer.UseSlot.CantMountCombat";
			if (player.IsSitting) return "GamePlayer.UseSlot.CantCallMountSeated";
			if (player.IsStealthed) return "GamePlayer.UseSlot.CantMountStealthed";

			// You are carrying a relic ? You can't use a mount !
			if (GameRelic.IsPlayerCarryingRelic(player))
				return "GamePlayer.UseSlot.CantMountRelicCarrier";

			// zones checks:
			// white list: always allows
			string currentRegion = player.CurrentRegion.ID.ToString();
			if (ServerProperties.Properties.ALLOW_PERSONNAL_MOUNT_IN_REGIONS.Contains(currentRegion))
			{
				var regions = ServerProperties.Properties.ALLOW_PERSONNAL_MOUNT_IN_REGIONS.Split(new char[] { ';' }, StringSplitOptions.RemoveEmptyEntries);
				foreach (var region in regions)
					if (region == currentRegion)
						return string.Empty;
			}

			// restrictions: dungeons, instances, capitals, rvr horses
			if (player.CurrentRegion.IsDungeon ||
				player.CurrentRegion.IsInstance ||
				player.CurrentRegion.IsCapitalCity)
				return "GamePlayer.UseSlot.CantMountHere";
			// perhaps need to be tweaked for PvPServerRules
			if (player.CurrentRegion.IsRvR && !player.ActiveHorse.IsSummonRvR)
				return "GamePlayer.UseSlot.CantSummonRvR";

			// sounds good !
			return string.Empty;

		}

		public virtual bool CanTakeFallDamage(GamePlayer player)
		{
			if (player.Client.Account.PrivLevel > 1)
				return false;

			if (player.IsInvulnerableToAttack)
				return false;

			if (player.CurrentRegion.IsHousing)
				return false; // Workaround: falling from houses should not produce damage

			return true;
		}

		public virtual long GetExperienceForLiving(int level)
		{
			level = (level < 0) ? 0 : level;

			// use exp table
			if (level < GameLiving.XPForLiving.Length)
				return GameLiving.XPForLiving[level];

			// use formula if level is not in exp table
			// long can hold values up to level 238
			if (level > 238)
				level = 238;

			double k1, k1_inc, k1_lvl;

			// noret: using these rules i was able to reproduce table from
			// http://www.daocweave.com/daoc/general/experience_table.htm
			if (level >= 35)
			{
				k1_lvl = 35;
				k1_inc = 0.2;
				k1 = 20;
			}
			else if (level >= 20)
			{
				k1_lvl = 20;
				k1_inc = 0.3334;
				k1 = 15;
			}
			else if (level >= 10)
			{
				k1_lvl = 10;
				k1_inc = 0.5;
				k1 = 10;
			}
			else
			{
				k1_lvl = 0;
				k1_inc = 1;
				k1 = 0;
			}

			long exp = (long)(Math.Pow(2, k1 + (level - k1_lvl) * k1_inc) * 5);
			if (exp < 0)
			{
				exp = 0;
			}

			return exp;
		}

		// Can a character use this item?
		public virtual bool CheckAbilityToUseItem(GameLiving living, ItemTemplate item)
		{
			if (living == null || item == null)
				return false;

			GamePlayer player = living as GamePlayer;

			// GMs can equip everything
			if (player != null && player.Client.Account.PrivLevel > (uint)ePrivLevel.Player)
				return true;

			// allow usage of all house items
			if ((item.Object_Type == 0 || item.Object_Type >= (int)eObjectType._FirstHouse) && item.Object_Type <= (int)eObjectType._LastHouse)
				return true;

			// on some servers we may wish for dropped items to be used by all realms regardless of what is set in the db
			if (!ServerProperties.Properties.ALLOW_CROSS_REALM_ITEMS)
			{
				if (item.Realm != 0 && item.Realm != (int)living.Realm)
					return false;
			}

			// classes restriction. 0 means every class
			if (player != null && !Util.IsEmpty(item.AllowedClasses, true))
			{
				if (!Util.SplitCSV(item.AllowedClasses, true).Contains(player.CharacterClass.ID.ToString()))
					return false;
			}

			//armor
			if (item.Object_Type >= (int)eObjectType._FirstArmor && item.Object_Type <= (int)eObjectType._LastArmor)
			{
				int armorAbility = -1;

				if (ServerProperties.Properties.ALLOW_CROSS_REALM_ITEMS && item.Item_Type != (int)eEquipmentItems.HEAD)
				{
					switch (player.Realm) // Choose based on player rather than item region
					{
						case eRealm.Albion: armorAbility = living.GetAbilityLevel(Abilities.AlbArmor); break;
						case eRealm.Hibernia: armorAbility = living.GetAbilityLevel(Abilities.HibArmor); break;
						case eRealm.Midgard: armorAbility =  living.GetAbilityLevel(Abilities.MidArmor); break;
						default: break;
					}
				}
				else
				{
					switch ((eRealm)item.Realm)
					{
						case eRealm.Albion: armorAbility = living.GetAbilityLevel(Abilities.AlbArmor); break;
						case eRealm.Hibernia: armorAbility = living.GetAbilityLevel(Abilities.HibArmor); break;
						case eRealm.Midgard: armorAbility = living.GetAbilityLevel(Abilities.MidArmor); break;
						default: // use old system
							armorAbility = Math.Max(armorAbility, living.GetAbilityLevel(Abilities.AlbArmor));
							armorAbility = Math.Max(armorAbility, living.GetAbilityLevel(Abilities.HibArmor));
							armorAbility = Math.Max(armorAbility, living.GetAbilityLevel(Abilities.MidArmor));
							break;
					}
				}
				switch ((eObjectType)item.Object_Type)
				{
					case eObjectType.GenericArmor: return armorAbility >= ArmorLevel.GenericArmor;
					case eObjectType.Cloth: return armorAbility >= ArmorLevel.Cloth;
					case eObjectType.Leather: return armorAbility >= ArmorLevel.Leather;
					case eObjectType.Reinforced:
					case eObjectType.Studded: return armorAbility >= ArmorLevel.Studded;
					case eObjectType.Scale:
					case eObjectType.Chain: return armorAbility >= ArmorLevel.Chain;
					case eObjectType.Plate: return armorAbility >= ArmorLevel.Plate;
					default: return false;
				}
			}

			// non-armors
			string abilityCheck = null;
			string[] otherCheck = new string[0];

			//http://dol.kitchenhost.de/files/dol/Info/itemtable.txt
			switch ((eObjectType)item.Object_Type)
			{
				case eObjectType.GenericItem: return true;
				case eObjectType.GenericArmor: return true;
				case eObjectType.GenericWeapon: return true;
				case eObjectType.Staff: abilityCheck = Abilities.Weapon_Staves; break;
				case eObjectType.Fired: abilityCheck = Abilities.Weapon_Shortbows; break;
				case eObjectType.FistWraps: abilityCheck = Abilities.Weapon_FistWraps; break;
				case eObjectType.MaulerStaff: abilityCheck = Abilities.Weapon_MaulerStaff; break;

				//alb
				case eObjectType.CrushingWeapon:
					if (ServerProperties.Properties.ALLOW_CROSS_REALM_ITEMS)
						switch (living.Realm)
						{
							case eRealm.Albion: abilityCheck = Abilities.Weapon_Crushing; break;
							case eRealm.Hibernia: abilityCheck = Abilities.Weapon_Blunt; break;
							case eRealm.Midgard: abilityCheck = Abilities.Weapon_Hammers; break;
							default: break;
						} 
					else abilityCheck = Abilities.Weapon_Crushing;
					break;
				case eObjectType.SlashingWeapon:
					if (ServerProperties.Properties.ALLOW_CROSS_REALM_ITEMS)
						switch (living.Realm)
						{
							case eRealm.Albion: abilityCheck = Abilities.Weapon_Slashing; break;
							case eRealm.Hibernia: abilityCheck = Abilities.Weapon_Blades; break;
							case eRealm.Midgard: abilityCheck = Abilities.Weapon_Swords; break;
							default: break;
						}
					else abilityCheck = Abilities.Weapon_Slashing;
					break;
				case eObjectType.ThrustWeapon:
					if (ServerProperties.Properties.ALLOW_CROSS_REALM_ITEMS && living.Realm == eRealm.Hibernia)
						abilityCheck = Abilities.Weapon_Piercing;
					else
						abilityCheck = Abilities.Weapon_Thrusting;
					break;
				case eObjectType.TwoHandedWeapon:
					if (ServerProperties.Properties.ALLOW_CROSS_REALM_ITEMS && living.Realm == eRealm.Hibernia)
						abilityCheck = Abilities.Weapon_LargeWeapons;
					else abilityCheck = Abilities.Weapon_TwoHanded;
					break;
				case eObjectType.PolearmWeapon:
					if (ServerProperties.Properties.ALLOW_CROSS_REALM_ITEMS)
						switch (living.Realm)
						{
							case eRealm.Albion: abilityCheck = Abilities.Weapon_Polearms; break;
							case eRealm.Hibernia: abilityCheck = Abilities.Weapon_CelticSpear; break;
							case eRealm.Midgard: abilityCheck = Abilities.Weapon_Spears; break;
							default: break;
						}
					else abilityCheck = Abilities.Weapon_Polearms;
					break;
				case eObjectType.Longbow:
					otherCheck = new string[] { Abilities.Weapon_Longbows, Abilities.Weapon_Archery };
					break;
				case eObjectType.Crossbow: abilityCheck = Abilities.Weapon_Crossbow; break;
				case eObjectType.Flexible: abilityCheck = Abilities.Weapon_Flexible; break;
				//TODO: case 5: abilityCheck = Abilities.Weapon_Thrown;break;

				//mid
				case eObjectType.Sword:
					if (ServerProperties.Properties.ALLOW_CROSS_REALM_ITEMS)
						switch (living.Realm)
						{
							case eRealm.Albion: abilityCheck = Abilities.Weapon_Slashing; break;
							case eRealm.Hibernia: abilityCheck = Abilities.Weapon_Blades; break;
							case eRealm.Midgard: abilityCheck = Abilities.Weapon_Swords; break;
							default: break;
						}
					else abilityCheck = Abilities.Weapon_Swords; 
					break;
				case eObjectType.Hammer:
					if (ServerProperties.Properties.ALLOW_CROSS_REALM_ITEMS)
						switch (living.Realm)
						{
							case eRealm.Albion: abilityCheck = Abilities.Weapon_Crushing; break;
							case eRealm.Midgard: abilityCheck = Abilities.Weapon_Hammers; break;
							case eRealm.Hibernia: abilityCheck = Abilities.Weapon_Blunt; break;
							default: break;
						}
					else abilityCheck = Abilities.Weapon_Hammers; 
					break;
				case eObjectType.LeftAxe:
				case eObjectType.Axe:
					if (ServerProperties.Properties.ALLOW_CROSS_REALM_ITEMS)
						switch (living.Realm)
						{
							case eRealm.Albion: abilityCheck = Abilities.Weapon_Slashing; break;
							case eRealm.Hibernia: abilityCheck = Abilities.Weapon_Blades; break;
							case eRealm.Midgard: abilityCheck = Abilities.Weapon_Axes; break;
							default: break;
						}
					else abilityCheck = Abilities.Weapon_Axes; 
					break;
				case eObjectType.Spear:
					if (ServerProperties.Properties.ALLOW_CROSS_REALM_ITEMS)
						switch (living.Realm)
						{
							case eRealm.Albion: abilityCheck = Abilities.Weapon_Polearms; break;
							case eRealm.Hibernia: abilityCheck = Abilities.Weapon_CelticSpear; break;
							case eRealm.Midgard: abilityCheck = Abilities.Weapon_Spears; break;
							default: break;
						}
					else abilityCheck = Abilities.Weapon_Spears; 
					break;
				case eObjectType.CompositeBow:
					otherCheck = new string[] { Abilities.Weapon_CompositeBows, Abilities.Weapon_Archery };
					break;
				case eObjectType.Thrown: abilityCheck = Abilities.Weapon_Thrown; break;
				case eObjectType.HandToHand: abilityCheck = Abilities.Weapon_HandToHand; break;

				//hib
				case eObjectType.RecurvedBow:
					otherCheck = new string[] { Abilities.Weapon_RecurvedBows, Abilities.Weapon_Archery };
					break;
				case eObjectType.Blades:
					if (ServerProperties.Properties.ALLOW_CROSS_REALM_ITEMS)
						switch (living.Realm)
						{
							case eRealm.Albion: abilityCheck = Abilities.Weapon_Slashing; break;
							case eRealm.Hibernia: abilityCheck = Abilities.Weapon_Blades; break;
							case eRealm.Midgard: abilityCheck = Abilities.Weapon_Swords; break;
							default: break;
						}
					else abilityCheck = Abilities.Weapon_Blades; 
					break;
				case eObjectType.Blunt:
					if (ServerProperties.Properties.ALLOW_CROSS_REALM_ITEMS)
						switch (living.Realm)
						{
							case eRealm.Albion: abilityCheck = Abilities.Weapon_Crushing; break;
							case eRealm.Hibernia: abilityCheck = Abilities.Weapon_Blunt; break;
							case eRealm.Midgard: abilityCheck = Abilities.Weapon_Hammers; break;
							default: break;
						}
					else abilityCheck = Abilities.Weapon_Blunt;
					break;
				case eObjectType.Piercing:
					if (ServerProperties.Properties.ALLOW_CROSS_REALM_ITEMS && living.Realm == eRealm.Albion)
						abilityCheck = Abilities.Weapon_Thrusting;
					else abilityCheck = Abilities.Weapon_Piercing;
					break;
				case eObjectType.LargeWeapons:
					if (ServerProperties.Properties.ALLOW_CROSS_REALM_ITEMS && living.Realm == eRealm.Albion)
						abilityCheck = Abilities.Weapon_TwoHanded;
					else abilityCheck = Abilities.Weapon_LargeWeapons; break;
				case eObjectType.CelticSpear:
					if (ServerProperties.Properties.ALLOW_CROSS_REALM_ITEMS)
						switch (living.Realm)
						{
							case eRealm.Albion: abilityCheck = Abilities.Weapon_Polearms; break;
							case eRealm.Hibernia: abilityCheck = Abilities.Weapon_CelticSpear; break;
							case eRealm.Midgard: abilityCheck = Abilities.Weapon_Spears; break;
							default: break;
						}
					else abilityCheck = Abilities.Weapon_CelticSpear;
					break;
				case eObjectType.Scythe: abilityCheck = Abilities.Weapon_Scythe; break;

				//misc
				case eObjectType.Magical: return true;
				case eObjectType.Shield: return living.GetAbilityLevel(Abilities.Shield) >= item.Type_Damage;
				case eObjectType.Bolt: abilityCheck = Abilities.Weapon_Crossbow; break;
				case eObjectType.Arrow: otherCheck = new string[] { Abilities.Weapon_CompositeBows, Abilities.Weapon_Longbows, Abilities.Weapon_RecurvedBows, Abilities.Weapon_Shortbows }; break;
				case eObjectType.Poison: return living.GetModifiedSpecLevel(Specs.Envenom) > 0;
				case eObjectType.Instrument: return living.HasAbility(Abilities.Weapon_Instruments);
					//TODO: different shield sizes
			}

			if (abilityCheck != null && living.HasAbility(abilityCheck))
				return true;

			foreach (string str in otherCheck)
				if (living.HasAbility(str))
					return true;

			return false;
		}

		/// <summary>
		/// Get object specialization level based on server type
		/// </summary>
		/// <param name="player">player whom specializations are checked</param>
		/// <param name="objectType">object type</param>
		/// <returns>specialization in object or 0</returns>
		public virtual int GetObjectSpecLevel(GamePlayer player, eObjectType objectType)
		{
			int res = 0;

			foreach (eObjectType obj in GetCompatibleObjectTypes(objectType))
			{
				int spec = player.GetModifiedSpecLevel(SkillBase.ObjectTypeToSpec(obj));
				if (res < spec)
					res = spec;
			}
			return res;
		}

		/// <summary>
		/// Get object specialization level based on server type
		/// </summary>
		/// <param name="player">player whom specializations are checked</param>
		/// <param name="objectType">object type</param>
		/// <returns>specialization in object or 0</returns>
		public virtual int GetBaseObjectSpecLevel(GamePlayer player, eObjectType objectType)
		{
			int res = 0;

			foreach (eObjectType obj in GetCompatibleObjectTypes(objectType))
			{
				int spec = player.GetBaseSpecLevel(SkillBase.ObjectTypeToSpec(obj));
				if (res < spec)
					res = spec;
			}
			return res;
		}

		/// <summary>
		/// Checks whether one object type is equal to another
		/// based on server type
		/// </summary>
		/// <param name="type1"></param>
		/// <param name="type2"></param>
		/// <returns>true if equals</returns>
		public virtual bool IsObjectTypesEqual(eObjectType type1, eObjectType type2)
		{
			foreach (eObjectType obj in GetCompatibleObjectTypes(type1))
			{
				if (obj == type2)
					return true;
			}
			return false;
		}

		#region GetCompatibleObjectTypes

		/// <summary>
		/// Holds arrays of compatible object types
		/// </summary>
		protected Hashtable m_compatibleObjectTypes = null;

		/// <summary>
		/// Translates object type to compatible object types based on server type
		/// </summary>
		/// <param name="objectType">The object type</param>
		/// <returns>An array of compatible object types</returns>
		protected virtual eObjectType[] GetCompatibleObjectTypes(eObjectType objectType)
		{
			if (m_compatibleObjectTypes == null)
			{
				m_compatibleObjectTypes = new Hashtable();
				m_compatibleObjectTypes[(int)eObjectType.Staff] = new eObjectType[] { eObjectType.Staff };
				m_compatibleObjectTypes[(int)eObjectType.Fired] = new eObjectType[] { eObjectType.Fired };

				m_compatibleObjectTypes[(int)eObjectType.FistWraps] = new eObjectType[] { eObjectType.FistWraps };
				m_compatibleObjectTypes[(int)eObjectType.MaulerStaff] = new eObjectType[] { eObjectType.MaulerStaff };

				//alb
				m_compatibleObjectTypes[(int)eObjectType.CrushingWeapon] = new eObjectType[] { eObjectType.CrushingWeapon, eObjectType.Blunt, eObjectType.Hammer };
				m_compatibleObjectTypes[(int)eObjectType.SlashingWeapon] = new eObjectType[] { eObjectType.SlashingWeapon, eObjectType.Blades, eObjectType.Sword, eObjectType.Axe };
				m_compatibleObjectTypes[(int)eObjectType.ThrustWeapon] = new eObjectType[] { eObjectType.ThrustWeapon, eObjectType.Piercing };
				m_compatibleObjectTypes[(int)eObjectType.TwoHandedWeapon] = new eObjectType[] { eObjectType.TwoHandedWeapon, eObjectType.LargeWeapons };
				m_compatibleObjectTypes[(int)eObjectType.PolearmWeapon] = new eObjectType[] { eObjectType.PolearmWeapon, eObjectType.CelticSpear, eObjectType.Spear };
				m_compatibleObjectTypes[(int)eObjectType.Flexible] = new eObjectType[] { eObjectType.Flexible };
				m_compatibleObjectTypes[(int)eObjectType.Longbow] = new eObjectType[] { eObjectType.Longbow };
				m_compatibleObjectTypes[(int)eObjectType.Crossbow] = new eObjectType[] { eObjectType.Crossbow };
				//TODO: case 5: abilityCheck = Abilities.Weapon_Thrown; break;

				//mid
				m_compatibleObjectTypes[(int)eObjectType.Hammer] = new eObjectType[] { eObjectType.Hammer, eObjectType.CrushingWeapon, eObjectType.Blunt };
				m_compatibleObjectTypes[(int)eObjectType.Sword] = new eObjectType[] { eObjectType.Sword, eObjectType.SlashingWeapon, eObjectType.Blades };
				m_compatibleObjectTypes[(int)eObjectType.LeftAxe] = new eObjectType[] { eObjectType.LeftAxe };
				m_compatibleObjectTypes[(int)eObjectType.Axe] = new eObjectType[] { eObjectType.Axe, eObjectType.SlashingWeapon, eObjectType.Blades, eObjectType.LeftAxe };
				m_compatibleObjectTypes[(int)eObjectType.HandToHand] = new eObjectType[] { eObjectType.HandToHand };
				m_compatibleObjectTypes[(int)eObjectType.Spear] = new eObjectType[] { eObjectType.Spear, eObjectType.CelticSpear, eObjectType.PolearmWeapon };
				m_compatibleObjectTypes[(int)eObjectType.CompositeBow] = new eObjectType[] { eObjectType.CompositeBow };
				m_compatibleObjectTypes[(int)eObjectType.Thrown] = new eObjectType[] { eObjectType.Thrown };

				//hib
				m_compatibleObjectTypes[(int)eObjectType.Blunt] = new eObjectType[] { eObjectType.Blunt, eObjectType.CrushingWeapon, eObjectType.Hammer };
				m_compatibleObjectTypes[(int)eObjectType.Blades] = new eObjectType[] { eObjectType.Blades, eObjectType.SlashingWeapon, eObjectType.Sword, eObjectType.Axe };
				m_compatibleObjectTypes[(int)eObjectType.Piercing] = new eObjectType[] { eObjectType.Piercing, eObjectType.ThrustWeapon };
				m_compatibleObjectTypes[(int)eObjectType.LargeWeapons] = new eObjectType[] { eObjectType.LargeWeapons, eObjectType.TwoHandedWeapon };
				m_compatibleObjectTypes[(int)eObjectType.CelticSpear] = new eObjectType[] { eObjectType.CelticSpear, eObjectType.Spear, eObjectType.PolearmWeapon };
				m_compatibleObjectTypes[(int)eObjectType.Scythe] = new eObjectType[] { eObjectType.Scythe };
				m_compatibleObjectTypes[(int)eObjectType.RecurvedBow] = new eObjectType[] { eObjectType.RecurvedBow };

				m_compatibleObjectTypes[(int)eObjectType.Shield] = new eObjectType[] { eObjectType.Shield };
				m_compatibleObjectTypes[(int)eObjectType.Poison] = new eObjectType[] { eObjectType.Poison };
				//TODO: case 45: abilityCheck = Abilities.instruments; break;
			}

			eObjectType[] res = (eObjectType[])m_compatibleObjectTypes[(int)objectType];
			if (res == null)
				return new eObjectType[0];
			return res;
		}

		#endregion

		/// <summary>
		/// Invoked on NPC death and deals out
		/// experience/realm points if needed
		/// </summary>
		/// <param name="killedNPC">npc that died</param>
		/// <param name="killer">killer</param>
		public virtual void OnNPCKilled(GameNPC killedNPC, GameObject killer)
		{
			System.Globalization.NumberFormatInfo format = System.Globalization.NumberFormatInfo.InvariantInfo;
			lock (killedNPC.XPGainers.SyncRoot)
			{
				#region Worth no experience
				//"This monster has been charmed recently and is worth no experience."
				string message = "You gain no experience from this kill!";
				if (killedNPC.CurrentRegion.Time - GameNPC.CHARMED_NOEXP_TIMEOUT < killedNPC.TempProperties.getProperty<long>(GameNPC.CHARMED_TICK_PROP))
				{
					message = "This monster has been charmed recently and is worth no experience.";
				}

				if (!killedNPC.IsWorthReward)
				{
					foreach (DictionaryEntry de in killedNPC.XPGainers)
					{
						GamePlayer player = de.Key as GamePlayer;
						if (player != null)
							player.Out.SendMessage(message, eChatType.CT_System, eChatLoc.CL_SystemWindow);
					}
					return;
				}
				#endregion

				#region Group/Total Damage
				float totalDamage = 0;
				Dictionary<Group, int> plrGrpExp = new Dictionary<Group, int>();
				GamePlayer highestPlayer = null;
				bool isGroupInRange = false;
				//Collect the total damage
				foreach (DictionaryEntry de in killedNPC.XPGainers)
				{
					totalDamage += (float)de.Value;
					GamePlayer player = de.Key as GamePlayer;

					//Check stipulations (this will ignore all pet damage)
					if (player == null || player.ObjectState != GameObject.eObjectState.Active || !player.IsWithinRadius(killedNPC, WorldMgr.MAX_EXPFORKILL_DISTANCE))
						continue;

					if (player.Group != null)
					{
						// checking to see if any group members are in range of the killer
						if (player != (killer as GamePlayer))
							isGroupInRange = true;

						if (plrGrpExp.ContainsKey(player.Group))
							plrGrpExp[player.Group] += 1;
						else
							plrGrpExp[player.Group] = 1;
					}

					// tolakram: only prepare for xp challenge code if player is in a group
					if (highestPlayer == null || (player.Level > highestPlayer.Level))
						highestPlayer = player;
				}
				#endregion

				long npcExpValue = killedNPC.ExperienceValue;
				int npcRPValue = killedNPC.RealmPointsValue;
				int npcBPValue = killedNPC.BountyPointsValue;
				double npcExceedXPCapAmount = killedNPC.ExceedXPCapAmount;

				//Need to do this before hand so we only do it once - just in case if the player levels!
				double highestConValue = 0;
				if (highestPlayer != null)
					highestConValue = highestPlayer.GetConLevel(killedNPC);

				//Now deal the XP to all livings
				foreach (DictionaryEntry de in killedNPC.XPGainers)
				{
					GameLiving living = de.Key as GameLiving;
					GamePlayer player = living as GamePlayer;

					if (living is NecromancerPet)
					{
						NecromancerPet necroPet = living as NecromancerPet;
						player = ((necroPet.Brain as IControlledBrain).Owner) as GamePlayer;
					}

					//Check stipulations
					if (living == null || living.ObjectState != GameObject.eObjectState.Active || !living.IsWithinRadius(killedNPC, WorldMgr.MAX_EXPFORKILL_DISTANCE))
						continue;

					//Changed: people were getting penalized for their pets doing damage
					double damagePercent = (float)de.Value / totalDamage;

					#region Realm Points

					// realm points
					int rpCap = living.RealmPointsValue * 2;
					int realmPoints = 0;

					// Keep and Tower captures reward full RP and BP value to each player
					if (killedNPC is GuardLord)
					{
						realmPoints = npcRPValue;
					}
					else
					{
						realmPoints = (int)(npcRPValue * damagePercent);
						//rp bonuses from RR and Group
						//100% if full group,scales down according to player count in group and their range to target
						if (player != null && player.Group != null && plrGrpExp.ContainsKey(player.Group))
						{
							realmPoints = (int)(realmPoints * (1.0 + plrGrpExp[player.Group] * 0.5));
						}
					}

					if (realmPoints > rpCap && !(killedNPC is Doppelganger))
						realmPoints = rpCap;

					if (realmPoints > 0)
						living.GainRealmPoints(realmPoints);

					#endregion

					#region Bounty Points

					// bounty points

					int bpCap = living.BountyPointsValue * 2;
					int bountyPoints = 0;

					// Keep and Tower captures reward full RP and BP value to each player
					if (killedNPC is GuardLord)
					{
						bountyPoints = npcBPValue;
					}
					else
					{
						bountyPoints = (int)(npcBPValue * damagePercent);
					}

					if (bountyPoints > bpCap && !(killedNPC is Doppelganger))
						bountyPoints = bpCap;
					if (bountyPoints > 0)
						living.GainBountyPoints(bountyPoints);

					#endregion

					// experience points
					long xpReward = 0;
					long campBonus = 0;
					long groupExp = 0;
					long outpostXP = 0;

					if (player != null && (player.Group == null || !plrGrpExp.ContainsKey(player.Group)))
						xpReward = (long)(npcExpValue * damagePercent); // exp for damage percent
					else
						xpReward = npcExpValue;

					//xp should divided across all members in the group, per this article: https://camelot.allakhazam.com/story.html?story=491
					if (player != null && player.Group != null && player.Group.MemberCount > 1)
					{
						int scalingFactor = (int)Math.Ceiling((decimal)player.Group.MemberCount);
						long tmpxp = (long)(xpReward * (1 + 0.125 * GetUniqueClassCount(player.Group)));
						xpReward = tmpxp / scalingFactor;
						//xpReward /= scalingFactor;
					}

					// exp cap
					/*
					
					http://support.darkageofcamelot.com/kb/article.php?id=438
					 
					Experience clamps have been raised from 1.1x a same level kill to 1.25x a same level kill.
					This change has two effects: it will allow lower level players in a group to gain more experience faster (15% faster),
					and it will also let higher level players (the 35-50s who tend to hit this clamp more often) to gain experience faster.
					 */
					long expCap = (long)(GameServer.ServerRules.GetExperienceForLiving(living.Level) * ServerProperties.Properties.XP_CAP_PERCENT / 100);

					if (player != null)
					{
						expCap = (long)(GameServer.ServerRules.GetExperienceForLiving(player.Level) * ServerProperties.Properties.XP_CAP_PERCENT / 100);

						if (player.Group != null && isGroupInRange)
						{
							// Optional group cap can be set different from standard player cap
							expCap = (long)(GameServer.ServerRules.GetExperienceForLiving(player.Level) * ServerProperties.Properties.XP_GROUP_CAP_PERCENT / 100);
						}
					}

					#region Challenge Code
					//let's check the con, for example if a level 50 kills a green, we want our level 1 to get green xp too
					/*
					 * http://www.camelotherald.com/more/110.shtml
					 * All group experience is divided evenly amongst group members, if they are in the same level range. What's a level range? One color range.
					 * If everyone in the group cons yellow to each other (or high blue, or low orange), experience will be shared out exactly evenly, with no leftover points.
					 * How can you determine a color range? Simple - Level divided by ten plus one. So, to a level 40 player (40/10 + 1), 36-40 is yellow, 31-35 is blue,
					 * 26-30 is green, and 25-less is gray. But for everyone in the group to get the maximum amount of experience possible, the encounter must be a challenge to
					 * the group. If the group has two people, the monster must at least be (con) yellow to the highest level member. If the group has four people, the monster
					 * must at least be orange. If the group has eight, the monster must at least be red.
					 *
					 * If "challenge code" has been activated, then the experience is divided roughly like so in a group of two (adjust the colors up if the group is bigger): If
					 * the monster was blue to the highest level player, each lower level group member will ROUGHLY receive experience as if they soloed a blue monster.
					 * Ditto for green. As everyone knows, a monster that cons gray to the highest level player will result in no exp for anyone. If the monster was high blue,
					 * challenge code may not kick in. It could also kick in if the monster is low yellow to the high level player, depending on the group strength of the pair.
					 */
					//xp challenge
					if (player != null && highestPlayer != null && highestConValue < 0)
					{
						//challenge success, the xp needs to be reduced to the proper con
						expCap = (long)(GameServer.ServerRules.GetExperienceForLiving(GameObject.GetLevelFromCon(player.Level, highestConValue)));
					}


					#endregion

					expCap = (long)(expCap * npcExceedXPCapAmount);

					if (xpReward > expCap)
						xpReward = expCap;

<<<<<<< HEAD
					if(player != null && (player.XPLogState == eXPLogState.On || player.XPLogState == eXPLogState.Verbose))
=======
					if(player != null && player.Group != null && (player.XPLogState == eXPLogState.On || player.XPLogState == eXPLogState.Verbose))
>>>>>>> 8e59fe91
                    {
						player.Out.SendMessage($"XP Award: {xpReward.ToString("N0", format)} | Group XP Cap: {expCap.ToString("N0", format)}", eChatType.CT_System, eChatLoc.CL_SystemWindow);
						double expPercent = ((double)(xpReward) / (double)(expCap)) * 100;
						player.Out.SendMessage($"% of Cap: {expPercent.ToString(".##")}%", eChatType.CT_System, eChatLoc.CL_SystemWindow);
						player.Out.SendMessage($"---------------------------------------------------", eChatType.CT_System, eChatLoc.CL_SystemWindow);
					}

					#region Camp Bonus
					// average max camp bonus is somewhere between 50 and 60%
					double fullCampBonus = ServerProperties.Properties.MAX_CAMP_BONUS;
					double campBonusPerc = 0;

					if (GameLoop.GameLoopTime - killedNPC.SpawnTick > 1800000) // spawn of this NPC was more than 30 minutes ago -> full camp bonus
					{
						campBonusPerc = fullCampBonus;
						killedNPC.CampBonus = 0.95;
					}
					else
					{
						campBonusPerc = fullCampBonus * killedNPC.CampBonus;
						if (killedNPC.CampBonus >= 0.03) killedNPC.CampBonus -= 0.03; // decrease camp bonus by 2% per kill
					}

					//1.49 http://news-daoc.goa.com/view_patchnote_archive.php?id_article=2478
					//"Camp bonuses" have been substantially upped in dungeons. Now camp bonuses in dungeons are, on average, 20% higher than outside camp bonuses.
					if (killer.CurrentZone.IsDungeon)
						campBonusPerc *= 1.50;

					if (campBonusPerc < 0.01)
						campBonusPerc = 0;
					else if (campBonusPerc > fullCampBonus)
						campBonusPerc = fullCampBonus;

					campBonus = (long)(xpReward * campBonusPerc);
					#endregion

					#region Atlas Bonus
					//up to 100% more exp while solo, scaled lower as group size grows
					long atlasBonus = 0;
					if (player != null && player.Group != null)
					{
						atlasBonus = (xpReward) / player.Group.GetPlayersInTheGroup().Count;
					}
					else
						atlasBonus = (xpReward);

					#endregion

					#region Outpost Bonus
					//outpost XP
					//1.54 http://www.camelotherald.com/more/567.shtml
					//- Players now receive an exp bonus when fighting within 16,000
					//units of a keep controlled by your realm or your guild.
					//You get 20% bonus if your guild owns the keep or a 10% bonus
					//if your realm owns the keep.

					if (player != null)
					{
						AbstractGameKeep keep = GameServer.KeepManager.GetKeepCloseToSpot(living.CurrentRegionID, living, 16000);
						if (keep != null)
						{
							byte bonus = 0;
							if (keep.Guild != null && keep.Guild == player.Guild)
								bonus = 20;
							else if (GameServer.Instance.Configuration.ServerType == eGameServerType.GST_Normal &&
									 keep.Realm == living.Realm)
								bonus = 10;

							outpostXP = (xpReward / 100) * bonus;
						}

						//FIXME: [WARN] this is a guess, I do not know the real way this is applied
						//apply the keep bonus for experience
						if (Keeps.KeepBonusMgr.RealmHasBonus(eKeepBonusType.Experience_5, living.Realm))
							outpostXP += (xpReward / 100) * 5;
						else if (Keeps.KeepBonusMgr.RealmHasBonus(eKeepBonusType.Experience_3, living.Realm))
							outpostXP += (xpReward / 100) * 3;
					}
					#endregion

					if (xpReward > 0)
					{
						if (player != null)
						{
							if (player.XPLogState == eXPLogState.Verbose)
							{
								player.Out.SendMessage($"% of Camp remaining: {(campBonusPerc * 100 / fullCampBonus).ToString("0.##")}%", eChatType.CT_System, eChatLoc.CL_SystemWindow);

							}
							
							if (player.Group != null && plrGrpExp.ContainsKey(player.Group))
								groupExp += (long)(0.125 * xpReward * GetUniqueClassCount(player.Group)/*(int)plrGrpExp[player.Group]*/);

							// tolakram - remove this for now.  Correct calculation should be reduced XP based on damage pet did, not a flat reduction
							//if (player.ControlledNpc != null)
							//    xpReward = (long)(xpReward * 0.75);
						}

						//Ok we've calculated all the base experience.  Now let's add them all together.
						xpReward += (long)campBonus + groupExp + outpostXP + atlasBonus;

						if (!living.IsAlive)//Dead living gets 25% exp only
							xpReward = (long)(xpReward * 0.25);

						//scale xp reward based off of # of groups who participated in the kill
						if(plrGrpExp.Count > 0)
							xpReward /= plrGrpExp.Count;

						if (player != null && (player.XPLogState == eXPLogState.On || player.XPLogState == eXPLogState.Verbose))
						{
							double baseXP = xpReward - atlasBonus - campBonus - groupExp - outpostXP;
							/*int scaleFactor = 1;
							if (player.Group?.MemberCount > 1)
								scaleFactor = player.Group.MemberCount;
							double softXPCap = (long)((GameServer.ServerRules.GetExperienceForLiving(highestPlayer.Level) * ServerProperties.Properties.XP_CAP_PERCENT / 100) / scaleFactor);
							if (player.CurrentRegion.IsRvR)
								softXPCap = (long)(softXPCap * ServerProperties.Properties.RvR_XP_RATE);
							else
								softXPCap = (long)(softXPCap * ServerProperties.Properties.XP_RATE);
							*/
							//Console.WriteLine($"Soft xp cap: {softXPCap} getexp: {GameServer.ServerRules.GetExperienceForLiving(Level)}");
							long softXPCap = (long)(GameServer.ServerRules.GetExperienceForLiving(living.Level) * ServerProperties.Properties.XP_CAP_PERCENT / 100);
							player.Out.SendMessage($"Mob Base XP: {baseXP.ToString("N0", format)} | Solo Cap for Level: {softXPCap.ToString("N0", format)}", eChatType.CT_System, eChatLoc.CL_SystemWindow);
							player.Out.SendMessage($"% of Cap: {((double)((baseXP) / (softXPCap)) * 100).ToString("0.##")}%", eChatType.CT_System, eChatLoc.CL_SystemWindow);

							if (player.XPLogState == eXPLogState.Verbose)
							{
								double soloPercent = ((double)atlasBonus / (baseXP)) * 100.0;
								double campPercent = ((double)campBonus / (baseXP)) * 100.0;
								double groupPercent = ((double)groupExp / (baseXP)) * 100.0;
								double outpostPercent = ((double)outpostXP / (baseXP)) * 100.0;
								double levelPercent = ((double)(player.Experience + xpReward - player.ExperienceForCurrentLevel) / (player.ExperienceForNextLevel - player.ExperienceForCurrentLevel)) * 100;

								if (atlasBonus > 0)
									player.Out.SendMessage($"Atlas: {atlasBonus.ToString("N0", format)} | {soloPercent.ToString("0.##")}% bonus", eChatType.CT_System, eChatLoc.CL_SystemWindow);

								if (campBonus > 0)
									player.Out.SendMessage($"Camp: {campBonus.ToString("N0", format)} | {campPercent.ToString("0.##")}% bonus", eChatType.CT_System, eChatLoc.CL_SystemWindow);

								if (player.Group != null)
									player.Out.SendMessage($"Group: {groupExp.ToString("N0", format)} | {groupPercent.ToString("0.##")}% bonus", eChatType.CT_System, eChatLoc.CL_SystemWindow);

								if (outpostXP > 0)
									player.Out.SendMessage($"Outpost: {outpostXP.ToString("N0", format)} | {outpostPercent.ToString("0.##")}% bonus", eChatType.CT_System, eChatLoc.CL_SystemWindow);

								//player.Out.SendMessage($"Total Bonus: {((double)((atlasBonus + campBonus + groupExp + outpostXP) / xpReward) * 100).ToString("0.##")}%", eChatType.CT_System, eChatLoc.CL_SystemWindow);
								player.Out.SendMessage($"XP needed: {player.ExperienceForNextLevel.ToString("N0", format)} | {levelPercent.ToString("0.##")}% done with current level", eChatType.CT_System, eChatLoc.CL_SystemWindow);
								player.Out.SendMessage($"# of kills needed to level at this rate: {(player.ExperienceForNextLevel - player.Experience) / xpReward}", eChatType.CT_System, eChatLoc.CL_SystemWindow);

							}
						}

						//XP Rate is handled in GainExperience
						living.GainExperience(eXPSource.NPC, xpReward, campBonus, groupExp, outpostXP, atlasBonus, true, true, true);
					}
				}
			}
		}

		private int GetUniqueClassCount(Group group)
        {
			HashSet<eCharacterClass> groupClasses = new HashSet<eCharacterClass>();
            foreach (var player in group.GetPlayersInTheGroup())
            {
				groupClasses.Add((eCharacterClass)player.CharacterClass.ID);
            }
			return groupClasses.Count;
        }

		/// <summary>
		/// Called on living death that is not gameplayer or gamenpc
		/// </summary>
		/// <param name="killedLiving">The living object</param>
		/// <param name="killer">The killer object</param>
		public virtual void OnLivingKilled(GameLiving killedLiving, GameObject killer)
		{
			lock (killedLiving.XPGainers.SyncRoot)
			{
				bool dealNoXP = false;
				float totalDamage = 0;
				//Collect the total damage
				foreach (DictionaryEntry de in killedLiving.XPGainers)
				{
					GameObject obj = (GameObject)de.Key;
					if (obj is GamePlayer)
					{
						//If a gameplayer with privlevel > 1 attacked the
						//mob, then the players won't gain xp ...
						if (((GamePlayer)obj).Client.Account.PrivLevel > 1 || ((GamePlayer)obj).isInBG)
						{
							dealNoXP = true;
							break;
						}
					}
					totalDamage += (float)de.Value;
				}
				
				if (dealNoXP || (killedLiving.ExperienceValue == 0 && killedLiving.RealmPointsValue == 0 && killedLiving.BountyPointsValue == 0))
				{
					return;
				}
				
				long ExpValue = killedLiving.ExperienceValue; 
				int RPValue = killedLiving.RealmPointsValue;
				int BPValue = killedLiving.BountyPointsValue;

				//Now deal the XP and RPs to all livings
				foreach (DictionaryEntry de in killedLiving.XPGainers)
				{
					GameLiving living = de.Key as GameLiving;
					GamePlayer expGainPlayer = living as GamePlayer;
					if (living == null)
					{
						continue;
					}
					if (living.ObjectState != GameObject.eObjectState.Active)
					{
						continue;
					}
					/*
					 * http://www.camelotherald.com/more/2289.shtml
					 * Dead players will now continue to retain and receive their realm point credit
					 * on targets until they release. This will work for solo players as well as
					 * grouped players in terms of continuing to contribute their share to the kill
					 * if a target is being attacked by another non grouped player as well.
					 */
					//if (!living.Alive) continue;
					if (!living.IsWithinRadius(killedLiving, WorldMgr.MAX_EXPFORKILL_DISTANCE))
					{
						continue;
					}


					double damagePercent = (float)de.Value / totalDamage;
					if (!living.IsAlive)//Dead living gets 25% exp only
						damagePercent *= 0.25;

					// realm points
					int rpCap = living.RealmPointsValue * 2;
					int realmPoints = (int)(RPValue * damagePercent);
					//rp bonuses from RR and Group
					//20% if R1L0 char kills RR10,if RR10 char kills R1L0 he will get -20% bonus
					//100% if full group,scales down according to player count in group and their range to target
					if (living is GamePlayer)
					{
						GamePlayer killerPlayer = living as GamePlayer;
						if (killerPlayer.Group != null && killerPlayer.Group.MemberCount > 1)
						{
							lock (killerPlayer.Group)
							{
								int count = 0;
								foreach (GamePlayer player in killerPlayer.Group.GetPlayersInTheGroup())
								{
									if (!player.IsWithinRadius(killedLiving, WorldMgr.MAX_EXPFORKILL_DISTANCE)) continue;
									count++;
								}
								realmPoints = (int)(realmPoints * (1.0 + count * 0.125));
							}
						}
					}
					if (realmPoints > rpCap)
						realmPoints = rpCap;
					if (realmPoints != 0)
					{
						living.GainRealmPoints(realmPoints);
					}

					// bounty points
					int bpCap = living.BountyPointsValue * 2;
					int bountyPoints = (int)(BPValue * damagePercent);
					if (bountyPoints > bpCap)
						bountyPoints = bpCap;
					if (bountyPoints != 0)
					{
						living.GainBountyPoints(bountyPoints);
					}

					// experience
					// TODO: pets take 25% and owner gets 75%
					long xpReward = (long)(ExpValue * damagePercent); // exp for damage percent

					long expCap = (long)(living.ExperienceValue * 1.25);
					if (xpReward > expCap)
						xpReward = expCap;

					eXPSource xpSource = eXPSource.NPC;
					if (killedLiving is GamePlayer)
					{
						xpSource = eXPSource.Player;
					}

					if (xpReward > 0)
						living.GainExperience(xpSource, xpReward);

				}
			}
		}

		/// <summary>
		/// Invoked on Player death and deals out
		/// experience/realm points if needed
		/// </summary>
		/// <param name="killedPlayer">player that died</param>
		/// <param name="killer">killer</param>
		public virtual void OnPlayerKilled(GamePlayer killedPlayer, GameObject killer)
		{
			if (ServerProperties.Properties.ENABLE_WARMAPMGR && killer is GamePlayer && killer.CurrentRegion.ID == 163)
				WarMapMgr.AddFight((byte)killer.CurrentZone.ID, killer.X, killer.Y, (byte)killer.Realm, (byte)killedPlayer.Realm);

			killedPlayer.LastDeathRealmPoints = 0;
			// "player has been killed recently"
			long noExpSeconds = ServerProperties.Properties.RP_WORTH_SECONDS;
			if (killedPlayer.DeathTime + noExpSeconds > killedPlayer.PlayedTime)
			{
				lock (killedPlayer.XPGainers.SyncRoot)
				{
					foreach (DictionaryEntry de in killedPlayer.XPGainers)
					{
						if (de.Key is GamePlayer)
						{
							((GamePlayer)de.Key).Out.SendMessage(killedPlayer.Name + " has been killed recently and is worth no realm points!", eChatType.CT_Important, eChatLoc.CL_SystemWindow);
							((GamePlayer)de.Key).Out.SendMessage(killedPlayer.Name + " has been killed recently and is worth no experience!", eChatType.CT_Important, eChatLoc.CL_SystemWindow);
						}
					}
				}
				return;
			}

			lock (killedPlayer.XPGainers.SyncRoot)
			{
				bool dealNoXP = false;
				float totalDamage = 0;
				//Collect the total damage
				foreach (DictionaryEntry de in killedPlayer.XPGainers)
				{
					GameObject obj = (GameObject)de.Key;
					if (obj is GamePlayer)
					{
						//If a gameplayer with privlevel > 1 attacked the
						//mob, then the players won't gain xp ...
						if (((GamePlayer)obj).Client.Account.PrivLevel > 1)
						{
							dealNoXP = true;
							break;
						}
					}
					totalDamage += (float)de.Value;
				}

				if (dealNoXP)
				{
					foreach (DictionaryEntry de in killedPlayer.XPGainers)
					{
						GamePlayer player = de.Key as GamePlayer;
						if (player != null)
							player.Out.SendMessage("You gain no experience from this kill!", eChatType.CT_System, eChatLoc.CL_SystemWindow);
					}
					return;
				}
				
				long playerExpValue = killedPlayer.ExperienceValue;
				playerExpValue = (long)(playerExpValue * ServerProperties.Properties.XP_RATE);
				int playerRPValue = killedPlayer.RealmPointsValue;
				int playerBPValue = 0;

				bool BG = false;
				if (!ServerProperties.Properties.ALLOW_BPS_IN_BGS)
				{
					foreach (AbstractGameKeep keep in GameServer.KeepManager.GetKeepsOfRegion(killedPlayer.CurrentRegionID))
					{
						if (keep.DBKeep.BaseLevel < 50)
						{
							BG = true;
							break;
						}
					}
				}
				if (!BG)
					playerBPValue = killedPlayer.BountyPointsValue;
				long playerMoneyValue = killedPlayer.MoneyValue;

				List<KeyValuePair<GamePlayer, int>> playerKillers = new List<KeyValuePair<GamePlayer, int>>();
                List<Group> groupsToAward = new List<Group>();
				List<GamePlayer> playersToAward = new List<GamePlayer>();

                //Now deal the XP and RPs to all livings
                foreach (DictionaryEntry de in killedPlayer.XPGainers)
				{
					GameLiving living = de.Key as GameLiving;
					GamePlayer expGainPlayer = living as GamePlayer;
					if (living == null) continue;
					if (living.ObjectState != GameObject.eObjectState.Active) continue;
					/*
					 * http://www.camelotherald.com/more/2289.shtml
					 * Dead players will now continue to retain and receive their realm point credit
					 * on targets until they release. This will work for solo players as well as
					 * grouped players in terms of continuing to contribute their share to the kill
					 * if a target is being attacked by another non grouped player as well.
					 */
					//if (!living.Alive) continue;
					if (!living.IsWithinRadius(killedPlayer, WorldMgr.MAX_EXPFORKILL_DISTANCE)) continue;


					double damagePercent = (float)de.Value / totalDamage;

					// realm points
					int rpCap = living.RealmPointsValue * 2;
					int realmPoints = (int)(playerRPValue * damagePercent * 0.5);

                    switch (expGainPlayer?.GetConLevel(killedPlayer))
                    {
						case <= -3:
							rpCap = 0;
							expGainPlayer.Out.SendMessage("You shamefully killed a defenseless opponent and gain no realm points from this kill!", eChatType.CT_System, eChatLoc.CL_SystemWindow);
							break;
						case -2:
							rpCap /= 4;
							break;
						case -1:
							rpCap /= 2;
							break;
						default:
							break;
                    }

					//moved to after realmPoints assignment so that dead players retain full RP
					if (!living.IsAlive)//Dead living gets 25% exp only
						damagePercent *= 0.25;

					//rp bonuses from RR and Group
					//20% if R1L0 char kills RR10,if RR10 char kills R1L0 he will get -20% bonus
					//100% if full group,scales down according to player count in group and their range to target
					if (living is GamePlayer)
					{
						GamePlayer killerPlayer = living as GamePlayer;
						//only gain rps in a battleground if you are under the cap
						Battleground bg = GameServer.KeepManager.GetBattleground(killerPlayer.CurrentRegionID);
						if (bg == null || (killerPlayer.RealmLevel < bg.MaxRealmLevel))
						{
							realmPoints = (int)(realmPoints * (1.0 + 2.0 * (killedPlayer.RealmLevel - killerPlayer.RealmLevel) / 900.0));
							if (killerPlayer.Group != null && killerPlayer.Group.MemberCount > 1)
							{
								lock (killerPlayer.Group)
								{
									int count = 0;
									foreach (GamePlayer player in killerPlayer.Group.GetPlayersInTheGroup())
									{
										if (!player.IsWithinRadius(killedPlayer, WorldMgr.MAX_EXPFORKILL_DISTANCE)) continue;
										count++;
									}
									realmPoints = (int)(realmPoints * (1.0 + count * 0.125));

								}
								if (!groupsToAward.Contains(killerPlayer.Group)){ groupsToAward.Add(killerPlayer.Group); }
							} else if (!playersToAward.Contains(killerPlayer))
                            {
								playersToAward.Add(killerPlayer);
							}
						}
						if (realmPoints > rpCap)
							realmPoints = rpCap;
						if (realmPoints > 0)
						{
							if (living is GamePlayer p)
							{
								killedPlayer.LastDeathRealmPoints += realmPoints;
								playerKillers.Add(new KeyValuePair<GamePlayer, int>(living as GamePlayer, realmPoints));
							}
							living.GainRealmPoints(realmPoints);
						}
					}

					// bounty points
					int bpCap = living.BountyPointsValue * 2;
					int bountyPoints = (int)(playerBPValue * damagePercent);

					switch (expGainPlayer?.GetConLevel(killedPlayer))
					{
						case <= -3:
							bpCap = 0;
							expGainPlayer.Out.SendMessage("You killed a defenseless opponent and gain no bps from this kill, you animal!", eChatType.CT_System, eChatLoc.CL_SystemWindow);
							break;
						case -2:
							bpCap /= 4;
							break;
						case -1:
							bpCap /= 2;
							break;
						default:
							break;
					}

					if (bountyPoints > bpCap)
						bountyPoints = bpCap;

					

					//FIXME: [WARN] this is guessed, i do not believe this is the right way, we will most likely need special messages to be sent
					//apply the keep bonus for bounty points
					if (killer != null)
					{
						if (Keeps.KeepBonusMgr.RealmHasBonus(eKeepBonusType.Bounty_Points_5, (eRealm)killer.Realm))
							bountyPoints += (bountyPoints / 100) * 5;
						else if (Keeps.KeepBonusMgr.RealmHasBonus(eKeepBonusType.Bounty_Points_3, (eRealm)killer.Realm))
							bountyPoints += (bountyPoints / 100) * 3;
					}

					if (bountyPoints > 0)
					{
						living.GainBountyPoints(bountyPoints);
					}

					// experience
					// TODO: pets take 25% and owner gets 75%
					long xpReward = (long)(playerExpValue * damagePercent); // exp for damage percent

					long expCap = (long)(living.ExperienceValue * ServerProperties.Properties.XP_PVP_CAP_PERCENT / 100);

					switch (expGainPlayer?.GetConLevel(killedPlayer))
					{
						case <= -3:
							expCap = 0;
							expGainPlayer.Out.SendMessage("No experience points awarded for killing greys, you degenerate.", eChatType.CT_System, eChatLoc.CL_SystemWindow);
							break;
						case -2:
							expCap /= 4;
							break;
						case -1:
							expCap /= 2;
							break;
						default:
							break;
					}

					if (xpReward > expCap)
						xpReward = expCap;

					//outpost XP
					//1.54 http://www.camelotherald.com/more/567.shtml
					//- Players now receive an exp bonus when fighting within 16,000
					//units of a keep controlled by your realm or your guild.
					//You get 20% bonus if your guild owns the keep or a 10% bonus
					//if your realm owns the keep.

					long outpostXP = 0;

					if (!BG && living is GamePlayer)
					{
						AbstractGameKeep keep = GameServer.KeepManager.GetKeepCloseToSpot(living.CurrentRegionID, living, 16000);
						if (keep != null)
						{
							byte bonus = 0;
							if (keep.Guild != null && keep.Guild == (living as GamePlayer).Guild)
								bonus = 20;
							else if (GameServer.Instance.Configuration.ServerType == eGameServerType.GST_Normal &&
									 keep.Realm == living.Realm)
								bonus = 10;

							outpostXP = (xpReward / 100) * bonus;
						}
					}

					if(xpReward > 0)
						xpReward += outpostXP;

					living.GainExperience(eXPSource.Player, xpReward);

					//gold
					if (living is GamePlayer)
					{
						long money = (long)(playerMoneyValue * damagePercent);
						GamePlayer player = living as GamePlayer;
						if (player.GetSpellLine("Spymaster") != null)
						{
							money += 20 * money / 100;
						}
						//long money = (long)(Money.GetMoney(0, 0, 17, 85, 0) * damagePercent * killedPlayer.Level / 50);
						player.AddMoney(money, "You receive {0}");
						InventoryLogging.LogInventoryAction(killer, player, eInventoryActionType.Other, money);
					}

					if (killedPlayer.ReleaseType != eReleaseType.Duel && expGainPlayer != null)
					{
						switch ((eRealm)killedPlayer.Realm)
						{
							case eRealm.Albion:
								expGainPlayer.KillsAlbionPlayers++;
								if (expGainPlayer == killer)
								{
									expGainPlayer.KillsAlbionDeathBlows++;
									if ((float)de.Value == totalDamage)
										expGainPlayer.KillsAlbionSolo++;
								}
								break;

							case eRealm.Hibernia:
								expGainPlayer.KillsHiberniaPlayers++;
								if (expGainPlayer == killer)
								{
									expGainPlayer.KillsHiberniaDeathBlows++;
									if ((float)de.Value == totalDamage)
										expGainPlayer.KillsHiberniaSolo++;
								}
								break;

							case eRealm.Midgard:
								expGainPlayer.KillsMidgardPlayers++;
								if (expGainPlayer == killer)
								{
									expGainPlayer.KillsMidgardDeathBlows++;
									if ((float)de.Value == totalDamage)
										expGainPlayer.KillsMidgardSolo++;
								}
								break;
						}
						killedPlayer.DeathsPvP++;
					}
				}

				//for each group member, a 50% chance to get a ROG
                foreach (var grp in groupsToAward)
                {
					List<GamePlayer> players = new List<GamePlayer>();
					foreach (GamePlayer pla in grp.GetPlayersInTheGroup())
                    {
                        if (Util.Chance(50) && !playersToAward.Contains(pla))
                        {
							playersToAward.Add(pla);
						}
						//players.Add(pla);
                    }
					//GamePlayer playerToAward = players[Util.Random(players.Count - 1)];
					//Console.WriteLine($"Chosen player: {playerToAward}");
					//if (!playersToAward.Contains(playerToAward) ) playersToAward.Add(playerToAward);
                }

				//distribute ROGs

                foreach (var player in playersToAward)
                {
	                if (player.Level < 35 || player.GetDistanceTo(killedPlayer) > WorldMgr.MAX_EXPFORKILL_DISTANCE || player.GetConLevel(killedPlayer) <= -3) continue;
                    AtlasROGManager.GenerateOrbs(player);
                    if (Properties.EVENT_THIDRANKI || Properties.EVENT_TUTORIAL)
                    {
	                    if (!player.ReceiveROG) continue;
	                    //Console.WriteLine($"Generating ROG for {player}");
	                    AtlasROGManager.GenerateROG(player, true);
                    }
                }

                if (ServerProperties.Properties.LOG_PVP_KILLS && playerKillers.Count > 0)
				{
					try
					{
						foreach (KeyValuePair<GamePlayer, int> pair in playerKillers)
						{

							DOL.Database.PvPKillsLog killLog = new DOL.Database.PvPKillsLog();
							killLog.KilledIP = killedPlayer.Client.TcpEndpointAddress;
							killLog.KilledName = killedPlayer.Name;
							killLog.KilledRealm = GlobalConstants.RealmToName(killedPlayer.Realm);
							killLog.KillerIP = pair.Key.Client.TcpEndpointAddress;
							killLog.KillerName = pair.Key.Name;
							killLog.KillerRealm = GlobalConstants.RealmToName(pair.Key.Realm);
							killLog.RPReward = pair.Value;
							killLog.RegionName = killedPlayer.CurrentRegion.Description;
							killLog.IsInstance = killedPlayer.CurrentRegion.IsInstance;

							if (killedPlayer.Client.TcpEndpointAddress == pair.Key.Client.TcpEndpointAddress)
								killLog.SameIP = 1;

							GameServer.Database.AddObject(killLog);
						}
					}
					catch (System.Exception ex)
					{
						log.Error(ex);
					}
				}
			}
		}

		/// <summary>
		/// Gets the Realm of an living for name text coloring
		/// </summary>
		/// <param name="player"></param>
		/// <param name="target"></param>
		/// <returns>byte code of realm</returns>
		public virtual byte GetLivingRealm(GamePlayer player, GameLiving target)
		{
			if (player == null || target == null) return 0;

			// clients with priv level > 1 are considered friendly by anyone
			GamePlayer playerTarget = target as GamePlayer;
			if (playerTarget != null && playerTarget.Client.Account.PrivLevel > 1) return (byte)player.Realm;

			return (byte)target.Realm;
		}

		/// <summary>
		/// Gets the player name based on server type
		/// </summary>
		/// <param name="source">The "looking" player</param>
		/// <param name="target">The considered player</param>
		/// <returns>The name of the target</returns>
		public virtual string GetPlayerName(GamePlayer source, GamePlayer target)
		{
			return target.Name;
		}

		/// <summary>
		/// Gets the player Realmrank 12 or 13 title
		/// </summary>
		/// <param name="source">The "looking" player</param>
		/// <param name="target">The considered player</param>
		/// <returns>The Realmranktitle of the target</returns>
		public virtual string GetPlayerPrefixName(GamePlayer source, GamePlayer target)
		{
			string language;

			try
			{
				language = source.Client.Account.Language;
			}
			catch
			{
				language = LanguageMgr.DefaultLanguage;
			}

			if (IsSameRealm(source, target, true) && target.RealmLevel >= 110)
				return target.RealmRankTitle(language);

			return string.Empty;
		}

		/// <summary>
		/// Gets the player last name based on server type
		/// </summary>
		/// <param name="source">The "looking" player</param>
		/// <param name="target">The considered player</param>
		/// <returns>The last name of the target</returns>
		public virtual string GetPlayerLastName(GamePlayer source, GamePlayer target)
		{
			return target.LastName;
		}

		/// <summary>
		/// Gets the player guild name based on server type
		/// </summary>
		/// <param name="source">The "looking" player</param>
		/// <param name="target">The considered player</param>
		/// <returns>The guild name of the target</returns>
		public virtual string GetPlayerGuildName(GamePlayer source, GamePlayer target)
		{
			return target.GuildName;
		}

		/// <summary>
		/// Gets the player's custom title based on server type
		/// </summary>
		/// <param name="source">The "looking" player</param>
		/// <param name="target">The considered player</param>
		/// <returns>The custom title of the target</returns>
		public virtual string GetPlayerTitle(GamePlayer source, GamePlayer target)
		{
			return target.CurrentTitle.GetValue(source, target);
		}

		/// <summary>
		/// Gets the player's Total Amount of Realm Points Based on Level, Realm Level of other constraints.
		/// </summary>
		/// <param name="source">The player</param>
		/// <param name="target"></param>
		/// <returns>The total pool of realm points !</returns>
		public virtual int GetPlayerRealmPointsTotal(GamePlayer source)
		{
			return source.Level > 19 ? Math.Max(1, source.RealmLevel) : source.RealmLevel;
		}

		/// <summary>
		/// Gets the server type color handling scheme
		///
		/// ColorHandling: this byte tells the client how to handle color for PC and NPC names (over the head)
		/// 0: standard way, other realm PC appear red, our realm NPC appear light green
		/// 1: standard PvP way, all PC appear red, all NPC appear with their level color
		/// 2: Same realm livings are friendly, other realm livings are enemy; nearest friend/enemy buttons work
		/// 3: standard PvE way, all PC friendly, realm 0 NPC enemy rest NPC appear light green
		/// 4: All NPC are enemy, all players are friendly; nearest friend button selects self, nearest enemy don't work at all
		/// </summary>
		/// <param name="client">The client asking for color handling</param>
		/// <returns>The color handling</returns>
		public virtual byte GetColorHandling(GameClient client)
		{
			return 0;
		}

		/// <summary>
		/// Formats player statistics.
		/// </summary>
		/// <param name="player">The player to read statistics from.</param>
		/// <returns>List of strings.</returns>
		public virtual IList<string> FormatPlayerStatistics(GamePlayer player)
		{
			List<string> stat = new List<string>();

			int total = 0;
			#region Players Killed
			//only show if there is a kill [by Suncheck]
			if ((player.KillsAlbionPlayers + player.KillsMidgardPlayers + player.KillsHiberniaPlayers) > 0)
			{
				stat.Add(LanguageMgr.GetTranslation(player.Client.Account.Language, "PlayerStatistic.Kill.Title"));
				switch ((eRealm)player.Realm)
				{
					case eRealm.Albion:
						if (player.KillsMidgardPlayers > 0) stat.Add(LanguageMgr.GetTranslation(player.Client.Account.Language, "PlayerStatistic.Kill.MidgardPlayer") + ": " + player.KillsMidgardPlayers.ToString("N0"));
						if (player.KillsHiberniaPlayers > 0) stat.Add(LanguageMgr.GetTranslation(player.Client.Account.Language, "PlayerStatistic.Kill.HiberniaPlayer") + ": " + player.KillsHiberniaPlayers.ToString("N0"));
						total = player.KillsMidgardPlayers + player.KillsHiberniaPlayers;
						break;
					case eRealm.Midgard:
						if (player.KillsAlbionPlayers > 0) stat.Add(LanguageMgr.GetTranslation(player.Client.Account.Language, "PlayerStatistic.Kill.AlbionPlayer") + ": " + player.KillsAlbionPlayers.ToString("N0"));
						if (player.KillsHiberniaPlayers > 0) stat.Add(LanguageMgr.GetTranslation(player.Client.Account.Language, "PlayerStatistic.Kill.HiberniaPlayer") + ": " + player.KillsHiberniaPlayers.ToString("N0"));
						total = player.KillsAlbionPlayers + player.KillsHiberniaPlayers;
						break;
					case eRealm.Hibernia:
						if (player.KillsAlbionPlayers > 0) stat.Add(LanguageMgr.GetTranslation(player.Client.Account.Language, "PlayerStatistic.Kill.AlbionPlayer") + ": " + player.KillsAlbionPlayers.ToString("N0"));
						if (player.KillsMidgardPlayers > 0) stat.Add(LanguageMgr.GetTranslation(player.Client.Account.Language, "PlayerStatistic.Kill.MidgardPlayer") + ": " + player.KillsMidgardPlayers.ToString("N0"));
						total = player.KillsMidgardPlayers + player.KillsAlbionPlayers;
						break;
				}
				stat.Add(LanguageMgr.GetTranslation(player.Client.Account.Language, "PlayerStatistic.Kill.TotalPlayers") + ": " + total.ToString("N0"));
			}
			#endregion
			stat.Add(" ");
			#region Players Deathblows
			//only show if there is a kill [by Suncheck]
			if ((player.KillsAlbionDeathBlows + player.KillsMidgardDeathBlows + player.KillsHiberniaDeathBlows) > 0)
			{
				total = 0;
				switch ((eRealm)player.Realm)
				{
					case eRealm.Albion:
						if (player.KillsMidgardDeathBlows > 0) stat.Add(LanguageMgr.GetTranslation(player.Client.Account.Language, "PlayerStatistic.Deathblows.MidgardPlayer") + ": " + player.KillsMidgardDeathBlows.ToString("N0"));
						if (player.KillsHiberniaDeathBlows > 0) stat.Add(LanguageMgr.GetTranslation(player.Client.Account.Language, "PlayerStatistic.Deathblows.HiberniaPlayer") + ": " + player.KillsHiberniaDeathBlows.ToString("N0"));
						total = player.KillsMidgardDeathBlows + player.KillsHiberniaDeathBlows;
						break;
					case eRealm.Midgard:
						if (player.KillsAlbionDeathBlows > 0) stat.Add(LanguageMgr.GetTranslation(player.Client.Account.Language, "PlayerStatistic.Deathblows.AlbionPlayer") + ": " + player.KillsAlbionDeathBlows.ToString("N0"));
						if (player.KillsHiberniaDeathBlows > 0) stat.Add(LanguageMgr.GetTranslation(player.Client.Account.Language, "PlayerStatistic.Deathblows.HiberniaPlayer") + ": " + player.KillsHiberniaDeathBlows.ToString("N0"));
						total = player.KillsAlbionDeathBlows + player.KillsHiberniaDeathBlows;
						break;
					case eRealm.Hibernia:
						if (player.KillsAlbionDeathBlows > 0) stat.Add(LanguageMgr.GetTranslation(player.Client.Account.Language, "PlayerStatistic.Deathblows.AlbionPlayer") + ": " + player.KillsAlbionDeathBlows.ToString("N0"));
						if (player.KillsMidgardDeathBlows > 0) stat.Add(LanguageMgr.GetTranslation(player.Client.Account.Language, "PlayerStatistic.Deathblows.MidgardPlayer") + ": " + player.KillsMidgardDeathBlows.ToString("N0"));
						total = player.KillsMidgardDeathBlows + player.KillsAlbionDeathBlows;
						break;
				}
				stat.Add(LanguageMgr.GetTranslation(player.Client.Account.Language, "PlayerStatistic.Deathblows.TotalPlayers") + ": " + total.ToString("N0"));
			}
			#endregion
			stat.Add(" ");
			#region Players Solo Kills
			//only show if there is a kill [by Suncheck]
			if ((player.KillsAlbionSolo + player.KillsMidgardSolo + player.KillsHiberniaSolo) > 0)
			{
				total = 0;
				switch ((eRealm)player.Realm)
				{
					case eRealm.Albion:
						if (player.KillsMidgardSolo > 0) stat.Add(LanguageMgr.GetTranslation(player.Client.Account.Language, "PlayerStatistic.Solo.MidgardPlayer") + ": " + player.KillsMidgardSolo.ToString("N0"));
						if (player.KillsHiberniaSolo > 0) stat.Add(LanguageMgr.GetTranslation(player.Client.Account.Language, "PlayerStatistic.Solo.HiberniaPlayer") + ": " + player.KillsHiberniaSolo.ToString("N0"));
						total = player.KillsMidgardSolo + player.KillsHiberniaSolo;
						break;
					case eRealm.Midgard:
						if (player.KillsAlbionSolo > 0) stat.Add(LanguageMgr.GetTranslation(player.Client.Account.Language, "PlayerStatistic.Solo.AlbionPlayer") + ": " + player.KillsAlbionSolo.ToString("N0"));
						if (player.KillsHiberniaSolo > 0) stat.Add(LanguageMgr.GetTranslation(player.Client.Account.Language, "PlayerStatistic.Solo.HiberniaPlayer") + ": " + player.KillsHiberniaSolo.ToString("N0"));
						total = player.KillsAlbionSolo + player.KillsHiberniaSolo;
						break;
					case eRealm.Hibernia:
						if (player.KillsAlbionSolo > 0) stat.Add(LanguageMgr.GetTranslation(player.Client.Account.Language, "PlayerStatistic.Solo.AlbionPlayer") + ": " + player.KillsAlbionSolo.ToString("N0"));
						if (player.KillsMidgardSolo > 0) stat.Add(LanguageMgr.GetTranslation(player.Client.Account.Language, "PlayerStatistic.Solo.MidgardPlayer") + ": " + player.KillsMidgardSolo.ToString("N0"));
						total = player.KillsMidgardSolo + player.KillsAlbionSolo;
						break;
				}
				stat.Add(LanguageMgr.GetTranslation(player.Client.Account.Language, "PlayerStatistic.Solo.TotalPlayers") + ": " + total.ToString("N0"));
			}
			#endregion
			stat.Add(" ");
			#region Keeps
			//only show if there is a capture [by Suncheck]
			if ((player.CapturedKeeps + player.CapturedTowers) > 0)
			{
				stat.Add(LanguageMgr.GetTranslation(player.Client.Account.Language, "PlayerStatistic.Capture.Title"));
				//stat.Add("Relics Taken: " + player.RelicsTaken.ToString("N0"));
				//stat.Add("Albion Keeps Captured: " + player.CapturedAlbionKeeps.ToString("N0"));
				//stat.Add("Midgard Keeps Captured: " + player.CapturedMidgardKeeps.ToString("N0"));
				//stat.Add("Hibernia Keeps Captured: " + player.CapturedHiberniaKeeps.ToString("N0"));
				if (player.CapturedKeeps > 0) stat.Add(LanguageMgr.GetTranslation(player.Client.Account.Language, "PlayerStatistic.Capture.Keeps") + ": " + player.CapturedKeeps.ToString("N0"));
				//stat.Add("Keep Lords Slain: " + player.KeepLordsSlain.ToString("N0"));
				//stat.Add("Albion Towers Captured: " + player.CapturedAlbionTowers.ToString("N0"));
				//stat.Add("Midgard Towers Captured: " + player.CapturedMidgardTowers.ToString("N0"));
				//stat.Add("Hibernia Towers Captured: " + player.CapturedHiberniaTowers.ToString("N0"));
				if (player.CapturedTowers > 0) stat.Add(LanguageMgr.GetTranslation(player.Client.Account.Language, "PlayerStatistic.Capture.Towers") + ": " + player.CapturedTowers.ToString("N0"));
				//stat.Add("Tower Captains Slain: " + player.TowerCaptainsSlain.ToString("N0"));
				//stat.Add("Realm Guard Kills Albion: " + player.RealmGuardTotalKills.ToString("N0"));
				//stat.Add("Realm Guard Kills Midgard: " + player.RealmGuardTotalKills.ToString("N0"));
				//stat.Add("Realm Guard Kills Hibernia: " + player.RealmGuardTotalKills.ToString("N0"));
				//stat.Add("Total Realm Guard Kills: " + player.RealmGuardTotalKills.ToString("N0"));
			}
			#endregion
			stat.Add(" ");
			#region PvE
			//only show if there is a kill [by Suncheck]
			if ((player.KillsDragon + player.KillsEpicBoss + player.KillsLegion) > 0)
			{
				stat.Add(LanguageMgr.GetTranslation(player.Client.Account.Language, "PlayerStatistic.PvE.Title"));
				if (player.KillsDragon > 0) stat.Add(LanguageMgr.GetTranslation(player.Client.Account.Language, "PlayerStatistic.PvE.KillsDragon") + ": " + player.KillsDragon.ToString("N0"));
				if (player.KillsEpicBoss > 0) stat.Add(LanguageMgr.GetTranslation(player.Client.Account.Language, "PlayerStatistic.PvE.KillsEpic") + ": " + player.KillsEpicBoss.ToString("N0"));
				if (player.KillsLegion > 0) stat.Add(LanguageMgr.GetTranslation(player.Client.Account.Language, "PlayerStatistic.PvE.KillsLegion") + ": " + player.KillsLegion.ToString("N0"));
			}
			#endregion

			return stat;
		}

		/// <summary>
		/// Reset the keep with special server rules handling
		/// </summary>
		/// <param name="lord">The lord that was killed</param>
		/// <param name="killer">The lord's killer</param>
		public virtual void ResetKeep(GuardLord lord, GameObject killer)
		{
			PlayerMgr.UpdateStats(lord);
		}

		/// <summary>
		/// Experience a keep is worth when captured
		/// </summary>
		/// <param name="keep"></param>
		/// <returns></returns>
		public virtual long GetExperienceForKeep(AbstractGameKeep keep)
		{
			return 0;
		}

		public virtual double GetExperienceCapForKeep(AbstractGameKeep keep)
		{
			return 1.0;
		}

		/// <summary>
		/// Realm points a keep is worth when captured
		/// </summary>
		/// <param name="keep"></param>
		/// <returns></returns>
		public virtual int GetRealmPointsForKeep(AbstractGameKeep keep)
		{
			int value = 0;

			if (Properties.EVENT_THIDRANKI)
			{
				value = 125;
			}
			else if (keep is GameKeep)
			{
				value = Math.Max(50, ServerProperties.Properties.KEEP_RP_BASE + ((keep.BaseLevel - 50) * ServerProperties.Properties.KEEP_RP_MULTIPLIER));
			}
			else
			{
				value = Math.Max(5, ServerProperties.Properties.TOWER_RP_BASE + ((keep.BaseLevel - 50) * ServerProperties.Properties.TOWER_RP_MULTIPLIER));
			}

			value += ((keep.Level - ServerProperties.Properties.STARTING_KEEP_LEVEL) * ServerProperties.Properties.UPGRADE_MULTIPLIER);

			return Math.Max(5, value);
		}

		/// <summary>
		/// Bounty points a keep is worth when captured
		/// </summary>
		/// <param name="keep"></param>
		/// <returns></returns>
		public virtual int GetBountyPointsForKeep(AbstractGameKeep keep)
		{
			return 0;
		}


		/// <summary>
		/// How much money does this keep reward when captured
		/// </summary>
		/// <param name="keep"></param>
		/// <returns></returns>
		public virtual long GetMoneyValueForKeep(AbstractGameKeep keep)
		{
			return 0;
		}


		/// <summary>
		/// Is the player allowed to generate news
		/// </summary>
		/// <param name="player">the player</param>
		/// <returns>true if the player is allowed to generate news</returns>
		public virtual bool CanGenerateNews(GamePlayer player)
		{
			if (player.Client.Account.PrivLevel > 1)
				return false;

			return true;
		}

		/// <summary>
		/// Gets the NPC name based on server type
		/// </summary>
		/// <param name="source">The "looking" player</param>
		/// <param name="target">The considered NPC</param>
		/// <returns>The name of the target</returns>
		public virtual string GetNPCName(GamePlayer source, GameNPC target)
		{
			return target.Name;
		}

		/// <summary>
		/// Gets the NPC guild name based on server type
		/// </summary>
		/// <param name="source">The "looking" player</param>
		/// <param name="target">The considered NPC</param>
		/// <returns>The guild name of the target</returns>
		public virtual string GetNPCGuildName(GamePlayer source, GameNPC target)
		{
			return target.GuildName;
		}


		/// <summary>
		/// Get the items (merchant) list name for a lot marker in the specified region
		/// </summary>
		/// <param name="regionID"></param>
		/// <returns></returns>
		public virtual string GetLotMarkerListName(ushort regionID)
		{
			switch (regionID)
			{
				case 2:
					return "housing_alb_lotmarker";
				case 102:
					return "housing_mid_lotmarker";
				case 202:
					return "housing_hib_lotmarker";
				default:
					return "housing_custom_lotmarker";
			}
		}


		/// <summary>
		/// Send merchant window containing housing items that can be purchased by a player.  If this list is customized
		/// then the customized list must also be handled in BuyHousingItem
		/// </summary>
		/// <param name="player"></param>
		/// <param name="merchantType"></param>
		public virtual void SendHousingMerchantWindow(GamePlayer player, DOL.GS.PacketHandler.eMerchantWindowType merchantType)
		{
			switch (merchantType)
			{
				case eMerchantWindowType.HousingInsideShop:
				case eMerchantWindowType.HousingInsideMenu:
					player.Out.SendMerchantWindow(HouseTemplateMgr.IndoorShopItems, merchantType);
					break;
				case eMerchantWindowType.HousingOutsideShop:
				case eMerchantWindowType.HousingOutsideMenu:
					player.Out.SendMerchantWindow(HouseTemplateMgr.OutdoorShopItems, merchantType);
					break;
				case eMerchantWindowType.HousingBindstoneHookpoint:
					player.Out.SendMerchantWindow(HouseTemplateMgr.IndoorBindstoneShopItems, merchantType);
					break;
				case eMerchantWindowType.HousingCraftingHookpoint:
					player.Out.SendMerchantWindow(HouseTemplateMgr.IndoorCraftShopItems, merchantType);
					break;
				case eMerchantWindowType.HousingNPCHookpoint:
					player.Out.SendMerchantWindow(HouseTemplateMgr.GetNpcShopItems(player), merchantType);
					break;
				case eMerchantWindowType.HousingVaultHookpoint:
					player.Out.SendMerchantWindow(HouseTemplateMgr.IndoorVaultShopItems, merchantType);
					break;
				case eMerchantWindowType.HousingDeedMenu:
					player.Out.SendMerchantWindow(/* TODO */HouseTemplateMgr.OutdoorMenuItems, eMerchantWindowType.HousingDeedMenu);
					break;
				default:
					player.Out.SendMessage("Unknown merchant type!", eChatType.CT_Staff, eChatLoc.CL_SystemWindow);
					log.ErrorFormat("Unknown merchant type {0}", merchantType);
					break;
			}
		}


		/// <summary>
		/// Buys an item off a housing merchant.  If the list has been customized then this must be modified to
		/// match that customized list.
		/// </summary>
		/// <param name="player"></param>
		/// <param name="slot"></param>
		/// <param name="count"></param>
		/// <param name="merchantType"></param>
		public virtual void BuyHousingItem(GamePlayer player, ushort slot, byte count, DOL.GS.PacketHandler.eMerchantWindowType merchantType)
		{
			MerchantTradeItems items = null;

			switch (merchantType)
			{
				case eMerchantWindowType.HousingInsideShop:
					items = HouseTemplateMgr.IndoorShopItems;
					break;
				case eMerchantWindowType.HousingOutsideShop:
					items = HouseTemplateMgr.OutdoorShopItems;
					break;
				case eMerchantWindowType.HousingBindstoneHookpoint:
					items = HouseTemplateMgr.IndoorBindstoneShopItems;
					break;
				case eMerchantWindowType.HousingCraftingHookpoint:
					items = HouseTemplateMgr.IndoorCraftShopItems;
					break;
				case eMerchantWindowType.HousingNPCHookpoint:
					items = HouseTemplateMgr.GetNpcShopItems(player);
					break;
				case eMerchantWindowType.HousingVaultHookpoint:
					items = HouseTemplateMgr.IndoorVaultShopItems;
					break;
			}

			GameMerchant.OnPlayerBuy(player, slot, count, items);
		}


		/// <summary>
		/// Get a housing hookpoint NPC
		/// </summary>
		/// <param name="house"></param>
		/// <param name="templateID"></param>
		/// <param name="heading"></param>
		/// <param name="index"></param>
		/// <returns></returns>
		public virtual GameNPC PlaceHousingNPC(DOL.GS.Housing.House house, ItemTemplate item, IPoint3D location, ushort heading)
		{
			NpcTemplate npcTemplate = NpcTemplateMgr.GetTemplate(item.Bonus);

			try
			{
				string defaultClassType = ServerProperties.Properties.GAMENPC_DEFAULT_CLASSTYPE;

				if (npcTemplate == null || string.IsNullOrEmpty(npcTemplate.ClassType))
				{
					log.Warn("[Housing] null classtype in hookpoint attachment, using GAMENPC_DEFAULT_CLASSTYPE instead");
				}
				else
				{
					defaultClassType = npcTemplate.ClassType;
				}

				var npc = (GameNPC)Assembly.GetAssembly(typeof(GameServer)).CreateInstance(defaultClassType, false);
				if (npc == null)
				{
					foreach (Assembly asm in ScriptMgr.Scripts)
					{
						npc = (GameNPC)asm.CreateInstance(defaultClassType, false);
						if (npc != null) break;
					}
				}

				if (npc == null)
				{
					HouseMgr.log.Error("[Housing] Can't create instance of type: " + defaultClassType);
					return null;
				}

				npc.Model = 0;

				if (npcTemplate != null)
				{
					npc.LoadTemplate(npcTemplate);
				}
				else
				{
					npc.Size = 50;
					npc.Level = 50;
					npc.GuildName = "No Template Found";
				}

				if (npc.Model == 0)
				{
					// defaults if templates are missing
					if (house.Realm == eRealm.Albion)
					{
						npc.Model = (ushort)Util.Random(7, 8);
					}
					else if (house.Realm == eRealm.Midgard)
					{
						npc.Model = (ushort)Util.Random(160, 161);
					}
					else
					{
						npc.Model = (ushort)Util.Random(309, 310);
					}
				}

				// always set the npc realm to the house model realm
				npc.Realm = house.Realm;

				npc.Name = item.Name;
				npc.CurrentHouse = house;
				npc.InHouse = true;
				npc.OwnerID = item.Id_nb;
				npc.X = location.X;
				npc.Y = location.Y;
				npc.Z = location.Z;
				npc.Heading = heading;
				npc.CurrentRegionID = house.RegionID;
				if ((npc.Flags & GameNPC.eFlags.PEACE) == 0)
				{
					npc.Flags ^= GameNPC.eFlags.PEACE;
				}
				npc.AddToWorld();
				return npc;
			}
			catch (Exception ex)
			{
				log.Error("Error filling housing hookpoint using npc template ID " + item.Bonus, ex);
			}

			return null;
		}


		public virtual GameStaticItem PlaceHousingInteriorItem(DOL.GS.Housing.House house, ItemTemplate item, IPoint3D location, ushort heading)
		{
			GameStaticItem hookpointObject = new GameStaticItem();
			hookpointObject.CurrentHouse = house;
			hookpointObject.InHouse = true;
			hookpointObject.OwnerID = item.Id_nb;
			hookpointObject.X = location.X;
			hookpointObject.Y = location.Y;
			hookpointObject.Z = location.Z;
			hookpointObject.Heading = heading;
			hookpointObject.CurrentRegionID = house.RegionID;
			hookpointObject.Name = item.Name;
			hookpointObject.Model = (ushort)item.Model;
			hookpointObject.AddToWorld();

			return hookpointObject;
		}

		/// <summary>
		/// This creates the housing consignment merchant attached to a house.
		/// You can override this to create your own consignment merchant derived from the standard merchant
		/// </summary>
		/// <returns></returns>
		public virtual GameConsignmentMerchant CreateHousingConsignmentMerchant(House house)
		{
			var m = new GameConsignmentMerchant();
			m.Name = "Consignment Merchant";
			return m;
		}

		/// <summary>
		/// Standard Rules For Player Level UP
		/// </summary>
		/// <param name="player"></param>
		/// <param name="previousLevel"></param>
		public virtual void OnPlayerLevelUp(GamePlayer player, int previousLevel)
		{
		}
		#region MessageToLiving
		/// <summary>
		/// Send system text message to system window
		/// </summary>
		/// <param name="living"></param>
		/// <param name="message"></param>
		public virtual void MessageToLiving(GameLiving living, string message)
		{
			MessageToLiving(living, message, eChatType.CT_System, eChatLoc.CL_SystemWindow);
		}
		/// <summary>
		/// Send custom text message to system window
		/// </summary>
		/// <param name="living"></param>
		/// <param name="message"></param>
		/// <param name="type"></param>
		public virtual void MessageToLiving(GameLiving living, string message, eChatType type)
		{
			MessageToLiving(living, message, type, eChatLoc.CL_SystemWindow);
		}
		/// <summary>
		/// Send custom text message to GameLiving
		/// </summary>
		/// <param name="living"></param>
		/// <param name="message"></param>
		/// <param name="type"></param>
		/// <param name="loc"></param>
		public virtual void MessageToLiving(GameLiving living, string message, eChatType type, eChatLoc loc)
		{
			if (living is GamePlayer)
				((GamePlayer)living).Out.SendMessage(message, type, loc);
		}
		#endregion
	}
}
<|MERGE_RESOLUTION|>--- conflicted
+++ resolved
@@ -1,2573 +1,2569 @@
-/*
- * DAWN OF LIGHT - The first free open source DAoC server emulator
- *
- * This program is free software; you can redistribute it and/or
- * modify it under the terms of the GNU General Public License
- * as published by the Free Software Foundation; either version 2
- * of the License, or (at your option) any later version.
- *
- * This program is distributed in the hope that it will be useful,
- * but WITHOUT ANY WARRANTY; without even the implied warranty of
- * MERCHANTABILITY or FITNESS FOR A PARTICULAR PURPOSE.  See the
- * GNU General Public License for more details.
- *
- * You should have received a copy of the GNU General Public License
- * along with this program; if not, write to the Free Software
- * Foundation, Inc., 59 Temple Place - Suite 330, Boston, MA  02111-1307, USA.
- *
- */
-using System;
-using System.Collections;
-using System.Collections.Generic;
-using System.Reflection;
-
-using DOL.AI.Brain;
-using DOL.Database;
-using DOL.Events;
-using DOL.GS.Housing;
-using DOL.GS.Keeps;
-using DOL.GS.PacketHandler;
-using DOL.GS.ServerProperties;
-using DOL.Language;
-using log4net;
-
-namespace DOL.GS.ServerRules
-{
-	public abstract class AbstractServerRules : IServerRules
-	{
-		/// <summary>
-		/// Defines a logger for this class.
-		/// </summary>
-		private static readonly ILog log = LogManager.GetLogger(MethodBase.GetCurrentMethod().DeclaringType);
-
-		/// <summary>
-		/// This is called after the rules are created to do any event binding or other tasks
-		/// </summary>
-		/// <param name="e"></param>
-		/// <param name="sender"></param>
-		/// <param name="args"></param>
-		public virtual void Initialize()
-		{
-			GameEventMgr.AddHandler(GamePlayerEvent.GameEntered, new DOLEventHandler(OnGameEntered));
-			GameEventMgr.AddHandler(GamePlayerEvent.RegionChanged, new DOLEventHandler(OnRegionChanged));
-			GameEventMgr.AddHandler(GamePlayerEvent.Released, new DOLEventHandler(OnReleased));
-			m_invExpiredCallback = new GamePlayer.InvulnerabilityExpiredCallback(ImmunityExpiredCallback);
-		}
-
-		/// <summary>
-		/// Allows or denies a client from connecting to the server ...
-		/// NOTE: The client has not been fully initialized when this method is called.
-		/// For example, no account or character data has been loaded yet.
-		/// </summary>
-		/// <param name="client">The client that sent the login request</param>
-		/// <param name="username">The username of the client wanting to connect</param>
-		/// <returns>true if connection allowed, false if connection should be terminated</returns>
-		/// <remarks>You can only send ONE packet to the client and this is the
-		/// LoginDenied packet before returning false. Trying to send any other packet
-		/// might result in unexpected behaviour on server and client!</remarks>
-		public virtual bool IsAllowedToConnect(GameClient client, string username)
-		{
-			if (!client.Socket.Connected)
-				return false;
-
-			// Ban account
-			IList<DBBannedAccount> objs;
-			objs = DOLDB<DBBannedAccount>.SelectObjects(DB.Column("Type").IsEqualTo("A").Or(DB.Column("Type").IsEqualTo("B")).And(DB.Column("Account").IsEqualTo(username)));
-			if (objs.Count > 0)
-			{
-				client.IsConnected = false;
-				client.Out.SendLoginDenied(eLoginError.AccountIsBannedFromThisServerType);
-				log.Debug("IsAllowedToConnect deny access to username " + username);
-				return false;
-			}
-
-			// Ban IP Address or range (example: 5.5.5.%)
-			string accip = client.TcpEndpointAddress;
-			objs = DOLDB<DBBannedAccount>.SelectObjects(DB.Column("Type").IsEqualTo("I").Or(DB.Column("Type").IsEqualTo("B")).And(DB.Column("Ip").IsLike(accip)));
-			if (objs.Count > 0)
-			{
-				client.IsConnected = false;
-				client.Out.SendLoginDenied(eLoginError.AccountIsBannedFromThisServerType);
-				log.Debug("IsAllowedToConnect deny access to IP " + accip);
-				return false;
-			}
-
-			GameClient.eClientVersion min = (GameClient.eClientVersion)Properties.CLIENT_VERSION_MIN;
-			if (min != GameClient.eClientVersion.VersionNotChecked && client.Version < min)
-			{
-				client.IsConnected = false;
-				client.Out.SendLoginDenied(eLoginError.ClientVersionTooLow);
-				log.Debug("IsAllowedToConnect deny access to client version (too low) " + client.Version);
-				return false;
-			}
-
-			GameClient.eClientVersion max = (GameClient.eClientVersion)Properties.CLIENT_VERSION_MAX;
-			if (max != GameClient.eClientVersion.VersionNotChecked && client.Version > max)
-			{
-				client.IsConnected = false;
-				client.Out.SendLoginDenied(eLoginError.NotAuthorizedToUseExpansionVersion);
-				log.Debug("IsAllowedToConnect deny access to client version (too high) " + client.Version);
-				return false;
-			}
-
-			if (Properties.CLIENT_TYPE_MAX > -1)
-			{
-				GameClient.eClientType type = (GameClient.eClientType)Properties.CLIENT_TYPE_MAX;
-				if ((int)client.ClientType > (int)type)
-				{
-					client.IsConnected = false;
-					client.Out.SendLoginDenied(eLoginError.ExpansionPacketNotAllowed);
-					log.Debug("IsAllowedToConnect deny access to expansion pack.");
-					return false;
-				}
-			}
-
-			/* Example to limit the connections from a certain IP range!
-			if(client.Socket.RemoteEndPoint.ToString().StartsWith("192.168.0."))
-			{
-				client.Out.SendLoginDenied(eLoginError.AccountNoAccessAnyGame);
-				return false;
-			}
-			 */
-
-
-			/* Example to deny new connections on saturdays
-			if(DateTime.Now.DayOfWeek == DayOfWeek.Saturday)
-			{
-				client.Out.SendLoginDenied(eLoginError.GameCurrentlyClosed);
-				return false;
-			}
-			 */
-
-			/* Example to deny new connections between 10am and 12am
-			if(DateTime.Now.Hour >= 10 && DateTime.Now.Hour <= 12)
-			{
-				client.Out.SendLoginDenied(eLoginError.GameCurrentlyClosed);
-				return false;
-			}
-			 */
-
-			Account account = GameServer.Database.FindObjectByKey<Account>(username);
-
-			if (Properties.MAX_PLAYERS > 0)
-			{
-				if (WorldMgr.GetAllClients().Count >= Properties.MAX_PLAYERS)
-				{
-					// GMs are still allowed to enter server
-					if (account == null || (account.PrivLevel == 1 && account.Status <= 0))
-					{
-						// Normal Players will not be allowed over the max
-						client.IsConnected = false;
-						client.Out.SendLoginDenied(eLoginError.TooManyPlayersLoggedIn);
-						log.Debug("IsAllowedToConnect deny access due to too many players.");
-						return false;
-					}
-
-				}
-			}
-
-			if (Properties.STAFF_LOGIN)
-			{
-				if (account == null || account.PrivLevel == 1)
-				{
-					// GMs are still allowed to enter server
-					// Normal Players will not be allowed to Log in
-					client.IsConnected = false;
-					client.Out.SendLoginDenied(eLoginError.GameCurrentlyClosed);
-					log.Debug("IsAllowedToConnect deny access; staff only login");
-					return false;
-				}
-			}
-
-			if (!Properties.ALLOW_DUAL_LOGINS)
-			{
-				if ((account == null || account.PrivLevel == 1) && client.TcpEndpointAddress != "not connected")
-				{
-					foreach (GameClient cln in WorldMgr.GetAllClients())
-					{
-						if (cln == null || client == cln) continue;
-						if (cln.TcpEndpointAddress == client.TcpEndpointAddress)
-						{
-							if (cln.Account != null && cln.Account.PrivLevel > 1)
-							{
-								break;
-							}
-							client.IsConnected = false;
-							client.Out.SendLoginDenied(eLoginError.AccountAlreadyLoggedIntoOtherServer);
-							log.Debug("IsAllowedToConnect deny access; dual login not allowed");
-							return false;
-						}
-					}
-				}
-			}
-
-			return true;
-		}
-
-
-		/// <summary>
-		/// Called when player enters the game for first time
-		/// </summary>
-		/// <param name="e">event</param>
-		/// <param name="sender">GamePlayer object that has entered the game</param>
-		/// <param name="args"></param>
-		public virtual void OnGameEntered(DOLEvent e, object sender, EventArgs args)
-		{
-			StartImmunityTimer((GamePlayer)sender, ServerProperties.Properties.TIMER_GAME_ENTERED * 1000);
-		}
-
-		/// <summary>
-		/// Called when player has changed the region
-		/// </summary>
-		/// <param name="e">event</param>
-		/// <param name="sender">GamePlayer object that has changed the region</param>
-		/// <param name="args"></param>
-		public virtual void OnRegionChanged(DOLEvent e, object sender, EventArgs args)
-		{
-			StartImmunityTimer((GamePlayer)sender, ServerProperties.Properties.TIMER_REGION_CHANGED * 1000);
-		}
-
-		/// <summary>
-		/// Called after player has released
-		/// </summary>
-		/// <param name="e">event</param>
-		/// <param name="sender">GamePlayer that has released</param>
-		/// <param name="args"></param>
-		public virtual void OnReleased(DOLEvent e, object sender, EventArgs args)
-		{
-			GamePlayer player = (GamePlayer)sender;
-			StartImmunityTimer(player, ServerProperties.Properties.TIMER_KILLED_BY_MOB * 1000);//When Killed by a Mob
-		}
-
-		/// <summary>
-		/// Should be called whenever a player teleports to a new location
-		/// </summary>
-		/// <param name="player"></param>
-		/// <param name="source"></param>
-		/// <param name="destination"></param>
-		public virtual void OnPlayerTeleport(GamePlayer player, GameLocation source, Teleport destination)
-		{
-			// override this in order to do something, like set immunity, when a player teleports
-		}
-
-		/// <summary>
-		/// Starts the immunity timer for a player
-		/// </summary>
-		/// <param name="player">player that gets immunity</param>
-		/// <param name="duration">amount of milliseconds when immunity ends</param>
-		public virtual void StartImmunityTimer(GamePlayer player, int duration)
-		{
-			if (duration > 0)
-			{
-				player.StartInvulnerabilityTimer(duration, m_invExpiredCallback);
-			}
-		}
-
-		/// <summary>
-		/// Holds the delegate called when PvP invulnerability is expired
-		/// </summary>
-		protected GamePlayer.InvulnerabilityExpiredCallback m_invExpiredCallback;
-
-		/// <summary>
-		/// Removes immunity from the players
-		/// </summary>
-		/// <player></player>
-		public virtual void ImmunityExpiredCallback(GamePlayer player)
-		{
-			if (player.ObjectState != GameObject.eObjectState.Active) return;
-			if (player.Client.IsPlaying == false) return;
-
-			player.Out.SendMessage("Your temporary invulnerability timer has expired.", eChatType.CT_System, eChatLoc.CL_SystemWindow);
-
-			return;
-		}
-
-
-		public abstract bool IsSameRealm(GameLiving source, GameLiving target, bool quiet);
-		public abstract bool IsAllowedCharsInAllRealms(GameClient client);
-		public abstract bool IsAllowedToGroup(GamePlayer source, GamePlayer target, bool quiet);
-		public abstract bool IsAllowedToJoinGuild(GamePlayer source, Guild guild);
-		public abstract bool IsAllowedToTrade(GameLiving source, GameLiving target, bool quiet);
-		public abstract bool IsAllowedToUnderstand(GameLiving source, GamePlayer target);
-		public abstract string RulesDescription();
-
-		public virtual bool IsAllowedToMoveToBind(GamePlayer player)
-		{
-			return true;
-		}
-
-		public virtual bool CountsTowardsSlashLevel(DOLCharacters player)
-		{
-			return true;
-		}
-
-		/// <summary>
-		/// Is attacker allowed to attack defender.
-		/// </summary>
-		/// <param name="attacker">living that makes attack</param>
-		/// <param name="defender">attacker's target</param>
-		/// <param name="quiet">should messages be sent</param>
-		/// <returns>true if attack is allowed</returns>
-		public virtual bool IsAllowedToAttack(GameLiving attacker, GameLiving defender, bool quiet)
-		{
-			if (attacker == null || defender == null)
-				return false;
-
-			//dead things can't attack
-			if (!defender.IsAlive || !attacker.IsAlive)
-				return false;
-
-			GamePlayer playerAttacker = attacker as GamePlayer;
-			GamePlayer playerDefender = defender as GamePlayer;
-
-			// if Pet, let's define the controller once
-			if (defender is GameNPC)
-				if ((defender as GameNPC).Brain is IControlledBrain)
-					playerDefender = ((defender as GameNPC).Brain as IControlledBrain).GetPlayerOwner();
-
-			if (attacker is GameNPC)
-				if ((attacker as GameNPC).Brain is IControlledBrain)
-					playerAttacker = ((attacker as GameNPC).Brain as IControlledBrain).GetPlayerOwner();
-
-			if (playerDefender != null && (playerDefender.Client.ClientState == GameClient.eClientState.WorldEnter || playerDefender.IsInvulnerableToAttack))
-			{
-				if (!quiet)
-					MessageToLiving(attacker, defender.Name + " is entering the game and is temporarily immune to PvP attacks!");
-				return false;
-			}
-
-			if (playerAttacker != null && playerDefender != null)
-			{
-				// Attacker immunity
-				if (playerAttacker.IsInvulnerableToAttack)
-				{
-					if (quiet == false) MessageToLiving(attacker, "You can't attack players until your PvP invulnerability timer wears off!");
-					return false;
-				}
-
-				// Defender immunity
-				if (playerDefender.IsInvulnerableToAttack)
-				{
-					if (quiet == false) MessageToLiving(attacker, defender.Name + " is temporarily immune to PvP attacks!");
-					return false;
-				}
-			}
-
-			// PEACE NPCs can't be attacked/attack
-			if (attacker is GameNPC)
-				if ((((GameNPC)attacker).Flags & GameNPC.eFlags.PEACE) != 0)
-					return false;
-			if (defender is GameNPC)
-				if ((((GameNPC)defender).Flags & GameNPC.eFlags.PEACE) != 0)
-					return false;
-			// Players can't attack mobs while they have immunity
-			if (playerAttacker != null && defender != null)
-			{
-				if ((defender is GameNPC) && (playerAttacker.IsInvulnerableToAttack))
-				{
-					if (quiet == false) MessageToLiving(attacker, "You can't attack until your PvP invulnerability timer wears off!");
-					return false;
-				}
-			}
-			// Your pet can only attack stealthed players you have selected
-			if (defender.IsStealthed && attacker is GameNPC)
-				if (((attacker as GameNPC).Brain is IControlledBrain) &&
-					defender is GamePlayer &&
-					playerAttacker.TargetObject != defender)
-					return false;
-
-			// GMs can't be attacked
-			if (playerDefender != null && playerDefender.Client.Account.PrivLevel > 1)
-				return false;
-
-			// Safe area support for defender
-			foreach (AbstractArea area in defender.CurrentAreas)
-			{
-				if (!area.IsSafeArea)
-					continue;
-
-				if (defender is GamePlayer)
-				{
-					if (quiet == false) MessageToLiving(attacker, "You can't attack someone in a safe area!");
-					return false;
-				}
-			}
-
-			//safe area support for attacker
-			foreach (AbstractArea area in attacker.CurrentAreas)
-			{
-				if ((area.IsSafeArea) && (defender is GamePlayer) && (attacker is GamePlayer))
-				{
-					if (quiet == false) MessageToLiving(attacker, "You can't attack someone in a safe area!");
-					return false;
-				}
-
-				if ((area.IsSafeArea) && (attacker is GamePlayer))
-				{
-					if (quiet == false) MessageToLiving(attacker, "You can't attack someone in a safe area!");
-					return false;
-				}
-			}
-
-			//I don't want mobs attacking guards
-			if (defender is GameKeepGuard && attacker is GameNPC && attacker.Realm == 0)
-				return false;
-
-			//Checking for shadowed necromancer, can't be attacked.
-			if (defender.ControlledBrain != null)
-				if (defender.ControlledBrain.Body != null)
-					if (defender.ControlledBrain.Body is NecromancerPet)
-					{
-						if (quiet == false) MessageToLiving(attacker, "You can't attack a shadowed necromancer!");
-						return false;
-					}
-
-			return true;
-		}
-
-		/// <summary>
-		/// Is caster allowed to cast a spell
-		/// </summary>
-		/// <param name="caster"></param>
-		/// <param name="target"></param>
-		/// <param name="spell"></param>
-		/// <param name="spellLine"></param>
-		/// <returns>true if allowed</returns>
-		public virtual bool IsAllowedToCastSpell(GameLiving caster, GameLiving target, Spell spell, SpellLine spellLine)
-		{
-			//we only allow certain spell targets to be cast when targeting a keep component
-			//tolakram - live allows most damage spells to be cast on doors. This should be handled in spell handlers
-			if (target is GameKeepComponent || target is GameKeepDoor)
-			{
-				bool isAllowed = false;
-
-				switch (spell.Target.ToLower())
-				{
-					case "self":
-					case "group":
-					case "pet":
-					case "controlled":
-					case "realm":
-					case "area":
-						isAllowed = true;
-						break;
-
-					case "enemy":
-
-						if (spell.Radius == 0)
-						{
-							switch (spell.SpellType)
-							{
-                                case (byte)eSpellType.Archery:
-								case (byte)eSpellType.Bolt:
-								case (byte)eSpellType.Bomber:
-                                case (byte)eSpellType.DamageSpeedDecrease:
-                                case (byte)eSpellType.DirectDamage:
-                                case (byte)eSpellType.MagicalStrike:
-                                case (byte)eSpellType.SiegeArrow:
-                                case (byte)eSpellType.SummonTheurgistPet:
-                                case (byte)eSpellType.DirectDamageWithDebuff:
-									isAllowed = true;
-									break;
-							}
-						}
-
-						// pbaoe
-						if (spell.Radius > 0 && spell.Range == 0)
-						{
-							isAllowed = true;
-						}
-
-						break;
-				}
-
-				if (!isAllowed && caster is GamePlayer)
-					(caster as GamePlayer).Client.Out.SendMessage("You can't cast this spell on the " + target.Name, eChatType.CT_System, eChatLoc.CL_SystemWindow);
-
-				return isAllowed;
-			}
-
-
-
-			return true;
-		}
-
-		public virtual bool IsAllowedToSpeak(GamePlayer source, string communicationType)
-		{
-			if (source.IsAlive == false)
-			{
-				MessageToLiving(source, "Hmmmm...you can't " + communicationType + " while dead!");
-				return false;
-			}
-			return true;
-		}
-
-		/// <summary>
-		/// Is player allowed to bind
-		/// </summary>
-		/// <param name="player"></param>
-		/// <param name="point"></param>
-		/// <returns></returns>
-		public virtual bool IsAllowedToBind(GamePlayer player, BindPoint point)
-		{
-			return true;
-		}
-
-		/// <summary>
-		/// Is player allowed to make the item
-		/// </summary>
-		/// <param name="player"></param>
-		/// <param name="item"></param>
-		/// <returns></returns>
-		public virtual bool IsAllowedToCraft(GamePlayer player, ItemTemplate item)
-		{
-			return true;
-		}
-
-		/// <summary>
-		/// Is player allowed to claim in this region
-		/// </summary>
-		/// <param name="player"></param>
-		/// <param name="region"></param>
-		/// <returns></returns>
-		public virtual bool IsAllowedToClaim(GamePlayer player, Region region)
-		{
-			if (region.IsInstance)
-			{
-				return false;
-			}
-
-			return true;
-		}
-
-		public virtual bool IsAllowedToZone(GamePlayer player, Region region)
-		{
-			return true;
-		}
-
-		/// <summary>
-		/// is player allowed to ride his personal mount ?
-		/// </summary>
-		/// <param name="player"></param>
-		/// <returns>string representing why player is not allowed to mount, else empty string</returns>
-		public virtual string ReasonForDisallowMounting(GamePlayer player)
-		{
-			// pre conditions
-			if (!player.IsAlive) return "GamePlayer.UseSlot.CantMountWhileDead";
-			if (player.Steed != null) return "GamePlayer.UseSlot.MustDismountBefore";
-
-			// gm/admin overrides the other checks
-			if (player.Client.Account.PrivLevel != (uint)ePrivLevel.Player) return string.Empty;
-
-			// player restrictions
-			if (player.IsMoving) return "GamePlayer.UseSlot.CantMountMoving";
-			if (player.InCombat) return "GamePlayer.UseSlot.CantMountCombat";
-			if (player.IsSitting) return "GamePlayer.UseSlot.CantCallMountSeated";
-			if (player.IsStealthed) return "GamePlayer.UseSlot.CantMountStealthed";
-
-			// You are carrying a relic ? You can't use a mount !
-			if (GameRelic.IsPlayerCarryingRelic(player))
-				return "GamePlayer.UseSlot.CantMountRelicCarrier";
-
-			// zones checks:
-			// white list: always allows
-			string currentRegion = player.CurrentRegion.ID.ToString();
-			if (ServerProperties.Properties.ALLOW_PERSONNAL_MOUNT_IN_REGIONS.Contains(currentRegion))
-			{
-				var regions = ServerProperties.Properties.ALLOW_PERSONNAL_MOUNT_IN_REGIONS.Split(new char[] { ';' }, StringSplitOptions.RemoveEmptyEntries);
-				foreach (var region in regions)
-					if (region == currentRegion)
-						return string.Empty;
-			}
-
-			// restrictions: dungeons, instances, capitals, rvr horses
-			if (player.CurrentRegion.IsDungeon ||
-				player.CurrentRegion.IsInstance ||
-				player.CurrentRegion.IsCapitalCity)
-				return "GamePlayer.UseSlot.CantMountHere";
-			// perhaps need to be tweaked for PvPServerRules
-			if (player.CurrentRegion.IsRvR && !player.ActiveHorse.IsSummonRvR)
-				return "GamePlayer.UseSlot.CantSummonRvR";
-
-			// sounds good !
-			return string.Empty;
-
-		}
-
-		public virtual bool CanTakeFallDamage(GamePlayer player)
-		{
-			if (player.Client.Account.PrivLevel > 1)
-				return false;
-
-			if (player.IsInvulnerableToAttack)
-				return false;
-
-			if (player.CurrentRegion.IsHousing)
-				return false; // Workaround: falling from houses should not produce damage
-
-			return true;
-		}
-
-		public virtual long GetExperienceForLiving(int level)
-		{
-			level = (level < 0) ? 0 : level;
-
-			// use exp table
-			if (level < GameLiving.XPForLiving.Length)
-				return GameLiving.XPForLiving[level];
-
-			// use formula if level is not in exp table
-			// long can hold values up to level 238
-			if (level > 238)
-				level = 238;
-
-			double k1, k1_inc, k1_lvl;
-
-			// noret: using these rules i was able to reproduce table from
-			// http://www.daocweave.com/daoc/general/experience_table.htm
-			if (level >= 35)
-			{
-				k1_lvl = 35;
-				k1_inc = 0.2;
-				k1 = 20;
-			}
-			else if (level >= 20)
-			{
-				k1_lvl = 20;
-				k1_inc = 0.3334;
-				k1 = 15;
-			}
-			else if (level >= 10)
-			{
-				k1_lvl = 10;
-				k1_inc = 0.5;
-				k1 = 10;
-			}
-			else
-			{
-				k1_lvl = 0;
-				k1_inc = 1;
-				k1 = 0;
-			}
-
-			long exp = (long)(Math.Pow(2, k1 + (level - k1_lvl) * k1_inc) * 5);
-			if (exp < 0)
-			{
-				exp = 0;
-			}
-
-			return exp;
-		}
-
-		// Can a character use this item?
-		public virtual bool CheckAbilityToUseItem(GameLiving living, ItemTemplate item)
-		{
-			if (living == null || item == null)
-				return false;
-
-			GamePlayer player = living as GamePlayer;
-
-			// GMs can equip everything
-			if (player != null && player.Client.Account.PrivLevel > (uint)ePrivLevel.Player)
-				return true;
-
-			// allow usage of all house items
-			if ((item.Object_Type == 0 || item.Object_Type >= (int)eObjectType._FirstHouse) && item.Object_Type <= (int)eObjectType._LastHouse)
-				return true;
-
-			// on some servers we may wish for dropped items to be used by all realms regardless of what is set in the db
-			if (!ServerProperties.Properties.ALLOW_CROSS_REALM_ITEMS)
-			{
-				if (item.Realm != 0 && item.Realm != (int)living.Realm)
-					return false;
-			}
-
-			// classes restriction. 0 means every class
-			if (player != null && !Util.IsEmpty(item.AllowedClasses, true))
-			{
-				if (!Util.SplitCSV(item.AllowedClasses, true).Contains(player.CharacterClass.ID.ToString()))
-					return false;
-			}
-
-			//armor
-			if (item.Object_Type >= (int)eObjectType._FirstArmor && item.Object_Type <= (int)eObjectType._LastArmor)
-			{
-				int armorAbility = -1;
-
-				if (ServerProperties.Properties.ALLOW_CROSS_REALM_ITEMS && item.Item_Type != (int)eEquipmentItems.HEAD)
-				{
-					switch (player.Realm) // Choose based on player rather than item region
-					{
-						case eRealm.Albion: armorAbility = living.GetAbilityLevel(Abilities.AlbArmor); break;
-						case eRealm.Hibernia: armorAbility = living.GetAbilityLevel(Abilities.HibArmor); break;
-						case eRealm.Midgard: armorAbility =  living.GetAbilityLevel(Abilities.MidArmor); break;
-						default: break;
-					}
-				}
-				else
-				{
-					switch ((eRealm)item.Realm)
-					{
-						case eRealm.Albion: armorAbility = living.GetAbilityLevel(Abilities.AlbArmor); break;
-						case eRealm.Hibernia: armorAbility = living.GetAbilityLevel(Abilities.HibArmor); break;
-						case eRealm.Midgard: armorAbility = living.GetAbilityLevel(Abilities.MidArmor); break;
-						default: // use old system
-							armorAbility = Math.Max(armorAbility, living.GetAbilityLevel(Abilities.AlbArmor));
-							armorAbility = Math.Max(armorAbility, living.GetAbilityLevel(Abilities.HibArmor));
-							armorAbility = Math.Max(armorAbility, living.GetAbilityLevel(Abilities.MidArmor));
-							break;
-					}
-				}
-				switch ((eObjectType)item.Object_Type)
-				{
-					case eObjectType.GenericArmor: return armorAbility >= ArmorLevel.GenericArmor;
-					case eObjectType.Cloth: return armorAbility >= ArmorLevel.Cloth;
-					case eObjectType.Leather: return armorAbility >= ArmorLevel.Leather;
-					case eObjectType.Reinforced:
-					case eObjectType.Studded: return armorAbility >= ArmorLevel.Studded;
-					case eObjectType.Scale:
-					case eObjectType.Chain: return armorAbility >= ArmorLevel.Chain;
-					case eObjectType.Plate: return armorAbility >= ArmorLevel.Plate;
-					default: return false;
-				}
-			}
-
-			// non-armors
-			string abilityCheck = null;
-			string[] otherCheck = new string[0];
-
-			//http://dol.kitchenhost.de/files/dol/Info/itemtable.txt
-			switch ((eObjectType)item.Object_Type)
-			{
-				case eObjectType.GenericItem: return true;
-				case eObjectType.GenericArmor: return true;
-				case eObjectType.GenericWeapon: return true;
-				case eObjectType.Staff: abilityCheck = Abilities.Weapon_Staves; break;
-				case eObjectType.Fired: abilityCheck = Abilities.Weapon_Shortbows; break;
-				case eObjectType.FistWraps: abilityCheck = Abilities.Weapon_FistWraps; break;
-				case eObjectType.MaulerStaff: abilityCheck = Abilities.Weapon_MaulerStaff; break;
-
-				//alb
-				case eObjectType.CrushingWeapon:
-					if (ServerProperties.Properties.ALLOW_CROSS_REALM_ITEMS)
-						switch (living.Realm)
-						{
-							case eRealm.Albion: abilityCheck = Abilities.Weapon_Crushing; break;
-							case eRealm.Hibernia: abilityCheck = Abilities.Weapon_Blunt; break;
-							case eRealm.Midgard: abilityCheck = Abilities.Weapon_Hammers; break;
-							default: break;
-						} 
-					else abilityCheck = Abilities.Weapon_Crushing;
-					break;
-				case eObjectType.SlashingWeapon:
-					if (ServerProperties.Properties.ALLOW_CROSS_REALM_ITEMS)
-						switch (living.Realm)
-						{
-							case eRealm.Albion: abilityCheck = Abilities.Weapon_Slashing; break;
-							case eRealm.Hibernia: abilityCheck = Abilities.Weapon_Blades; break;
-							case eRealm.Midgard: abilityCheck = Abilities.Weapon_Swords; break;
-							default: break;
-						}
-					else abilityCheck = Abilities.Weapon_Slashing;
-					break;
-				case eObjectType.ThrustWeapon:
-					if (ServerProperties.Properties.ALLOW_CROSS_REALM_ITEMS && living.Realm == eRealm.Hibernia)
-						abilityCheck = Abilities.Weapon_Piercing;
-					else
-						abilityCheck = Abilities.Weapon_Thrusting;
-					break;
-				case eObjectType.TwoHandedWeapon:
-					if (ServerProperties.Properties.ALLOW_CROSS_REALM_ITEMS && living.Realm == eRealm.Hibernia)
-						abilityCheck = Abilities.Weapon_LargeWeapons;
-					else abilityCheck = Abilities.Weapon_TwoHanded;
-					break;
-				case eObjectType.PolearmWeapon:
-					if (ServerProperties.Properties.ALLOW_CROSS_REALM_ITEMS)
-						switch (living.Realm)
-						{
-							case eRealm.Albion: abilityCheck = Abilities.Weapon_Polearms; break;
-							case eRealm.Hibernia: abilityCheck = Abilities.Weapon_CelticSpear; break;
-							case eRealm.Midgard: abilityCheck = Abilities.Weapon_Spears; break;
-							default: break;
-						}
-					else abilityCheck = Abilities.Weapon_Polearms;
-					break;
-				case eObjectType.Longbow:
-					otherCheck = new string[] { Abilities.Weapon_Longbows, Abilities.Weapon_Archery };
-					break;
-				case eObjectType.Crossbow: abilityCheck = Abilities.Weapon_Crossbow; break;
-				case eObjectType.Flexible: abilityCheck = Abilities.Weapon_Flexible; break;
-				//TODO: case 5: abilityCheck = Abilities.Weapon_Thrown;break;
-
-				//mid
-				case eObjectType.Sword:
-					if (ServerProperties.Properties.ALLOW_CROSS_REALM_ITEMS)
-						switch (living.Realm)
-						{
-							case eRealm.Albion: abilityCheck = Abilities.Weapon_Slashing; break;
-							case eRealm.Hibernia: abilityCheck = Abilities.Weapon_Blades; break;
-							case eRealm.Midgard: abilityCheck = Abilities.Weapon_Swords; break;
-							default: break;
-						}
-					else abilityCheck = Abilities.Weapon_Swords; 
-					break;
-				case eObjectType.Hammer:
-					if (ServerProperties.Properties.ALLOW_CROSS_REALM_ITEMS)
-						switch (living.Realm)
-						{
-							case eRealm.Albion: abilityCheck = Abilities.Weapon_Crushing; break;
-							case eRealm.Midgard: abilityCheck = Abilities.Weapon_Hammers; break;
-							case eRealm.Hibernia: abilityCheck = Abilities.Weapon_Blunt; break;
-							default: break;
-						}
-					else abilityCheck = Abilities.Weapon_Hammers; 
-					break;
-				case eObjectType.LeftAxe:
-				case eObjectType.Axe:
-					if (ServerProperties.Properties.ALLOW_CROSS_REALM_ITEMS)
-						switch (living.Realm)
-						{
-							case eRealm.Albion: abilityCheck = Abilities.Weapon_Slashing; break;
-							case eRealm.Hibernia: abilityCheck = Abilities.Weapon_Blades; break;
-							case eRealm.Midgard: abilityCheck = Abilities.Weapon_Axes; break;
-							default: break;
-						}
-					else abilityCheck = Abilities.Weapon_Axes; 
-					break;
-				case eObjectType.Spear:
-					if (ServerProperties.Properties.ALLOW_CROSS_REALM_ITEMS)
-						switch (living.Realm)
-						{
-							case eRealm.Albion: abilityCheck = Abilities.Weapon_Polearms; break;
-							case eRealm.Hibernia: abilityCheck = Abilities.Weapon_CelticSpear; break;
-							case eRealm.Midgard: abilityCheck = Abilities.Weapon_Spears; break;
-							default: break;
-						}
-					else abilityCheck = Abilities.Weapon_Spears; 
-					break;
-				case eObjectType.CompositeBow:
-					otherCheck = new string[] { Abilities.Weapon_CompositeBows, Abilities.Weapon_Archery };
-					break;
-				case eObjectType.Thrown: abilityCheck = Abilities.Weapon_Thrown; break;
-				case eObjectType.HandToHand: abilityCheck = Abilities.Weapon_HandToHand; break;
-
-				//hib
-				case eObjectType.RecurvedBow:
-					otherCheck = new string[] { Abilities.Weapon_RecurvedBows, Abilities.Weapon_Archery };
-					break;
-				case eObjectType.Blades:
-					if (ServerProperties.Properties.ALLOW_CROSS_REALM_ITEMS)
-						switch (living.Realm)
-						{
-							case eRealm.Albion: abilityCheck = Abilities.Weapon_Slashing; break;
-							case eRealm.Hibernia: abilityCheck = Abilities.Weapon_Blades; break;
-							case eRealm.Midgard: abilityCheck = Abilities.Weapon_Swords; break;
-							default: break;
-						}
-					else abilityCheck = Abilities.Weapon_Blades; 
-					break;
-				case eObjectType.Blunt:
-					if (ServerProperties.Properties.ALLOW_CROSS_REALM_ITEMS)
-						switch (living.Realm)
-						{
-							case eRealm.Albion: abilityCheck = Abilities.Weapon_Crushing; break;
-							case eRealm.Hibernia: abilityCheck = Abilities.Weapon_Blunt; break;
-							case eRealm.Midgard: abilityCheck = Abilities.Weapon_Hammers; break;
-							default: break;
-						}
-					else abilityCheck = Abilities.Weapon_Blunt;
-					break;
-				case eObjectType.Piercing:
-					if (ServerProperties.Properties.ALLOW_CROSS_REALM_ITEMS && living.Realm == eRealm.Albion)
-						abilityCheck = Abilities.Weapon_Thrusting;
-					else abilityCheck = Abilities.Weapon_Piercing;
-					break;
-				case eObjectType.LargeWeapons:
-					if (ServerProperties.Properties.ALLOW_CROSS_REALM_ITEMS && living.Realm == eRealm.Albion)
-						abilityCheck = Abilities.Weapon_TwoHanded;
-					else abilityCheck = Abilities.Weapon_LargeWeapons; break;
-				case eObjectType.CelticSpear:
-					if (ServerProperties.Properties.ALLOW_CROSS_REALM_ITEMS)
-						switch (living.Realm)
-						{
-							case eRealm.Albion: abilityCheck = Abilities.Weapon_Polearms; break;
-							case eRealm.Hibernia: abilityCheck = Abilities.Weapon_CelticSpear; break;
-							case eRealm.Midgard: abilityCheck = Abilities.Weapon_Spears; break;
-							default: break;
-						}
-					else abilityCheck = Abilities.Weapon_CelticSpear;
-					break;
-				case eObjectType.Scythe: abilityCheck = Abilities.Weapon_Scythe; break;
-
-				//misc
-				case eObjectType.Magical: return true;
-				case eObjectType.Shield: return living.GetAbilityLevel(Abilities.Shield) >= item.Type_Damage;
-				case eObjectType.Bolt: abilityCheck = Abilities.Weapon_Crossbow; break;
-				case eObjectType.Arrow: otherCheck = new string[] { Abilities.Weapon_CompositeBows, Abilities.Weapon_Longbows, Abilities.Weapon_RecurvedBows, Abilities.Weapon_Shortbows }; break;
-				case eObjectType.Poison: return living.GetModifiedSpecLevel(Specs.Envenom) > 0;
-				case eObjectType.Instrument: return living.HasAbility(Abilities.Weapon_Instruments);
-					//TODO: different shield sizes
-			}
-
-			if (abilityCheck != null && living.HasAbility(abilityCheck))
-				return true;
-
-			foreach (string str in otherCheck)
-				if (living.HasAbility(str))
-					return true;
-
-			return false;
-		}
-
-		/// <summary>
-		/// Get object specialization level based on server type
-		/// </summary>
-		/// <param name="player">player whom specializations are checked</param>
-		/// <param name="objectType">object type</param>
-		/// <returns>specialization in object or 0</returns>
-		public virtual int GetObjectSpecLevel(GamePlayer player, eObjectType objectType)
-		{
-			int res = 0;
-
-			foreach (eObjectType obj in GetCompatibleObjectTypes(objectType))
-			{
-				int spec = player.GetModifiedSpecLevel(SkillBase.ObjectTypeToSpec(obj));
-				if (res < spec)
-					res = spec;
-			}
-			return res;
-		}
-
-		/// <summary>
-		/// Get object specialization level based on server type
-		/// </summary>
-		/// <param name="player">player whom specializations are checked</param>
-		/// <param name="objectType">object type</param>
-		/// <returns>specialization in object or 0</returns>
-		public virtual int GetBaseObjectSpecLevel(GamePlayer player, eObjectType objectType)
-		{
-			int res = 0;
-
-			foreach (eObjectType obj in GetCompatibleObjectTypes(objectType))
-			{
-				int spec = player.GetBaseSpecLevel(SkillBase.ObjectTypeToSpec(obj));
-				if (res < spec)
-					res = spec;
-			}
-			return res;
-		}
-
-		/// <summary>
-		/// Checks whether one object type is equal to another
-		/// based on server type
-		/// </summary>
-		/// <param name="type1"></param>
-		/// <param name="type2"></param>
-		/// <returns>true if equals</returns>
-		public virtual bool IsObjectTypesEqual(eObjectType type1, eObjectType type2)
-		{
-			foreach (eObjectType obj in GetCompatibleObjectTypes(type1))
-			{
-				if (obj == type2)
-					return true;
-			}
-			return false;
-		}
-
-		#region GetCompatibleObjectTypes
-
-		/// <summary>
-		/// Holds arrays of compatible object types
-		/// </summary>
-		protected Hashtable m_compatibleObjectTypes = null;
-
-		/// <summary>
-		/// Translates object type to compatible object types based on server type
-		/// </summary>
-		/// <param name="objectType">The object type</param>
-		/// <returns>An array of compatible object types</returns>
-		protected virtual eObjectType[] GetCompatibleObjectTypes(eObjectType objectType)
-		{
-			if (m_compatibleObjectTypes == null)
-			{
-				m_compatibleObjectTypes = new Hashtable();
-				m_compatibleObjectTypes[(int)eObjectType.Staff] = new eObjectType[] { eObjectType.Staff };
-				m_compatibleObjectTypes[(int)eObjectType.Fired] = new eObjectType[] { eObjectType.Fired };
-
-				m_compatibleObjectTypes[(int)eObjectType.FistWraps] = new eObjectType[] { eObjectType.FistWraps };
-				m_compatibleObjectTypes[(int)eObjectType.MaulerStaff] = new eObjectType[] { eObjectType.MaulerStaff };
-
-				//alb
-				m_compatibleObjectTypes[(int)eObjectType.CrushingWeapon] = new eObjectType[] { eObjectType.CrushingWeapon, eObjectType.Blunt, eObjectType.Hammer };
-				m_compatibleObjectTypes[(int)eObjectType.SlashingWeapon] = new eObjectType[] { eObjectType.SlashingWeapon, eObjectType.Blades, eObjectType.Sword, eObjectType.Axe };
-				m_compatibleObjectTypes[(int)eObjectType.ThrustWeapon] = new eObjectType[] { eObjectType.ThrustWeapon, eObjectType.Piercing };
-				m_compatibleObjectTypes[(int)eObjectType.TwoHandedWeapon] = new eObjectType[] { eObjectType.TwoHandedWeapon, eObjectType.LargeWeapons };
-				m_compatibleObjectTypes[(int)eObjectType.PolearmWeapon] = new eObjectType[] { eObjectType.PolearmWeapon, eObjectType.CelticSpear, eObjectType.Spear };
-				m_compatibleObjectTypes[(int)eObjectType.Flexible] = new eObjectType[] { eObjectType.Flexible };
-				m_compatibleObjectTypes[(int)eObjectType.Longbow] = new eObjectType[] { eObjectType.Longbow };
-				m_compatibleObjectTypes[(int)eObjectType.Crossbow] = new eObjectType[] { eObjectType.Crossbow };
-				//TODO: case 5: abilityCheck = Abilities.Weapon_Thrown; break;
-
-				//mid
-				m_compatibleObjectTypes[(int)eObjectType.Hammer] = new eObjectType[] { eObjectType.Hammer, eObjectType.CrushingWeapon, eObjectType.Blunt };
-				m_compatibleObjectTypes[(int)eObjectType.Sword] = new eObjectType[] { eObjectType.Sword, eObjectType.SlashingWeapon, eObjectType.Blades };
-				m_compatibleObjectTypes[(int)eObjectType.LeftAxe] = new eObjectType[] { eObjectType.LeftAxe };
-				m_compatibleObjectTypes[(int)eObjectType.Axe] = new eObjectType[] { eObjectType.Axe, eObjectType.SlashingWeapon, eObjectType.Blades, eObjectType.LeftAxe };
-				m_compatibleObjectTypes[(int)eObjectType.HandToHand] = new eObjectType[] { eObjectType.HandToHand };
-				m_compatibleObjectTypes[(int)eObjectType.Spear] = new eObjectType[] { eObjectType.Spear, eObjectType.CelticSpear, eObjectType.PolearmWeapon };
-				m_compatibleObjectTypes[(int)eObjectType.CompositeBow] = new eObjectType[] { eObjectType.CompositeBow };
-				m_compatibleObjectTypes[(int)eObjectType.Thrown] = new eObjectType[] { eObjectType.Thrown };
-
-				//hib
-				m_compatibleObjectTypes[(int)eObjectType.Blunt] = new eObjectType[] { eObjectType.Blunt, eObjectType.CrushingWeapon, eObjectType.Hammer };
-				m_compatibleObjectTypes[(int)eObjectType.Blades] = new eObjectType[] { eObjectType.Blades, eObjectType.SlashingWeapon, eObjectType.Sword, eObjectType.Axe };
-				m_compatibleObjectTypes[(int)eObjectType.Piercing] = new eObjectType[] { eObjectType.Piercing, eObjectType.ThrustWeapon };
-				m_compatibleObjectTypes[(int)eObjectType.LargeWeapons] = new eObjectType[] { eObjectType.LargeWeapons, eObjectType.TwoHandedWeapon };
-				m_compatibleObjectTypes[(int)eObjectType.CelticSpear] = new eObjectType[] { eObjectType.CelticSpear, eObjectType.Spear, eObjectType.PolearmWeapon };
-				m_compatibleObjectTypes[(int)eObjectType.Scythe] = new eObjectType[] { eObjectType.Scythe };
-				m_compatibleObjectTypes[(int)eObjectType.RecurvedBow] = new eObjectType[] { eObjectType.RecurvedBow };
-
-				m_compatibleObjectTypes[(int)eObjectType.Shield] = new eObjectType[] { eObjectType.Shield };
-				m_compatibleObjectTypes[(int)eObjectType.Poison] = new eObjectType[] { eObjectType.Poison };
-				//TODO: case 45: abilityCheck = Abilities.instruments; break;
-			}
-
-			eObjectType[] res = (eObjectType[])m_compatibleObjectTypes[(int)objectType];
-			if (res == null)
-				return new eObjectType[0];
-			return res;
-		}
-
-		#endregion
-
-		/// <summary>
-		/// Invoked on NPC death and deals out
-		/// experience/realm points if needed
-		/// </summary>
-		/// <param name="killedNPC">npc that died</param>
-		/// <param name="killer">killer</param>
-		public virtual void OnNPCKilled(GameNPC killedNPC, GameObject killer)
-		{
-			System.Globalization.NumberFormatInfo format = System.Globalization.NumberFormatInfo.InvariantInfo;
-			lock (killedNPC.XPGainers.SyncRoot)
-			{
-				#region Worth no experience
-				//"This monster has been charmed recently and is worth no experience."
-				string message = "You gain no experience from this kill!";
-				if (killedNPC.CurrentRegion.Time - GameNPC.CHARMED_NOEXP_TIMEOUT < killedNPC.TempProperties.getProperty<long>(GameNPC.CHARMED_TICK_PROP))
-				{
-					message = "This monster has been charmed recently and is worth no experience.";
-				}
-
-				if (!killedNPC.IsWorthReward)
-				{
-					foreach (DictionaryEntry de in killedNPC.XPGainers)
-					{
-						GamePlayer player = de.Key as GamePlayer;
-						if (player != null)
-							player.Out.SendMessage(message, eChatType.CT_System, eChatLoc.CL_SystemWindow);
-					}
-					return;
-				}
-				#endregion
-
-				#region Group/Total Damage
-				float totalDamage = 0;
-				Dictionary<Group, int> plrGrpExp = new Dictionary<Group, int>();
-				GamePlayer highestPlayer = null;
-				bool isGroupInRange = false;
-				//Collect the total damage
-				foreach (DictionaryEntry de in killedNPC.XPGainers)
-				{
-					totalDamage += (float)de.Value;
-					GamePlayer player = de.Key as GamePlayer;
-
-					//Check stipulations (this will ignore all pet damage)
-					if (player == null || player.ObjectState != GameObject.eObjectState.Active || !player.IsWithinRadius(killedNPC, WorldMgr.MAX_EXPFORKILL_DISTANCE))
-						continue;
-
-					if (player.Group != null)
-					{
-						// checking to see if any group members are in range of the killer
-						if (player != (killer as GamePlayer))
-							isGroupInRange = true;
-
-						if (plrGrpExp.ContainsKey(player.Group))
-							plrGrpExp[player.Group] += 1;
-						else
-							plrGrpExp[player.Group] = 1;
-					}
-
-					// tolakram: only prepare for xp challenge code if player is in a group
-					if (highestPlayer == null || (player.Level > highestPlayer.Level))
-						highestPlayer = player;
-				}
-				#endregion
-
-				long npcExpValue = killedNPC.ExperienceValue;
-				int npcRPValue = killedNPC.RealmPointsValue;
-				int npcBPValue = killedNPC.BountyPointsValue;
-				double npcExceedXPCapAmount = killedNPC.ExceedXPCapAmount;
-
-				//Need to do this before hand so we only do it once - just in case if the player levels!
-				double highestConValue = 0;
-				if (highestPlayer != null)
-					highestConValue = highestPlayer.GetConLevel(killedNPC);
-
-				//Now deal the XP to all livings
-				foreach (DictionaryEntry de in killedNPC.XPGainers)
-				{
-					GameLiving living = de.Key as GameLiving;
-					GamePlayer player = living as GamePlayer;
-
-					if (living is NecromancerPet)
-					{
-						NecromancerPet necroPet = living as NecromancerPet;
-						player = ((necroPet.Brain as IControlledBrain).Owner) as GamePlayer;
-					}
-
-					//Check stipulations
-					if (living == null || living.ObjectState != GameObject.eObjectState.Active || !living.IsWithinRadius(killedNPC, WorldMgr.MAX_EXPFORKILL_DISTANCE))
-						continue;
-
-					//Changed: people were getting penalized for their pets doing damage
-					double damagePercent = (float)de.Value / totalDamage;
-
-					#region Realm Points
-
-					// realm points
-					int rpCap = living.RealmPointsValue * 2;
-					int realmPoints = 0;
-
-					// Keep and Tower captures reward full RP and BP value to each player
-					if (killedNPC is GuardLord)
-					{
-						realmPoints = npcRPValue;
-					}
-					else
-					{
-						realmPoints = (int)(npcRPValue * damagePercent);
-						//rp bonuses from RR and Group
-						//100% if full group,scales down according to player count in group and their range to target
-						if (player != null && player.Group != null && plrGrpExp.ContainsKey(player.Group))
-						{
-							realmPoints = (int)(realmPoints * (1.0 + plrGrpExp[player.Group] * 0.5));
-						}
-					}
-
-					if (realmPoints > rpCap && !(killedNPC is Doppelganger))
-						realmPoints = rpCap;
-
-					if (realmPoints > 0)
-						living.GainRealmPoints(realmPoints);
-
-					#endregion
-
-					#region Bounty Points
-
-					// bounty points
-
-					int bpCap = living.BountyPointsValue * 2;
-					int bountyPoints = 0;
-
-					// Keep and Tower captures reward full RP and BP value to each player
-					if (killedNPC is GuardLord)
-					{
-						bountyPoints = npcBPValue;
-					}
-					else
-					{
-						bountyPoints = (int)(npcBPValue * damagePercent);
-					}
-
-					if (bountyPoints > bpCap && !(killedNPC is Doppelganger))
-						bountyPoints = bpCap;
-					if (bountyPoints > 0)
-						living.GainBountyPoints(bountyPoints);
-
-					#endregion
-
-					// experience points
-					long xpReward = 0;
-					long campBonus = 0;
-					long groupExp = 0;
-					long outpostXP = 0;
-
-					if (player != null && (player.Group == null || !plrGrpExp.ContainsKey(player.Group)))
-						xpReward = (long)(npcExpValue * damagePercent); // exp for damage percent
-					else
-						xpReward = npcExpValue;
-
-					//xp should divided across all members in the group, per this article: https://camelot.allakhazam.com/story.html?story=491
-					if (player != null && player.Group != null && player.Group.MemberCount > 1)
-					{
-						int scalingFactor = (int)Math.Ceiling((decimal)player.Group.MemberCount);
-						long tmpxp = (long)(xpReward * (1 + 0.125 * GetUniqueClassCount(player.Group)));
-						xpReward = tmpxp / scalingFactor;
-						//xpReward /= scalingFactor;
-					}
-
-					// exp cap
-					/*
-					
-					http://support.darkageofcamelot.com/kb/article.php?id=438
-					 
-					Experience clamps have been raised from 1.1x a same level kill to 1.25x a same level kill.
-					This change has two effects: it will allow lower level players in a group to gain more experience faster (15% faster),
-					and it will also let higher level players (the 35-50s who tend to hit this clamp more often) to gain experience faster.
-					 */
-					long expCap = (long)(GameServer.ServerRules.GetExperienceForLiving(living.Level) * ServerProperties.Properties.XP_CAP_PERCENT / 100);
-
-					if (player != null)
-					{
-						expCap = (long)(GameServer.ServerRules.GetExperienceForLiving(player.Level) * ServerProperties.Properties.XP_CAP_PERCENT / 100);
-
-						if (player.Group != null && isGroupInRange)
-						{
-							// Optional group cap can be set different from standard player cap
-							expCap = (long)(GameServer.ServerRules.GetExperienceForLiving(player.Level) * ServerProperties.Properties.XP_GROUP_CAP_PERCENT / 100);
-						}
-					}
-
-					#region Challenge Code
-					//let's check the con, for example if a level 50 kills a green, we want our level 1 to get green xp too
-					/*
-					 * http://www.camelotherald.com/more/110.shtml
-					 * All group experience is divided evenly amongst group members, if they are in the same level range. What's a level range? One color range.
-					 * If everyone in the group cons yellow to each other (or high blue, or low orange), experience will be shared out exactly evenly, with no leftover points.
-					 * How can you determine a color range? Simple - Level divided by ten plus one. So, to a level 40 player (40/10 + 1), 36-40 is yellow, 31-35 is blue,
-					 * 26-30 is green, and 25-less is gray. But for everyone in the group to get the maximum amount of experience possible, the encounter must be a challenge to
-					 * the group. If the group has two people, the monster must at least be (con) yellow to the highest level member. If the group has four people, the monster
-					 * must at least be orange. If the group has eight, the monster must at least be red.
-					 *
-					 * If "challenge code" has been activated, then the experience is divided roughly like so in a group of two (adjust the colors up if the group is bigger): If
-					 * the monster was blue to the highest level player, each lower level group member will ROUGHLY receive experience as if they soloed a blue monster.
-					 * Ditto for green. As everyone knows, a monster that cons gray to the highest level player will result in no exp for anyone. If the monster was high blue,
-					 * challenge code may not kick in. It could also kick in if the monster is low yellow to the high level player, depending on the group strength of the pair.
-					 */
-					//xp challenge
-					if (player != null && highestPlayer != null && highestConValue < 0)
-					{
-						//challenge success, the xp needs to be reduced to the proper con
-						expCap = (long)(GameServer.ServerRules.GetExperienceForLiving(GameObject.GetLevelFromCon(player.Level, highestConValue)));
-					}
-
-
-					#endregion
-
-					expCap = (long)(expCap * npcExceedXPCapAmount);
-
-					if (xpReward > expCap)
-						xpReward = expCap;
-
-<<<<<<< HEAD
-					if(player != null && (player.XPLogState == eXPLogState.On || player.XPLogState == eXPLogState.Verbose))
-=======
-					if(player != null && player.Group != null && (player.XPLogState == eXPLogState.On || player.XPLogState == eXPLogState.Verbose))
->>>>>>> 8e59fe91
-                    {
-						player.Out.SendMessage($"XP Award: {xpReward.ToString("N0", format)} | Group XP Cap: {expCap.ToString("N0", format)}", eChatType.CT_System, eChatLoc.CL_SystemWindow);
-						double expPercent = ((double)(xpReward) / (double)(expCap)) * 100;
-						player.Out.SendMessage($"% of Cap: {expPercent.ToString(".##")}%", eChatType.CT_System, eChatLoc.CL_SystemWindow);
-						player.Out.SendMessage($"---------------------------------------------------", eChatType.CT_System, eChatLoc.CL_SystemWindow);
-					}
-
-					#region Camp Bonus
-					// average max camp bonus is somewhere between 50 and 60%
-					double fullCampBonus = ServerProperties.Properties.MAX_CAMP_BONUS;
-					double campBonusPerc = 0;
-
-					if (GameLoop.GameLoopTime - killedNPC.SpawnTick > 1800000) // spawn of this NPC was more than 30 minutes ago -> full camp bonus
-					{
-						campBonusPerc = fullCampBonus;
-						killedNPC.CampBonus = 0.95;
-					}
-					else
-					{
-						campBonusPerc = fullCampBonus * killedNPC.CampBonus;
-						if (killedNPC.CampBonus >= 0.03) killedNPC.CampBonus -= 0.03; // decrease camp bonus by 2% per kill
-					}
-
-					//1.49 http://news-daoc.goa.com/view_patchnote_archive.php?id_article=2478
-					//"Camp bonuses" have been substantially upped in dungeons. Now camp bonuses in dungeons are, on average, 20% higher than outside camp bonuses.
-					if (killer.CurrentZone.IsDungeon)
-						campBonusPerc *= 1.50;
-
-					if (campBonusPerc < 0.01)
-						campBonusPerc = 0;
-					else if (campBonusPerc > fullCampBonus)
-						campBonusPerc = fullCampBonus;
-
-					campBonus = (long)(xpReward * campBonusPerc);
-					#endregion
-
-					#region Atlas Bonus
-					//up to 100% more exp while solo, scaled lower as group size grows
-					long atlasBonus = 0;
-					if (player != null && player.Group != null)
-					{
-						atlasBonus = (xpReward) / player.Group.GetPlayersInTheGroup().Count;
-					}
-					else
-						atlasBonus = (xpReward);
-
-					#endregion
-
-					#region Outpost Bonus
-					//outpost XP
-					//1.54 http://www.camelotherald.com/more/567.shtml
-					//- Players now receive an exp bonus when fighting within 16,000
-					//units of a keep controlled by your realm or your guild.
-					//You get 20% bonus if your guild owns the keep or a 10% bonus
-					//if your realm owns the keep.
-
-					if (player != null)
-					{
-						AbstractGameKeep keep = GameServer.KeepManager.GetKeepCloseToSpot(living.CurrentRegionID, living, 16000);
-						if (keep != null)
-						{
-							byte bonus = 0;
-							if (keep.Guild != null && keep.Guild == player.Guild)
-								bonus = 20;
-							else if (GameServer.Instance.Configuration.ServerType == eGameServerType.GST_Normal &&
-									 keep.Realm == living.Realm)
-								bonus = 10;
-
-							outpostXP = (xpReward / 100) * bonus;
-						}
-
-						//FIXME: [WARN] this is a guess, I do not know the real way this is applied
-						//apply the keep bonus for experience
-						if (Keeps.KeepBonusMgr.RealmHasBonus(eKeepBonusType.Experience_5, living.Realm))
-							outpostXP += (xpReward / 100) * 5;
-						else if (Keeps.KeepBonusMgr.RealmHasBonus(eKeepBonusType.Experience_3, living.Realm))
-							outpostXP += (xpReward / 100) * 3;
-					}
-					#endregion
-
-					if (xpReward > 0)
-					{
-						if (player != null)
-						{
-							if (player.XPLogState == eXPLogState.Verbose)
-							{
-								player.Out.SendMessage($"% of Camp remaining: {(campBonusPerc * 100 / fullCampBonus).ToString("0.##")}%", eChatType.CT_System, eChatLoc.CL_SystemWindow);
-
-							}
-							
-							if (player.Group != null && plrGrpExp.ContainsKey(player.Group))
-								groupExp += (long)(0.125 * xpReward * GetUniqueClassCount(player.Group)/*(int)plrGrpExp[player.Group]*/);
-
-							// tolakram - remove this for now.  Correct calculation should be reduced XP based on damage pet did, not a flat reduction
-							//if (player.ControlledNpc != null)
-							//    xpReward = (long)(xpReward * 0.75);
-						}
-
-						//Ok we've calculated all the base experience.  Now let's add them all together.
-						xpReward += (long)campBonus + groupExp + outpostXP + atlasBonus;
-
-						if (!living.IsAlive)//Dead living gets 25% exp only
-							xpReward = (long)(xpReward * 0.25);
-
-						//scale xp reward based off of # of groups who participated in the kill
-						if(plrGrpExp.Count > 0)
-							xpReward /= plrGrpExp.Count;
-
-						if (player != null && (player.XPLogState == eXPLogState.On || player.XPLogState == eXPLogState.Verbose))
-						{
-							double baseXP = xpReward - atlasBonus - campBonus - groupExp - outpostXP;
-							/*int scaleFactor = 1;
-							if (player.Group?.MemberCount > 1)
-								scaleFactor = player.Group.MemberCount;
-							double softXPCap = (long)((GameServer.ServerRules.GetExperienceForLiving(highestPlayer.Level) * ServerProperties.Properties.XP_CAP_PERCENT / 100) / scaleFactor);
-							if (player.CurrentRegion.IsRvR)
-								softXPCap = (long)(softXPCap * ServerProperties.Properties.RvR_XP_RATE);
-							else
-								softXPCap = (long)(softXPCap * ServerProperties.Properties.XP_RATE);
-							*/
-							//Console.WriteLine($"Soft xp cap: {softXPCap} getexp: {GameServer.ServerRules.GetExperienceForLiving(Level)}");
-							long softXPCap = (long)(GameServer.ServerRules.GetExperienceForLiving(living.Level) * ServerProperties.Properties.XP_CAP_PERCENT / 100);
-							player.Out.SendMessage($"Mob Base XP: {baseXP.ToString("N0", format)} | Solo Cap for Level: {softXPCap.ToString("N0", format)}", eChatType.CT_System, eChatLoc.CL_SystemWindow);
-							player.Out.SendMessage($"% of Cap: {((double)((baseXP) / (softXPCap)) * 100).ToString("0.##")}%", eChatType.CT_System, eChatLoc.CL_SystemWindow);
-
-							if (player.XPLogState == eXPLogState.Verbose)
-							{
-								double soloPercent = ((double)atlasBonus / (baseXP)) * 100.0;
-								double campPercent = ((double)campBonus / (baseXP)) * 100.0;
-								double groupPercent = ((double)groupExp / (baseXP)) * 100.0;
-								double outpostPercent = ((double)outpostXP / (baseXP)) * 100.0;
-								double levelPercent = ((double)(player.Experience + xpReward - player.ExperienceForCurrentLevel) / (player.ExperienceForNextLevel - player.ExperienceForCurrentLevel)) * 100;
-
-								if (atlasBonus > 0)
-									player.Out.SendMessage($"Atlas: {atlasBonus.ToString("N0", format)} | {soloPercent.ToString("0.##")}% bonus", eChatType.CT_System, eChatLoc.CL_SystemWindow);
-
-								if (campBonus > 0)
-									player.Out.SendMessage($"Camp: {campBonus.ToString("N0", format)} | {campPercent.ToString("0.##")}% bonus", eChatType.CT_System, eChatLoc.CL_SystemWindow);
-
-								if (player.Group != null)
-									player.Out.SendMessage($"Group: {groupExp.ToString("N0", format)} | {groupPercent.ToString("0.##")}% bonus", eChatType.CT_System, eChatLoc.CL_SystemWindow);
-
-								if (outpostXP > 0)
-									player.Out.SendMessage($"Outpost: {outpostXP.ToString("N0", format)} | {outpostPercent.ToString("0.##")}% bonus", eChatType.CT_System, eChatLoc.CL_SystemWindow);
-
-								//player.Out.SendMessage($"Total Bonus: {((double)((atlasBonus + campBonus + groupExp + outpostXP) / xpReward) * 100).ToString("0.##")}%", eChatType.CT_System, eChatLoc.CL_SystemWindow);
-								player.Out.SendMessage($"XP needed: {player.ExperienceForNextLevel.ToString("N0", format)} | {levelPercent.ToString("0.##")}% done with current level", eChatType.CT_System, eChatLoc.CL_SystemWindow);
-								player.Out.SendMessage($"# of kills needed to level at this rate: {(player.ExperienceForNextLevel - player.Experience) / xpReward}", eChatType.CT_System, eChatLoc.CL_SystemWindow);
-
-							}
-						}
-
-						//XP Rate is handled in GainExperience
-						living.GainExperience(eXPSource.NPC, xpReward, campBonus, groupExp, outpostXP, atlasBonus, true, true, true);
-					}
-				}
-			}
-		}
-
-		private int GetUniqueClassCount(Group group)
-        {
-			HashSet<eCharacterClass> groupClasses = new HashSet<eCharacterClass>();
-            foreach (var player in group.GetPlayersInTheGroup())
-            {
-				groupClasses.Add((eCharacterClass)player.CharacterClass.ID);
-            }
-			return groupClasses.Count;
-        }
-
-		/// <summary>
-		/// Called on living death that is not gameplayer or gamenpc
-		/// </summary>
-		/// <param name="killedLiving">The living object</param>
-		/// <param name="killer">The killer object</param>
-		public virtual void OnLivingKilled(GameLiving killedLiving, GameObject killer)
-		{
-			lock (killedLiving.XPGainers.SyncRoot)
-			{
-				bool dealNoXP = false;
-				float totalDamage = 0;
-				//Collect the total damage
-				foreach (DictionaryEntry de in killedLiving.XPGainers)
-				{
-					GameObject obj = (GameObject)de.Key;
-					if (obj is GamePlayer)
-					{
-						//If a gameplayer with privlevel > 1 attacked the
-						//mob, then the players won't gain xp ...
-						if (((GamePlayer)obj).Client.Account.PrivLevel > 1 || ((GamePlayer)obj).isInBG)
-						{
-							dealNoXP = true;
-							break;
-						}
-					}
-					totalDamage += (float)de.Value;
-				}
-				
-				if (dealNoXP || (killedLiving.ExperienceValue == 0 && killedLiving.RealmPointsValue == 0 && killedLiving.BountyPointsValue == 0))
-				{
-					return;
-				}
-				
-				long ExpValue = killedLiving.ExperienceValue; 
-				int RPValue = killedLiving.RealmPointsValue;
-				int BPValue = killedLiving.BountyPointsValue;
-
-				//Now deal the XP and RPs to all livings
-				foreach (DictionaryEntry de in killedLiving.XPGainers)
-				{
-					GameLiving living = de.Key as GameLiving;
-					GamePlayer expGainPlayer = living as GamePlayer;
-					if (living == null)
-					{
-						continue;
-					}
-					if (living.ObjectState != GameObject.eObjectState.Active)
-					{
-						continue;
-					}
-					/*
-					 * http://www.camelotherald.com/more/2289.shtml
-					 * Dead players will now continue to retain and receive their realm point credit
-					 * on targets until they release. This will work for solo players as well as
-					 * grouped players in terms of continuing to contribute their share to the kill
-					 * if a target is being attacked by another non grouped player as well.
-					 */
-					//if (!living.Alive) continue;
-					if (!living.IsWithinRadius(killedLiving, WorldMgr.MAX_EXPFORKILL_DISTANCE))
-					{
-						continue;
-					}
-
-
-					double damagePercent = (float)de.Value / totalDamage;
-					if (!living.IsAlive)//Dead living gets 25% exp only
-						damagePercent *= 0.25;
-
-					// realm points
-					int rpCap = living.RealmPointsValue * 2;
-					int realmPoints = (int)(RPValue * damagePercent);
-					//rp bonuses from RR and Group
-					//20% if R1L0 char kills RR10,if RR10 char kills R1L0 he will get -20% bonus
-					//100% if full group,scales down according to player count in group and their range to target
-					if (living is GamePlayer)
-					{
-						GamePlayer killerPlayer = living as GamePlayer;
-						if (killerPlayer.Group != null && killerPlayer.Group.MemberCount > 1)
-						{
-							lock (killerPlayer.Group)
-							{
-								int count = 0;
-								foreach (GamePlayer player in killerPlayer.Group.GetPlayersInTheGroup())
-								{
-									if (!player.IsWithinRadius(killedLiving, WorldMgr.MAX_EXPFORKILL_DISTANCE)) continue;
-									count++;
-								}
-								realmPoints = (int)(realmPoints * (1.0 + count * 0.125));
-							}
-						}
-					}
-					if (realmPoints > rpCap)
-						realmPoints = rpCap;
-					if (realmPoints != 0)
-					{
-						living.GainRealmPoints(realmPoints);
-					}
-
-					// bounty points
-					int bpCap = living.BountyPointsValue * 2;
-					int bountyPoints = (int)(BPValue * damagePercent);
-					if (bountyPoints > bpCap)
-						bountyPoints = bpCap;
-					if (bountyPoints != 0)
-					{
-						living.GainBountyPoints(bountyPoints);
-					}
-
-					// experience
-					// TODO: pets take 25% and owner gets 75%
-					long xpReward = (long)(ExpValue * damagePercent); // exp for damage percent
-
-					long expCap = (long)(living.ExperienceValue * 1.25);
-					if (xpReward > expCap)
-						xpReward = expCap;
-
-					eXPSource xpSource = eXPSource.NPC;
-					if (killedLiving is GamePlayer)
-					{
-						xpSource = eXPSource.Player;
-					}
-
-					if (xpReward > 0)
-						living.GainExperience(xpSource, xpReward);
-
-				}
-			}
-		}
-
-		/// <summary>
-		/// Invoked on Player death and deals out
-		/// experience/realm points if needed
-		/// </summary>
-		/// <param name="killedPlayer">player that died</param>
-		/// <param name="killer">killer</param>
-		public virtual void OnPlayerKilled(GamePlayer killedPlayer, GameObject killer)
-		{
-			if (ServerProperties.Properties.ENABLE_WARMAPMGR && killer is GamePlayer && killer.CurrentRegion.ID == 163)
-				WarMapMgr.AddFight((byte)killer.CurrentZone.ID, killer.X, killer.Y, (byte)killer.Realm, (byte)killedPlayer.Realm);
-
-			killedPlayer.LastDeathRealmPoints = 0;
-			// "player has been killed recently"
-			long noExpSeconds = ServerProperties.Properties.RP_WORTH_SECONDS;
-			if (killedPlayer.DeathTime + noExpSeconds > killedPlayer.PlayedTime)
-			{
-				lock (killedPlayer.XPGainers.SyncRoot)
-				{
-					foreach (DictionaryEntry de in killedPlayer.XPGainers)
-					{
-						if (de.Key is GamePlayer)
-						{
-							((GamePlayer)de.Key).Out.SendMessage(killedPlayer.Name + " has been killed recently and is worth no realm points!", eChatType.CT_Important, eChatLoc.CL_SystemWindow);
-							((GamePlayer)de.Key).Out.SendMessage(killedPlayer.Name + " has been killed recently and is worth no experience!", eChatType.CT_Important, eChatLoc.CL_SystemWindow);
-						}
-					}
-				}
-				return;
-			}
-
-			lock (killedPlayer.XPGainers.SyncRoot)
-			{
-				bool dealNoXP = false;
-				float totalDamage = 0;
-				//Collect the total damage
-				foreach (DictionaryEntry de in killedPlayer.XPGainers)
-				{
-					GameObject obj = (GameObject)de.Key;
-					if (obj is GamePlayer)
-					{
-						//If a gameplayer with privlevel > 1 attacked the
-						//mob, then the players won't gain xp ...
-						if (((GamePlayer)obj).Client.Account.PrivLevel > 1)
-						{
-							dealNoXP = true;
-							break;
-						}
-					}
-					totalDamage += (float)de.Value;
-				}
-
-				if (dealNoXP)
-				{
-					foreach (DictionaryEntry de in killedPlayer.XPGainers)
-					{
-						GamePlayer player = de.Key as GamePlayer;
-						if (player != null)
-							player.Out.SendMessage("You gain no experience from this kill!", eChatType.CT_System, eChatLoc.CL_SystemWindow);
-					}
-					return;
-				}
-				
-				long playerExpValue = killedPlayer.ExperienceValue;
-				playerExpValue = (long)(playerExpValue * ServerProperties.Properties.XP_RATE);
-				int playerRPValue = killedPlayer.RealmPointsValue;
-				int playerBPValue = 0;
-
-				bool BG = false;
-				if (!ServerProperties.Properties.ALLOW_BPS_IN_BGS)
-				{
-					foreach (AbstractGameKeep keep in GameServer.KeepManager.GetKeepsOfRegion(killedPlayer.CurrentRegionID))
-					{
-						if (keep.DBKeep.BaseLevel < 50)
-						{
-							BG = true;
-							break;
-						}
-					}
-				}
-				if (!BG)
-					playerBPValue = killedPlayer.BountyPointsValue;
-				long playerMoneyValue = killedPlayer.MoneyValue;
-
-				List<KeyValuePair<GamePlayer, int>> playerKillers = new List<KeyValuePair<GamePlayer, int>>();
-                List<Group> groupsToAward = new List<Group>();
-				List<GamePlayer> playersToAward = new List<GamePlayer>();
-
-                //Now deal the XP and RPs to all livings
-                foreach (DictionaryEntry de in killedPlayer.XPGainers)
-				{
-					GameLiving living = de.Key as GameLiving;
-					GamePlayer expGainPlayer = living as GamePlayer;
-					if (living == null) continue;
-					if (living.ObjectState != GameObject.eObjectState.Active) continue;
-					/*
-					 * http://www.camelotherald.com/more/2289.shtml
-					 * Dead players will now continue to retain and receive their realm point credit
-					 * on targets until they release. This will work for solo players as well as
-					 * grouped players in terms of continuing to contribute their share to the kill
-					 * if a target is being attacked by another non grouped player as well.
-					 */
-					//if (!living.Alive) continue;
-					if (!living.IsWithinRadius(killedPlayer, WorldMgr.MAX_EXPFORKILL_DISTANCE)) continue;
-
-
-					double damagePercent = (float)de.Value / totalDamage;
-
-					// realm points
-					int rpCap = living.RealmPointsValue * 2;
-					int realmPoints = (int)(playerRPValue * damagePercent * 0.5);
-
-                    switch (expGainPlayer?.GetConLevel(killedPlayer))
-                    {
-						case <= -3:
-							rpCap = 0;
-							expGainPlayer.Out.SendMessage("You shamefully killed a defenseless opponent and gain no realm points from this kill!", eChatType.CT_System, eChatLoc.CL_SystemWindow);
-							break;
-						case -2:
-							rpCap /= 4;
-							break;
-						case -1:
-							rpCap /= 2;
-							break;
-						default:
-							break;
-                    }
-
-					//moved to after realmPoints assignment so that dead players retain full RP
-					if (!living.IsAlive)//Dead living gets 25% exp only
-						damagePercent *= 0.25;
-
-					//rp bonuses from RR and Group
-					//20% if R1L0 char kills RR10,if RR10 char kills R1L0 he will get -20% bonus
-					//100% if full group,scales down according to player count in group and their range to target
-					if (living is GamePlayer)
-					{
-						GamePlayer killerPlayer = living as GamePlayer;
-						//only gain rps in a battleground if you are under the cap
-						Battleground bg = GameServer.KeepManager.GetBattleground(killerPlayer.CurrentRegionID);
-						if (bg == null || (killerPlayer.RealmLevel < bg.MaxRealmLevel))
-						{
-							realmPoints = (int)(realmPoints * (1.0 + 2.0 * (killedPlayer.RealmLevel - killerPlayer.RealmLevel) / 900.0));
-							if (killerPlayer.Group != null && killerPlayer.Group.MemberCount > 1)
-							{
-								lock (killerPlayer.Group)
-								{
-									int count = 0;
-									foreach (GamePlayer player in killerPlayer.Group.GetPlayersInTheGroup())
-									{
-										if (!player.IsWithinRadius(killedPlayer, WorldMgr.MAX_EXPFORKILL_DISTANCE)) continue;
-										count++;
-									}
-									realmPoints = (int)(realmPoints * (1.0 + count * 0.125));
-
-								}
-								if (!groupsToAward.Contains(killerPlayer.Group)){ groupsToAward.Add(killerPlayer.Group); }
-							} else if (!playersToAward.Contains(killerPlayer))
-                            {
-								playersToAward.Add(killerPlayer);
-							}
-						}
-						if (realmPoints > rpCap)
-							realmPoints = rpCap;
-						if (realmPoints > 0)
-						{
-							if (living is GamePlayer p)
-							{
-								killedPlayer.LastDeathRealmPoints += realmPoints;
-								playerKillers.Add(new KeyValuePair<GamePlayer, int>(living as GamePlayer, realmPoints));
-							}
-							living.GainRealmPoints(realmPoints);
-						}
-					}
-
-					// bounty points
-					int bpCap = living.BountyPointsValue * 2;
-					int bountyPoints = (int)(playerBPValue * damagePercent);
-
-					switch (expGainPlayer?.GetConLevel(killedPlayer))
-					{
-						case <= -3:
-							bpCap = 0;
-							expGainPlayer.Out.SendMessage("You killed a defenseless opponent and gain no bps from this kill, you animal!", eChatType.CT_System, eChatLoc.CL_SystemWindow);
-							break;
-						case -2:
-							bpCap /= 4;
-							break;
-						case -1:
-							bpCap /= 2;
-							break;
-						default:
-							break;
-					}
-
-					if (bountyPoints > bpCap)
-						bountyPoints = bpCap;
-
-					
-
-					//FIXME: [WARN] this is guessed, i do not believe this is the right way, we will most likely need special messages to be sent
-					//apply the keep bonus for bounty points
-					if (killer != null)
-					{
-						if (Keeps.KeepBonusMgr.RealmHasBonus(eKeepBonusType.Bounty_Points_5, (eRealm)killer.Realm))
-							bountyPoints += (bountyPoints / 100) * 5;
-						else if (Keeps.KeepBonusMgr.RealmHasBonus(eKeepBonusType.Bounty_Points_3, (eRealm)killer.Realm))
-							bountyPoints += (bountyPoints / 100) * 3;
-					}
-
-					if (bountyPoints > 0)
-					{
-						living.GainBountyPoints(bountyPoints);
-					}
-
-					// experience
-					// TODO: pets take 25% and owner gets 75%
-					long xpReward = (long)(playerExpValue * damagePercent); // exp for damage percent
-
-					long expCap = (long)(living.ExperienceValue * ServerProperties.Properties.XP_PVP_CAP_PERCENT / 100);
-
-					switch (expGainPlayer?.GetConLevel(killedPlayer))
-					{
-						case <= -3:
-							expCap = 0;
-							expGainPlayer.Out.SendMessage("No experience points awarded for killing greys, you degenerate.", eChatType.CT_System, eChatLoc.CL_SystemWindow);
-							break;
-						case -2:
-							expCap /= 4;
-							break;
-						case -1:
-							expCap /= 2;
-							break;
-						default:
-							break;
-					}
-
-					if (xpReward > expCap)
-						xpReward = expCap;
-
-					//outpost XP
-					//1.54 http://www.camelotherald.com/more/567.shtml
-					//- Players now receive an exp bonus when fighting within 16,000
-					//units of a keep controlled by your realm or your guild.
-					//You get 20% bonus if your guild owns the keep or a 10% bonus
-					//if your realm owns the keep.
-
-					long outpostXP = 0;
-
-					if (!BG && living is GamePlayer)
-					{
-						AbstractGameKeep keep = GameServer.KeepManager.GetKeepCloseToSpot(living.CurrentRegionID, living, 16000);
-						if (keep != null)
-						{
-							byte bonus = 0;
-							if (keep.Guild != null && keep.Guild == (living as GamePlayer).Guild)
-								bonus = 20;
-							else if (GameServer.Instance.Configuration.ServerType == eGameServerType.GST_Normal &&
-									 keep.Realm == living.Realm)
-								bonus = 10;
-
-							outpostXP = (xpReward / 100) * bonus;
-						}
-					}
-
-					if(xpReward > 0)
-						xpReward += outpostXP;
-
-					living.GainExperience(eXPSource.Player, xpReward);
-
-					//gold
-					if (living is GamePlayer)
-					{
-						long money = (long)(playerMoneyValue * damagePercent);
-						GamePlayer player = living as GamePlayer;
-						if (player.GetSpellLine("Spymaster") != null)
-						{
-							money += 20 * money / 100;
-						}
-						//long money = (long)(Money.GetMoney(0, 0, 17, 85, 0) * damagePercent * killedPlayer.Level / 50);
-						player.AddMoney(money, "You receive {0}");
-						InventoryLogging.LogInventoryAction(killer, player, eInventoryActionType.Other, money);
-					}
-
-					if (killedPlayer.ReleaseType != eReleaseType.Duel && expGainPlayer != null)
-					{
-						switch ((eRealm)killedPlayer.Realm)
-						{
-							case eRealm.Albion:
-								expGainPlayer.KillsAlbionPlayers++;
-								if (expGainPlayer == killer)
-								{
-									expGainPlayer.KillsAlbionDeathBlows++;
-									if ((float)de.Value == totalDamage)
-										expGainPlayer.KillsAlbionSolo++;
-								}
-								break;
-
-							case eRealm.Hibernia:
-								expGainPlayer.KillsHiberniaPlayers++;
-								if (expGainPlayer == killer)
-								{
-									expGainPlayer.KillsHiberniaDeathBlows++;
-									if ((float)de.Value == totalDamage)
-										expGainPlayer.KillsHiberniaSolo++;
-								}
-								break;
-
-							case eRealm.Midgard:
-								expGainPlayer.KillsMidgardPlayers++;
-								if (expGainPlayer == killer)
-								{
-									expGainPlayer.KillsMidgardDeathBlows++;
-									if ((float)de.Value == totalDamage)
-										expGainPlayer.KillsMidgardSolo++;
-								}
-								break;
-						}
-						killedPlayer.DeathsPvP++;
-					}
-				}
-
-				//for each group member, a 50% chance to get a ROG
-                foreach (var grp in groupsToAward)
-                {
-					List<GamePlayer> players = new List<GamePlayer>();
-					foreach (GamePlayer pla in grp.GetPlayersInTheGroup())
-                    {
-                        if (Util.Chance(50) && !playersToAward.Contains(pla))
-                        {
-							playersToAward.Add(pla);
-						}
-						//players.Add(pla);
-                    }
-					//GamePlayer playerToAward = players[Util.Random(players.Count - 1)];
-					//Console.WriteLine($"Chosen player: {playerToAward}");
-					//if (!playersToAward.Contains(playerToAward) ) playersToAward.Add(playerToAward);
-                }
-
-				//distribute ROGs
-
-                foreach (var player in playersToAward)
-                {
-	                if (player.Level < 35 || player.GetDistanceTo(killedPlayer) > WorldMgr.MAX_EXPFORKILL_DISTANCE || player.GetConLevel(killedPlayer) <= -3) continue;
-                    AtlasROGManager.GenerateOrbs(player);
-                    if (Properties.EVENT_THIDRANKI || Properties.EVENT_TUTORIAL)
-                    {
-	                    if (!player.ReceiveROG) continue;
-	                    //Console.WriteLine($"Generating ROG for {player}");
-	                    AtlasROGManager.GenerateROG(player, true);
-                    }
-                }
-
-                if (ServerProperties.Properties.LOG_PVP_KILLS && playerKillers.Count > 0)
-				{
-					try
-					{
-						foreach (KeyValuePair<GamePlayer, int> pair in playerKillers)
-						{
-
-							DOL.Database.PvPKillsLog killLog = new DOL.Database.PvPKillsLog();
-							killLog.KilledIP = killedPlayer.Client.TcpEndpointAddress;
-							killLog.KilledName = killedPlayer.Name;
-							killLog.KilledRealm = GlobalConstants.RealmToName(killedPlayer.Realm);
-							killLog.KillerIP = pair.Key.Client.TcpEndpointAddress;
-							killLog.KillerName = pair.Key.Name;
-							killLog.KillerRealm = GlobalConstants.RealmToName(pair.Key.Realm);
-							killLog.RPReward = pair.Value;
-							killLog.RegionName = killedPlayer.CurrentRegion.Description;
-							killLog.IsInstance = killedPlayer.CurrentRegion.IsInstance;
-
-							if (killedPlayer.Client.TcpEndpointAddress == pair.Key.Client.TcpEndpointAddress)
-								killLog.SameIP = 1;
-
-							GameServer.Database.AddObject(killLog);
-						}
-					}
-					catch (System.Exception ex)
-					{
-						log.Error(ex);
-					}
-				}
-			}
-		}
-
-		/// <summary>
-		/// Gets the Realm of an living for name text coloring
-		/// </summary>
-		/// <param name="player"></param>
-		/// <param name="target"></param>
-		/// <returns>byte code of realm</returns>
-		public virtual byte GetLivingRealm(GamePlayer player, GameLiving target)
-		{
-			if (player == null || target == null) return 0;
-
-			// clients with priv level > 1 are considered friendly by anyone
-			GamePlayer playerTarget = target as GamePlayer;
-			if (playerTarget != null && playerTarget.Client.Account.PrivLevel > 1) return (byte)player.Realm;
-
-			return (byte)target.Realm;
-		}
-
-		/// <summary>
-		/// Gets the player name based on server type
-		/// </summary>
-		/// <param name="source">The "looking" player</param>
-		/// <param name="target">The considered player</param>
-		/// <returns>The name of the target</returns>
-		public virtual string GetPlayerName(GamePlayer source, GamePlayer target)
-		{
-			return target.Name;
-		}
-
-		/// <summary>
-		/// Gets the player Realmrank 12 or 13 title
-		/// </summary>
-		/// <param name="source">The "looking" player</param>
-		/// <param name="target">The considered player</param>
-		/// <returns>The Realmranktitle of the target</returns>
-		public virtual string GetPlayerPrefixName(GamePlayer source, GamePlayer target)
-		{
-			string language;
-
-			try
-			{
-				language = source.Client.Account.Language;
-			}
-			catch
-			{
-				language = LanguageMgr.DefaultLanguage;
-			}
-
-			if (IsSameRealm(source, target, true) && target.RealmLevel >= 110)
-				return target.RealmRankTitle(language);
-
-			return string.Empty;
-		}
-
-		/// <summary>
-		/// Gets the player last name based on server type
-		/// </summary>
-		/// <param name="source">The "looking" player</param>
-		/// <param name="target">The considered player</param>
-		/// <returns>The last name of the target</returns>
-		public virtual string GetPlayerLastName(GamePlayer source, GamePlayer target)
-		{
-			return target.LastName;
-		}
-
-		/// <summary>
-		/// Gets the player guild name based on server type
-		/// </summary>
-		/// <param name="source">The "looking" player</param>
-		/// <param name="target">The considered player</param>
-		/// <returns>The guild name of the target</returns>
-		public virtual string GetPlayerGuildName(GamePlayer source, GamePlayer target)
-		{
-			return target.GuildName;
-		}
-
-		/// <summary>
-		/// Gets the player's custom title based on server type
-		/// </summary>
-		/// <param name="source">The "looking" player</param>
-		/// <param name="target">The considered player</param>
-		/// <returns>The custom title of the target</returns>
-		public virtual string GetPlayerTitle(GamePlayer source, GamePlayer target)
-		{
-			return target.CurrentTitle.GetValue(source, target);
-		}
-
-		/// <summary>
-		/// Gets the player's Total Amount of Realm Points Based on Level, Realm Level of other constraints.
-		/// </summary>
-		/// <param name="source">The player</param>
-		/// <param name="target"></param>
-		/// <returns>The total pool of realm points !</returns>
-		public virtual int GetPlayerRealmPointsTotal(GamePlayer source)
-		{
-			return source.Level > 19 ? Math.Max(1, source.RealmLevel) : source.RealmLevel;
-		}
-
-		/// <summary>
-		/// Gets the server type color handling scheme
-		///
-		/// ColorHandling: this byte tells the client how to handle color for PC and NPC names (over the head)
-		/// 0: standard way, other realm PC appear red, our realm NPC appear light green
-		/// 1: standard PvP way, all PC appear red, all NPC appear with their level color
-		/// 2: Same realm livings are friendly, other realm livings are enemy; nearest friend/enemy buttons work
-		/// 3: standard PvE way, all PC friendly, realm 0 NPC enemy rest NPC appear light green
-		/// 4: All NPC are enemy, all players are friendly; nearest friend button selects self, nearest enemy don't work at all
-		/// </summary>
-		/// <param name="client">The client asking for color handling</param>
-		/// <returns>The color handling</returns>
-		public virtual byte GetColorHandling(GameClient client)
-		{
-			return 0;
-		}
-
-		/// <summary>
-		/// Formats player statistics.
-		/// </summary>
-		/// <param name="player">The player to read statistics from.</param>
-		/// <returns>List of strings.</returns>
-		public virtual IList<string> FormatPlayerStatistics(GamePlayer player)
-		{
-			List<string> stat = new List<string>();
-
-			int total = 0;
-			#region Players Killed
-			//only show if there is a kill [by Suncheck]
-			if ((player.KillsAlbionPlayers + player.KillsMidgardPlayers + player.KillsHiberniaPlayers) > 0)
-			{
-				stat.Add(LanguageMgr.GetTranslation(player.Client.Account.Language, "PlayerStatistic.Kill.Title"));
-				switch ((eRealm)player.Realm)
-				{
-					case eRealm.Albion:
-						if (player.KillsMidgardPlayers > 0) stat.Add(LanguageMgr.GetTranslation(player.Client.Account.Language, "PlayerStatistic.Kill.MidgardPlayer") + ": " + player.KillsMidgardPlayers.ToString("N0"));
-						if (player.KillsHiberniaPlayers > 0) stat.Add(LanguageMgr.GetTranslation(player.Client.Account.Language, "PlayerStatistic.Kill.HiberniaPlayer") + ": " + player.KillsHiberniaPlayers.ToString("N0"));
-						total = player.KillsMidgardPlayers + player.KillsHiberniaPlayers;
-						break;
-					case eRealm.Midgard:
-						if (player.KillsAlbionPlayers > 0) stat.Add(LanguageMgr.GetTranslation(player.Client.Account.Language, "PlayerStatistic.Kill.AlbionPlayer") + ": " + player.KillsAlbionPlayers.ToString("N0"));
-						if (player.KillsHiberniaPlayers > 0) stat.Add(LanguageMgr.GetTranslation(player.Client.Account.Language, "PlayerStatistic.Kill.HiberniaPlayer") + ": " + player.KillsHiberniaPlayers.ToString("N0"));
-						total = player.KillsAlbionPlayers + player.KillsHiberniaPlayers;
-						break;
-					case eRealm.Hibernia:
-						if (player.KillsAlbionPlayers > 0) stat.Add(LanguageMgr.GetTranslation(player.Client.Account.Language, "PlayerStatistic.Kill.AlbionPlayer") + ": " + player.KillsAlbionPlayers.ToString("N0"));
-						if (player.KillsMidgardPlayers > 0) stat.Add(LanguageMgr.GetTranslation(player.Client.Account.Language, "PlayerStatistic.Kill.MidgardPlayer") + ": " + player.KillsMidgardPlayers.ToString("N0"));
-						total = player.KillsMidgardPlayers + player.KillsAlbionPlayers;
-						break;
-				}
-				stat.Add(LanguageMgr.GetTranslation(player.Client.Account.Language, "PlayerStatistic.Kill.TotalPlayers") + ": " + total.ToString("N0"));
-			}
-			#endregion
-			stat.Add(" ");
-			#region Players Deathblows
-			//only show if there is a kill [by Suncheck]
-			if ((player.KillsAlbionDeathBlows + player.KillsMidgardDeathBlows + player.KillsHiberniaDeathBlows) > 0)
-			{
-				total = 0;
-				switch ((eRealm)player.Realm)
-				{
-					case eRealm.Albion:
-						if (player.KillsMidgardDeathBlows > 0) stat.Add(LanguageMgr.GetTranslation(player.Client.Account.Language, "PlayerStatistic.Deathblows.MidgardPlayer") + ": " + player.KillsMidgardDeathBlows.ToString("N0"));
-						if (player.KillsHiberniaDeathBlows > 0) stat.Add(LanguageMgr.GetTranslation(player.Client.Account.Language, "PlayerStatistic.Deathblows.HiberniaPlayer") + ": " + player.KillsHiberniaDeathBlows.ToString("N0"));
-						total = player.KillsMidgardDeathBlows + player.KillsHiberniaDeathBlows;
-						break;
-					case eRealm.Midgard:
-						if (player.KillsAlbionDeathBlows > 0) stat.Add(LanguageMgr.GetTranslation(player.Client.Account.Language, "PlayerStatistic.Deathblows.AlbionPlayer") + ": " + player.KillsAlbionDeathBlows.ToString("N0"));
-						if (player.KillsHiberniaDeathBlows > 0) stat.Add(LanguageMgr.GetTranslation(player.Client.Account.Language, "PlayerStatistic.Deathblows.HiberniaPlayer") + ": " + player.KillsHiberniaDeathBlows.ToString("N0"));
-						total = player.KillsAlbionDeathBlows + player.KillsHiberniaDeathBlows;
-						break;
-					case eRealm.Hibernia:
-						if (player.KillsAlbionDeathBlows > 0) stat.Add(LanguageMgr.GetTranslation(player.Client.Account.Language, "PlayerStatistic.Deathblows.AlbionPlayer") + ": " + player.KillsAlbionDeathBlows.ToString("N0"));
-						if (player.KillsMidgardDeathBlows > 0) stat.Add(LanguageMgr.GetTranslation(player.Client.Account.Language, "PlayerStatistic.Deathblows.MidgardPlayer") + ": " + player.KillsMidgardDeathBlows.ToString("N0"));
-						total = player.KillsMidgardDeathBlows + player.KillsAlbionDeathBlows;
-						break;
-				}
-				stat.Add(LanguageMgr.GetTranslation(player.Client.Account.Language, "PlayerStatistic.Deathblows.TotalPlayers") + ": " + total.ToString("N0"));
-			}
-			#endregion
-			stat.Add(" ");
-			#region Players Solo Kills
-			//only show if there is a kill [by Suncheck]
-			if ((player.KillsAlbionSolo + player.KillsMidgardSolo + player.KillsHiberniaSolo) > 0)
-			{
-				total = 0;
-				switch ((eRealm)player.Realm)
-				{
-					case eRealm.Albion:
-						if (player.KillsMidgardSolo > 0) stat.Add(LanguageMgr.GetTranslation(player.Client.Account.Language, "PlayerStatistic.Solo.MidgardPlayer") + ": " + player.KillsMidgardSolo.ToString("N0"));
-						if (player.KillsHiberniaSolo > 0) stat.Add(LanguageMgr.GetTranslation(player.Client.Account.Language, "PlayerStatistic.Solo.HiberniaPlayer") + ": " + player.KillsHiberniaSolo.ToString("N0"));
-						total = player.KillsMidgardSolo + player.KillsHiberniaSolo;
-						break;
-					case eRealm.Midgard:
-						if (player.KillsAlbionSolo > 0) stat.Add(LanguageMgr.GetTranslation(player.Client.Account.Language, "PlayerStatistic.Solo.AlbionPlayer") + ": " + player.KillsAlbionSolo.ToString("N0"));
-						if (player.KillsHiberniaSolo > 0) stat.Add(LanguageMgr.GetTranslation(player.Client.Account.Language, "PlayerStatistic.Solo.HiberniaPlayer") + ": " + player.KillsHiberniaSolo.ToString("N0"));
-						total = player.KillsAlbionSolo + player.KillsHiberniaSolo;
-						break;
-					case eRealm.Hibernia:
-						if (player.KillsAlbionSolo > 0) stat.Add(LanguageMgr.GetTranslation(player.Client.Account.Language, "PlayerStatistic.Solo.AlbionPlayer") + ": " + player.KillsAlbionSolo.ToString("N0"));
-						if (player.KillsMidgardSolo > 0) stat.Add(LanguageMgr.GetTranslation(player.Client.Account.Language, "PlayerStatistic.Solo.MidgardPlayer") + ": " + player.KillsMidgardSolo.ToString("N0"));
-						total = player.KillsMidgardSolo + player.KillsAlbionSolo;
-						break;
-				}
-				stat.Add(LanguageMgr.GetTranslation(player.Client.Account.Language, "PlayerStatistic.Solo.TotalPlayers") + ": " + total.ToString("N0"));
-			}
-			#endregion
-			stat.Add(" ");
-			#region Keeps
-			//only show if there is a capture [by Suncheck]
-			if ((player.CapturedKeeps + player.CapturedTowers) > 0)
-			{
-				stat.Add(LanguageMgr.GetTranslation(player.Client.Account.Language, "PlayerStatistic.Capture.Title"));
-				//stat.Add("Relics Taken: " + player.RelicsTaken.ToString("N0"));
-				//stat.Add("Albion Keeps Captured: " + player.CapturedAlbionKeeps.ToString("N0"));
-				//stat.Add("Midgard Keeps Captured: " + player.CapturedMidgardKeeps.ToString("N0"));
-				//stat.Add("Hibernia Keeps Captured: " + player.CapturedHiberniaKeeps.ToString("N0"));
-				if (player.CapturedKeeps > 0) stat.Add(LanguageMgr.GetTranslation(player.Client.Account.Language, "PlayerStatistic.Capture.Keeps") + ": " + player.CapturedKeeps.ToString("N0"));
-				//stat.Add("Keep Lords Slain: " + player.KeepLordsSlain.ToString("N0"));
-				//stat.Add("Albion Towers Captured: " + player.CapturedAlbionTowers.ToString("N0"));
-				//stat.Add("Midgard Towers Captured: " + player.CapturedMidgardTowers.ToString("N0"));
-				//stat.Add("Hibernia Towers Captured: " + player.CapturedHiberniaTowers.ToString("N0"));
-				if (player.CapturedTowers > 0) stat.Add(LanguageMgr.GetTranslation(player.Client.Account.Language, "PlayerStatistic.Capture.Towers") + ": " + player.CapturedTowers.ToString("N0"));
-				//stat.Add("Tower Captains Slain: " + player.TowerCaptainsSlain.ToString("N0"));
-				//stat.Add("Realm Guard Kills Albion: " + player.RealmGuardTotalKills.ToString("N0"));
-				//stat.Add("Realm Guard Kills Midgard: " + player.RealmGuardTotalKills.ToString("N0"));
-				//stat.Add("Realm Guard Kills Hibernia: " + player.RealmGuardTotalKills.ToString("N0"));
-				//stat.Add("Total Realm Guard Kills: " + player.RealmGuardTotalKills.ToString("N0"));
-			}
-			#endregion
-			stat.Add(" ");
-			#region PvE
-			//only show if there is a kill [by Suncheck]
-			if ((player.KillsDragon + player.KillsEpicBoss + player.KillsLegion) > 0)
-			{
-				stat.Add(LanguageMgr.GetTranslation(player.Client.Account.Language, "PlayerStatistic.PvE.Title"));
-				if (player.KillsDragon > 0) stat.Add(LanguageMgr.GetTranslation(player.Client.Account.Language, "PlayerStatistic.PvE.KillsDragon") + ": " + player.KillsDragon.ToString("N0"));
-				if (player.KillsEpicBoss > 0) stat.Add(LanguageMgr.GetTranslation(player.Client.Account.Language, "PlayerStatistic.PvE.KillsEpic") + ": " + player.KillsEpicBoss.ToString("N0"));
-				if (player.KillsLegion > 0) stat.Add(LanguageMgr.GetTranslation(player.Client.Account.Language, "PlayerStatistic.PvE.KillsLegion") + ": " + player.KillsLegion.ToString("N0"));
-			}
-			#endregion
-
-			return stat;
-		}
-
-		/// <summary>
-		/// Reset the keep with special server rules handling
-		/// </summary>
-		/// <param name="lord">The lord that was killed</param>
-		/// <param name="killer">The lord's killer</param>
-		public virtual void ResetKeep(GuardLord lord, GameObject killer)
-		{
-			PlayerMgr.UpdateStats(lord);
-		}
-
-		/// <summary>
-		/// Experience a keep is worth when captured
-		/// </summary>
-		/// <param name="keep"></param>
-		/// <returns></returns>
-		public virtual long GetExperienceForKeep(AbstractGameKeep keep)
-		{
-			return 0;
-		}
-
-		public virtual double GetExperienceCapForKeep(AbstractGameKeep keep)
-		{
-			return 1.0;
-		}
-
-		/// <summary>
-		/// Realm points a keep is worth when captured
-		/// </summary>
-		/// <param name="keep"></param>
-		/// <returns></returns>
-		public virtual int GetRealmPointsForKeep(AbstractGameKeep keep)
-		{
-			int value = 0;
-
-			if (Properties.EVENT_THIDRANKI)
-			{
-				value = 125;
-			}
-			else if (keep is GameKeep)
-			{
-				value = Math.Max(50, ServerProperties.Properties.KEEP_RP_BASE + ((keep.BaseLevel - 50) * ServerProperties.Properties.KEEP_RP_MULTIPLIER));
-			}
-			else
-			{
-				value = Math.Max(5, ServerProperties.Properties.TOWER_RP_BASE + ((keep.BaseLevel - 50) * ServerProperties.Properties.TOWER_RP_MULTIPLIER));
-			}
-
-			value += ((keep.Level - ServerProperties.Properties.STARTING_KEEP_LEVEL) * ServerProperties.Properties.UPGRADE_MULTIPLIER);
-
-			return Math.Max(5, value);
-		}
-
-		/// <summary>
-		/// Bounty points a keep is worth when captured
-		/// </summary>
-		/// <param name="keep"></param>
-		/// <returns></returns>
-		public virtual int GetBountyPointsForKeep(AbstractGameKeep keep)
-		{
-			return 0;
-		}
-
-
-		/// <summary>
-		/// How much money does this keep reward when captured
-		/// </summary>
-		/// <param name="keep"></param>
-		/// <returns></returns>
-		public virtual long GetMoneyValueForKeep(AbstractGameKeep keep)
-		{
-			return 0;
-		}
-
-
-		/// <summary>
-		/// Is the player allowed to generate news
-		/// </summary>
-		/// <param name="player">the player</param>
-		/// <returns>true if the player is allowed to generate news</returns>
-		public virtual bool CanGenerateNews(GamePlayer player)
-		{
-			if (player.Client.Account.PrivLevel > 1)
-				return false;
-
-			return true;
-		}
-
-		/// <summary>
-		/// Gets the NPC name based on server type
-		/// </summary>
-		/// <param name="source">The "looking" player</param>
-		/// <param name="target">The considered NPC</param>
-		/// <returns>The name of the target</returns>
-		public virtual string GetNPCName(GamePlayer source, GameNPC target)
-		{
-			return target.Name;
-		}
-
-		/// <summary>
-		/// Gets the NPC guild name based on server type
-		/// </summary>
-		/// <param name="source">The "looking" player</param>
-		/// <param name="target">The considered NPC</param>
-		/// <returns>The guild name of the target</returns>
-		public virtual string GetNPCGuildName(GamePlayer source, GameNPC target)
-		{
-			return target.GuildName;
-		}
-
-
-		/// <summary>
-		/// Get the items (merchant) list name for a lot marker in the specified region
-		/// </summary>
-		/// <param name="regionID"></param>
-		/// <returns></returns>
-		public virtual string GetLotMarkerListName(ushort regionID)
-		{
-			switch (regionID)
-			{
-				case 2:
-					return "housing_alb_lotmarker";
-				case 102:
-					return "housing_mid_lotmarker";
-				case 202:
-					return "housing_hib_lotmarker";
-				default:
-					return "housing_custom_lotmarker";
-			}
-		}
-
-
-		/// <summary>
-		/// Send merchant window containing housing items that can be purchased by a player.  If this list is customized
-		/// then the customized list must also be handled in BuyHousingItem
-		/// </summary>
-		/// <param name="player"></param>
-		/// <param name="merchantType"></param>
-		public virtual void SendHousingMerchantWindow(GamePlayer player, DOL.GS.PacketHandler.eMerchantWindowType merchantType)
-		{
-			switch (merchantType)
-			{
-				case eMerchantWindowType.HousingInsideShop:
-				case eMerchantWindowType.HousingInsideMenu:
-					player.Out.SendMerchantWindow(HouseTemplateMgr.IndoorShopItems, merchantType);
-					break;
-				case eMerchantWindowType.HousingOutsideShop:
-				case eMerchantWindowType.HousingOutsideMenu:
-					player.Out.SendMerchantWindow(HouseTemplateMgr.OutdoorShopItems, merchantType);
-					break;
-				case eMerchantWindowType.HousingBindstoneHookpoint:
-					player.Out.SendMerchantWindow(HouseTemplateMgr.IndoorBindstoneShopItems, merchantType);
-					break;
-				case eMerchantWindowType.HousingCraftingHookpoint:
-					player.Out.SendMerchantWindow(HouseTemplateMgr.IndoorCraftShopItems, merchantType);
-					break;
-				case eMerchantWindowType.HousingNPCHookpoint:
-					player.Out.SendMerchantWindow(HouseTemplateMgr.GetNpcShopItems(player), merchantType);
-					break;
-				case eMerchantWindowType.HousingVaultHookpoint:
-					player.Out.SendMerchantWindow(HouseTemplateMgr.IndoorVaultShopItems, merchantType);
-					break;
-				case eMerchantWindowType.HousingDeedMenu:
-					player.Out.SendMerchantWindow(/* TODO */HouseTemplateMgr.OutdoorMenuItems, eMerchantWindowType.HousingDeedMenu);
-					break;
-				default:
-					player.Out.SendMessage("Unknown merchant type!", eChatType.CT_Staff, eChatLoc.CL_SystemWindow);
-					log.ErrorFormat("Unknown merchant type {0}", merchantType);
-					break;
-			}
-		}
-
-
-		/// <summary>
-		/// Buys an item off a housing merchant.  If the list has been customized then this must be modified to
-		/// match that customized list.
-		/// </summary>
-		/// <param name="player"></param>
-		/// <param name="slot"></param>
-		/// <param name="count"></param>
-		/// <param name="merchantType"></param>
-		public virtual void BuyHousingItem(GamePlayer player, ushort slot, byte count, DOL.GS.PacketHandler.eMerchantWindowType merchantType)
-		{
-			MerchantTradeItems items = null;
-
-			switch (merchantType)
-			{
-				case eMerchantWindowType.HousingInsideShop:
-					items = HouseTemplateMgr.IndoorShopItems;
-					break;
-				case eMerchantWindowType.HousingOutsideShop:
-					items = HouseTemplateMgr.OutdoorShopItems;
-					break;
-				case eMerchantWindowType.HousingBindstoneHookpoint:
-					items = HouseTemplateMgr.IndoorBindstoneShopItems;
-					break;
-				case eMerchantWindowType.HousingCraftingHookpoint:
-					items = HouseTemplateMgr.IndoorCraftShopItems;
-					break;
-				case eMerchantWindowType.HousingNPCHookpoint:
-					items = HouseTemplateMgr.GetNpcShopItems(player);
-					break;
-				case eMerchantWindowType.HousingVaultHookpoint:
-					items = HouseTemplateMgr.IndoorVaultShopItems;
-					break;
-			}
-
-			GameMerchant.OnPlayerBuy(player, slot, count, items);
-		}
-
-
-		/// <summary>
-		/// Get a housing hookpoint NPC
-		/// </summary>
-		/// <param name="house"></param>
-		/// <param name="templateID"></param>
-		/// <param name="heading"></param>
-		/// <param name="index"></param>
-		/// <returns></returns>
-		public virtual GameNPC PlaceHousingNPC(DOL.GS.Housing.House house, ItemTemplate item, IPoint3D location, ushort heading)
-		{
-			NpcTemplate npcTemplate = NpcTemplateMgr.GetTemplate(item.Bonus);
-
-			try
-			{
-				string defaultClassType = ServerProperties.Properties.GAMENPC_DEFAULT_CLASSTYPE;
-
-				if (npcTemplate == null || string.IsNullOrEmpty(npcTemplate.ClassType))
-				{
-					log.Warn("[Housing] null classtype in hookpoint attachment, using GAMENPC_DEFAULT_CLASSTYPE instead");
-				}
-				else
-				{
-					defaultClassType = npcTemplate.ClassType;
-				}
-
-				var npc = (GameNPC)Assembly.GetAssembly(typeof(GameServer)).CreateInstance(defaultClassType, false);
-				if (npc == null)
-				{
-					foreach (Assembly asm in ScriptMgr.Scripts)
-					{
-						npc = (GameNPC)asm.CreateInstance(defaultClassType, false);
-						if (npc != null) break;
-					}
-				}
-
-				if (npc == null)
-				{
-					HouseMgr.log.Error("[Housing] Can't create instance of type: " + defaultClassType);
-					return null;
-				}
-
-				npc.Model = 0;
-
-				if (npcTemplate != null)
-				{
-					npc.LoadTemplate(npcTemplate);
-				}
-				else
-				{
-					npc.Size = 50;
-					npc.Level = 50;
-					npc.GuildName = "No Template Found";
-				}
-
-				if (npc.Model == 0)
-				{
-					// defaults if templates are missing
-					if (house.Realm == eRealm.Albion)
-					{
-						npc.Model = (ushort)Util.Random(7, 8);
-					}
-					else if (house.Realm == eRealm.Midgard)
-					{
-						npc.Model = (ushort)Util.Random(160, 161);
-					}
-					else
-					{
-						npc.Model = (ushort)Util.Random(309, 310);
-					}
-				}
-
-				// always set the npc realm to the house model realm
-				npc.Realm = house.Realm;
-
-				npc.Name = item.Name;
-				npc.CurrentHouse = house;
-				npc.InHouse = true;
-				npc.OwnerID = item.Id_nb;
-				npc.X = location.X;
-				npc.Y = location.Y;
-				npc.Z = location.Z;
-				npc.Heading = heading;
-				npc.CurrentRegionID = house.RegionID;
-				if ((npc.Flags & GameNPC.eFlags.PEACE) == 0)
-				{
-					npc.Flags ^= GameNPC.eFlags.PEACE;
-				}
-				npc.AddToWorld();
-				return npc;
-			}
-			catch (Exception ex)
-			{
-				log.Error("Error filling housing hookpoint using npc template ID " + item.Bonus, ex);
-			}
-
-			return null;
-		}
-
-
-		public virtual GameStaticItem PlaceHousingInteriorItem(DOL.GS.Housing.House house, ItemTemplate item, IPoint3D location, ushort heading)
-		{
-			GameStaticItem hookpointObject = new GameStaticItem();
-			hookpointObject.CurrentHouse = house;
-			hookpointObject.InHouse = true;
-			hookpointObject.OwnerID = item.Id_nb;
-			hookpointObject.X = location.X;
-			hookpointObject.Y = location.Y;
-			hookpointObject.Z = location.Z;
-			hookpointObject.Heading = heading;
-			hookpointObject.CurrentRegionID = house.RegionID;
-			hookpointObject.Name = item.Name;
-			hookpointObject.Model = (ushort)item.Model;
-			hookpointObject.AddToWorld();
-
-			return hookpointObject;
-		}
-
-		/// <summary>
-		/// This creates the housing consignment merchant attached to a house.
-		/// You can override this to create your own consignment merchant derived from the standard merchant
-		/// </summary>
-		/// <returns></returns>
-		public virtual GameConsignmentMerchant CreateHousingConsignmentMerchant(House house)
-		{
-			var m = new GameConsignmentMerchant();
-			m.Name = "Consignment Merchant";
-			return m;
-		}
-
-		/// <summary>
-		/// Standard Rules For Player Level UP
-		/// </summary>
-		/// <param name="player"></param>
-		/// <param name="previousLevel"></param>
-		public virtual void OnPlayerLevelUp(GamePlayer player, int previousLevel)
-		{
-		}
-		#region MessageToLiving
-		/// <summary>
-		/// Send system text message to system window
-		/// </summary>
-		/// <param name="living"></param>
-		/// <param name="message"></param>
-		public virtual void MessageToLiving(GameLiving living, string message)
-		{
-			MessageToLiving(living, message, eChatType.CT_System, eChatLoc.CL_SystemWindow);
-		}
-		/// <summary>
-		/// Send custom text message to system window
-		/// </summary>
-		/// <param name="living"></param>
-		/// <param name="message"></param>
-		/// <param name="type"></param>
-		public virtual void MessageToLiving(GameLiving living, string message, eChatType type)
-		{
-			MessageToLiving(living, message, type, eChatLoc.CL_SystemWindow);
-		}
-		/// <summary>
-		/// Send custom text message to GameLiving
-		/// </summary>
-		/// <param name="living"></param>
-		/// <param name="message"></param>
-		/// <param name="type"></param>
-		/// <param name="loc"></param>
-		public virtual void MessageToLiving(GameLiving living, string message, eChatType type, eChatLoc loc)
-		{
-			if (living is GamePlayer)
-				((GamePlayer)living).Out.SendMessage(message, type, loc);
-		}
-		#endregion
-	}
-}
+/*
+ * DAWN OF LIGHT - The first free open source DAoC server emulator
+ *
+ * This program is free software; you can redistribute it and/or
+ * modify it under the terms of the GNU General Public License
+ * as published by the Free Software Foundation; either version 2
+ * of the License, or (at your option) any later version.
+ *
+ * This program is distributed in the hope that it will be useful,
+ * but WITHOUT ANY WARRANTY; without even the implied warranty of
+ * MERCHANTABILITY or FITNESS FOR A PARTICULAR PURPOSE.  See the
+ * GNU General Public License for more details.
+ *
+ * You should have received a copy of the GNU General Public License
+ * along with this program; if not, write to the Free Software
+ * Foundation, Inc., 59 Temple Place - Suite 330, Boston, MA  02111-1307, USA.
+ *
+ */
+using System;
+using System.Collections;
+using System.Collections.Generic;
+using System.Reflection;
+
+using DOL.AI.Brain;
+using DOL.Database;
+using DOL.Events;
+using DOL.GS.Housing;
+using DOL.GS.Keeps;
+using DOL.GS.PacketHandler;
+using DOL.GS.ServerProperties;
+using DOL.Language;
+using log4net;
+
+namespace DOL.GS.ServerRules
+{
+	public abstract class AbstractServerRules : IServerRules
+	{
+		/// <summary>
+		/// Defines a logger for this class.
+		/// </summary>
+		private static readonly ILog log = LogManager.GetLogger(MethodBase.GetCurrentMethod().DeclaringType);
+
+		/// <summary>
+		/// This is called after the rules are created to do any event binding or other tasks
+		/// </summary>
+		/// <param name="e"></param>
+		/// <param name="sender"></param>
+		/// <param name="args"></param>
+		public virtual void Initialize()
+		{
+			GameEventMgr.AddHandler(GamePlayerEvent.GameEntered, new DOLEventHandler(OnGameEntered));
+			GameEventMgr.AddHandler(GamePlayerEvent.RegionChanged, new DOLEventHandler(OnRegionChanged));
+			GameEventMgr.AddHandler(GamePlayerEvent.Released, new DOLEventHandler(OnReleased));
+			m_invExpiredCallback = new GamePlayer.InvulnerabilityExpiredCallback(ImmunityExpiredCallback);
+		}
+
+		/// <summary>
+		/// Allows or denies a client from connecting to the server ...
+		/// NOTE: The client has not been fully initialized when this method is called.
+		/// For example, no account or character data has been loaded yet.
+		/// </summary>
+		/// <param name="client">The client that sent the login request</param>
+		/// <param name="username">The username of the client wanting to connect</param>
+		/// <returns>true if connection allowed, false if connection should be terminated</returns>
+		/// <remarks>You can only send ONE packet to the client and this is the
+		/// LoginDenied packet before returning false. Trying to send any other packet
+		/// might result in unexpected behaviour on server and client!</remarks>
+		public virtual bool IsAllowedToConnect(GameClient client, string username)
+		{
+			if (!client.Socket.Connected)
+				return false;
+
+			// Ban account
+			IList<DBBannedAccount> objs;
+			objs = DOLDB<DBBannedAccount>.SelectObjects(DB.Column("Type").IsEqualTo("A").Or(DB.Column("Type").IsEqualTo("B")).And(DB.Column("Account").IsEqualTo(username)));
+			if (objs.Count > 0)
+			{
+				client.IsConnected = false;
+				client.Out.SendLoginDenied(eLoginError.AccountIsBannedFromThisServerType);
+				log.Debug("IsAllowedToConnect deny access to username " + username);
+				return false;
+			}
+
+			// Ban IP Address or range (example: 5.5.5.%)
+			string accip = client.TcpEndpointAddress;
+			objs = DOLDB<DBBannedAccount>.SelectObjects(DB.Column("Type").IsEqualTo("I").Or(DB.Column("Type").IsEqualTo("B")).And(DB.Column("Ip").IsLike(accip)));
+			if (objs.Count > 0)
+			{
+				client.IsConnected = false;
+				client.Out.SendLoginDenied(eLoginError.AccountIsBannedFromThisServerType);
+				log.Debug("IsAllowedToConnect deny access to IP " + accip);
+				return false;
+			}
+
+			GameClient.eClientVersion min = (GameClient.eClientVersion)Properties.CLIENT_VERSION_MIN;
+			if (min != GameClient.eClientVersion.VersionNotChecked && client.Version < min)
+			{
+				client.IsConnected = false;
+				client.Out.SendLoginDenied(eLoginError.ClientVersionTooLow);
+				log.Debug("IsAllowedToConnect deny access to client version (too low) " + client.Version);
+				return false;
+			}
+
+			GameClient.eClientVersion max = (GameClient.eClientVersion)Properties.CLIENT_VERSION_MAX;
+			if (max != GameClient.eClientVersion.VersionNotChecked && client.Version > max)
+			{
+				client.IsConnected = false;
+				client.Out.SendLoginDenied(eLoginError.NotAuthorizedToUseExpansionVersion);
+				log.Debug("IsAllowedToConnect deny access to client version (too high) " + client.Version);
+				return false;
+			}
+
+			if (Properties.CLIENT_TYPE_MAX > -1)
+			{
+				GameClient.eClientType type = (GameClient.eClientType)Properties.CLIENT_TYPE_MAX;
+				if ((int)client.ClientType > (int)type)
+				{
+					client.IsConnected = false;
+					client.Out.SendLoginDenied(eLoginError.ExpansionPacketNotAllowed);
+					log.Debug("IsAllowedToConnect deny access to expansion pack.");
+					return false;
+				}
+			}
+
+			/* Example to limit the connections from a certain IP range!
+			if(client.Socket.RemoteEndPoint.ToString().StartsWith("192.168.0."))
+			{
+				client.Out.SendLoginDenied(eLoginError.AccountNoAccessAnyGame);
+				return false;
+			}
+			 */
+
+
+			/* Example to deny new connections on saturdays
+			if(DateTime.Now.DayOfWeek == DayOfWeek.Saturday)
+			{
+				client.Out.SendLoginDenied(eLoginError.GameCurrentlyClosed);
+				return false;
+			}
+			 */
+
+			/* Example to deny new connections between 10am and 12am
+			if(DateTime.Now.Hour >= 10 && DateTime.Now.Hour <= 12)
+			{
+				client.Out.SendLoginDenied(eLoginError.GameCurrentlyClosed);
+				return false;
+			}
+			 */
+
+			Account account = GameServer.Database.FindObjectByKey<Account>(username);
+
+			if (Properties.MAX_PLAYERS > 0)
+			{
+				if (WorldMgr.GetAllClients().Count >= Properties.MAX_PLAYERS)
+				{
+					// GMs are still allowed to enter server
+					if (account == null || (account.PrivLevel == 1 && account.Status <= 0))
+					{
+						// Normal Players will not be allowed over the max
+						client.IsConnected = false;
+						client.Out.SendLoginDenied(eLoginError.TooManyPlayersLoggedIn);
+						log.Debug("IsAllowedToConnect deny access due to too many players.");
+						return false;
+					}
+
+				}
+			}
+
+			if (Properties.STAFF_LOGIN)
+			{
+				if (account == null || account.PrivLevel == 1)
+				{
+					// GMs are still allowed to enter server
+					// Normal Players will not be allowed to Log in
+					client.IsConnected = false;
+					client.Out.SendLoginDenied(eLoginError.GameCurrentlyClosed);
+					log.Debug("IsAllowedToConnect deny access; staff only login");
+					return false;
+				}
+			}
+
+			if (!Properties.ALLOW_DUAL_LOGINS)
+			{
+				if ((account == null || account.PrivLevel == 1) && client.TcpEndpointAddress != "not connected")
+				{
+					foreach (GameClient cln in WorldMgr.GetAllClients())
+					{
+						if (cln == null || client == cln) continue;
+						if (cln.TcpEndpointAddress == client.TcpEndpointAddress)
+						{
+							if (cln.Account != null && cln.Account.PrivLevel > 1)
+							{
+								break;
+							}
+							client.IsConnected = false;
+							client.Out.SendLoginDenied(eLoginError.AccountAlreadyLoggedIntoOtherServer);
+							log.Debug("IsAllowedToConnect deny access; dual login not allowed");
+							return false;
+						}
+					}
+				}
+			}
+
+			return true;
+		}
+
+
+		/// <summary>
+		/// Called when player enters the game for first time
+		/// </summary>
+		/// <param name="e">event</param>
+		/// <param name="sender">GamePlayer object that has entered the game</param>
+		/// <param name="args"></param>
+		public virtual void OnGameEntered(DOLEvent e, object sender, EventArgs args)
+		{
+			StartImmunityTimer((GamePlayer)sender, ServerProperties.Properties.TIMER_GAME_ENTERED * 1000);
+		}
+
+		/// <summary>
+		/// Called when player has changed the region
+		/// </summary>
+		/// <param name="e">event</param>
+		/// <param name="sender">GamePlayer object that has changed the region</param>
+		/// <param name="args"></param>
+		public virtual void OnRegionChanged(DOLEvent e, object sender, EventArgs args)
+		{
+			StartImmunityTimer((GamePlayer)sender, ServerProperties.Properties.TIMER_REGION_CHANGED * 1000);
+		}
+
+		/// <summary>
+		/// Called after player has released
+		/// </summary>
+		/// <param name="e">event</param>
+		/// <param name="sender">GamePlayer that has released</param>
+		/// <param name="args"></param>
+		public virtual void OnReleased(DOLEvent e, object sender, EventArgs args)
+		{
+			GamePlayer player = (GamePlayer)sender;
+			StartImmunityTimer(player, ServerProperties.Properties.TIMER_KILLED_BY_MOB * 1000);//When Killed by a Mob
+		}
+
+		/// <summary>
+		/// Should be called whenever a player teleports to a new location
+		/// </summary>
+		/// <param name="player"></param>
+		/// <param name="source"></param>
+		/// <param name="destination"></param>
+		public virtual void OnPlayerTeleport(GamePlayer player, GameLocation source, Teleport destination)
+		{
+			// override this in order to do something, like set immunity, when a player teleports
+		}
+
+		/// <summary>
+		/// Starts the immunity timer for a player
+		/// </summary>
+		/// <param name="player">player that gets immunity</param>
+		/// <param name="duration">amount of milliseconds when immunity ends</param>
+		public virtual void StartImmunityTimer(GamePlayer player, int duration)
+		{
+			if (duration > 0)
+			{
+				player.StartInvulnerabilityTimer(duration, m_invExpiredCallback);
+			}
+		}
+
+		/// <summary>
+		/// Holds the delegate called when PvP invulnerability is expired
+		/// </summary>
+		protected GamePlayer.InvulnerabilityExpiredCallback m_invExpiredCallback;
+
+		/// <summary>
+		/// Removes immunity from the players
+		/// </summary>
+		/// <player></player>
+		public virtual void ImmunityExpiredCallback(GamePlayer player)
+		{
+			if (player.ObjectState != GameObject.eObjectState.Active) return;
+			if (player.Client.IsPlaying == false) return;
+
+			player.Out.SendMessage("Your temporary invulnerability timer has expired.", eChatType.CT_System, eChatLoc.CL_SystemWindow);
+
+			return;
+		}
+
+
+		public abstract bool IsSameRealm(GameLiving source, GameLiving target, bool quiet);
+		public abstract bool IsAllowedCharsInAllRealms(GameClient client);
+		public abstract bool IsAllowedToGroup(GamePlayer source, GamePlayer target, bool quiet);
+		public abstract bool IsAllowedToJoinGuild(GamePlayer source, Guild guild);
+		public abstract bool IsAllowedToTrade(GameLiving source, GameLiving target, bool quiet);
+		public abstract bool IsAllowedToUnderstand(GameLiving source, GamePlayer target);
+		public abstract string RulesDescription();
+
+		public virtual bool IsAllowedToMoveToBind(GamePlayer player)
+		{
+			return true;
+		}
+
+		public virtual bool CountsTowardsSlashLevel(DOLCharacters player)
+		{
+			return true;
+		}
+
+		/// <summary>
+		/// Is attacker allowed to attack defender.
+		/// </summary>
+		/// <param name="attacker">living that makes attack</param>
+		/// <param name="defender">attacker's target</param>
+		/// <param name="quiet">should messages be sent</param>
+		/// <returns>true if attack is allowed</returns>
+		public virtual bool IsAllowedToAttack(GameLiving attacker, GameLiving defender, bool quiet)
+		{
+			if (attacker == null || defender == null)
+				return false;
+
+			//dead things can't attack
+			if (!defender.IsAlive || !attacker.IsAlive)
+				return false;
+
+			GamePlayer playerAttacker = attacker as GamePlayer;
+			GamePlayer playerDefender = defender as GamePlayer;
+
+			// if Pet, let's define the controller once
+			if (defender is GameNPC)
+				if ((defender as GameNPC).Brain is IControlledBrain)
+					playerDefender = ((defender as GameNPC).Brain as IControlledBrain).GetPlayerOwner();
+
+			if (attacker is GameNPC)
+				if ((attacker as GameNPC).Brain is IControlledBrain)
+					playerAttacker = ((attacker as GameNPC).Brain as IControlledBrain).GetPlayerOwner();
+
+			if (playerDefender != null && (playerDefender.Client.ClientState == GameClient.eClientState.WorldEnter || playerDefender.IsInvulnerableToAttack))
+			{
+				if (!quiet)
+					MessageToLiving(attacker, defender.Name + " is entering the game and is temporarily immune to PvP attacks!");
+				return false;
+			}
+
+			if (playerAttacker != null && playerDefender != null)
+			{
+				// Attacker immunity
+				if (playerAttacker.IsInvulnerableToAttack)
+				{
+					if (quiet == false) MessageToLiving(attacker, "You can't attack players until your PvP invulnerability timer wears off!");
+					return false;
+				}
+
+				// Defender immunity
+				if (playerDefender.IsInvulnerableToAttack)
+				{
+					if (quiet == false) MessageToLiving(attacker, defender.Name + " is temporarily immune to PvP attacks!");
+					return false;
+				}
+			}
+
+			// PEACE NPCs can't be attacked/attack
+			if (attacker is GameNPC)
+				if ((((GameNPC)attacker).Flags & GameNPC.eFlags.PEACE) != 0)
+					return false;
+			if (defender is GameNPC)
+				if ((((GameNPC)defender).Flags & GameNPC.eFlags.PEACE) != 0)
+					return false;
+			// Players can't attack mobs while they have immunity
+			if (playerAttacker != null && defender != null)
+			{
+				if ((defender is GameNPC) && (playerAttacker.IsInvulnerableToAttack))
+				{
+					if (quiet == false) MessageToLiving(attacker, "You can't attack until your PvP invulnerability timer wears off!");
+					return false;
+				}
+			}
+			// Your pet can only attack stealthed players you have selected
+			if (defender.IsStealthed && attacker is GameNPC)
+				if (((attacker as GameNPC).Brain is IControlledBrain) &&
+					defender is GamePlayer &&
+					playerAttacker.TargetObject != defender)
+					return false;
+
+			// GMs can't be attacked
+			if (playerDefender != null && playerDefender.Client.Account.PrivLevel > 1)
+				return false;
+
+			// Safe area support for defender
+			foreach (AbstractArea area in defender.CurrentAreas)
+			{
+				if (!area.IsSafeArea)
+					continue;
+
+				if (defender is GamePlayer)
+				{
+					if (quiet == false) MessageToLiving(attacker, "You can't attack someone in a safe area!");
+					return false;
+				}
+			}
+
+			//safe area support for attacker
+			foreach (AbstractArea area in attacker.CurrentAreas)
+			{
+				if ((area.IsSafeArea) && (defender is GamePlayer) && (attacker is GamePlayer))
+				{
+					if (quiet == false) MessageToLiving(attacker, "You can't attack someone in a safe area!");
+					return false;
+				}
+
+				if ((area.IsSafeArea) && (attacker is GamePlayer))
+				{
+					if (quiet == false) MessageToLiving(attacker, "You can't attack someone in a safe area!");
+					return false;
+				}
+			}
+
+			//I don't want mobs attacking guards
+			if (defender is GameKeepGuard && attacker is GameNPC && attacker.Realm == 0)
+				return false;
+
+			//Checking for shadowed necromancer, can't be attacked.
+			if (defender.ControlledBrain != null)
+				if (defender.ControlledBrain.Body != null)
+					if (defender.ControlledBrain.Body is NecromancerPet)
+					{
+						if (quiet == false) MessageToLiving(attacker, "You can't attack a shadowed necromancer!");
+						return false;
+					}
+
+			return true;
+		}
+
+		/// <summary>
+		/// Is caster allowed to cast a spell
+		/// </summary>
+		/// <param name="caster"></param>
+		/// <param name="target"></param>
+		/// <param name="spell"></param>
+		/// <param name="spellLine"></param>
+		/// <returns>true if allowed</returns>
+		public virtual bool IsAllowedToCastSpell(GameLiving caster, GameLiving target, Spell spell, SpellLine spellLine)
+		{
+			//we only allow certain spell targets to be cast when targeting a keep component
+			//tolakram - live allows most damage spells to be cast on doors. This should be handled in spell handlers
+			if (target is GameKeepComponent || target is GameKeepDoor)
+			{
+				bool isAllowed = false;
+
+				switch (spell.Target.ToLower())
+				{
+					case "self":
+					case "group":
+					case "pet":
+					case "controlled":
+					case "realm":
+					case "area":
+						isAllowed = true;
+						break;
+
+					case "enemy":
+
+						if (spell.Radius == 0)
+						{
+							switch (spell.SpellType)
+							{
+                                case (byte)eSpellType.Archery:
+								case (byte)eSpellType.Bolt:
+								case (byte)eSpellType.Bomber:
+                                case (byte)eSpellType.DamageSpeedDecrease:
+                                case (byte)eSpellType.DirectDamage:
+                                case (byte)eSpellType.MagicalStrike:
+                                case (byte)eSpellType.SiegeArrow:
+                                case (byte)eSpellType.SummonTheurgistPet:
+                                case (byte)eSpellType.DirectDamageWithDebuff:
+									isAllowed = true;
+									break;
+							}
+						}
+
+						// pbaoe
+						if (spell.Radius > 0 && spell.Range == 0)
+						{
+							isAllowed = true;
+						}
+
+						break;
+				}
+
+				if (!isAllowed && caster is GamePlayer)
+					(caster as GamePlayer).Client.Out.SendMessage("You can't cast this spell on the " + target.Name, eChatType.CT_System, eChatLoc.CL_SystemWindow);
+
+				return isAllowed;
+			}
+
+
+
+			return true;
+		}
+
+		public virtual bool IsAllowedToSpeak(GamePlayer source, string communicationType)
+		{
+			if (source.IsAlive == false)
+			{
+				MessageToLiving(source, "Hmmmm...you can't " + communicationType + " while dead!");
+				return false;
+			}
+			return true;
+		}
+
+		/// <summary>
+		/// Is player allowed to bind
+		/// </summary>
+		/// <param name="player"></param>
+		/// <param name="point"></param>
+		/// <returns></returns>
+		public virtual bool IsAllowedToBind(GamePlayer player, BindPoint point)
+		{
+			return true;
+		}
+
+		/// <summary>
+		/// Is player allowed to make the item
+		/// </summary>
+		/// <param name="player"></param>
+		/// <param name="item"></param>
+		/// <returns></returns>
+		public virtual bool IsAllowedToCraft(GamePlayer player, ItemTemplate item)
+		{
+			return true;
+		}
+
+		/// <summary>
+		/// Is player allowed to claim in this region
+		/// </summary>
+		/// <param name="player"></param>
+		/// <param name="region"></param>
+		/// <returns></returns>
+		public virtual bool IsAllowedToClaim(GamePlayer player, Region region)
+		{
+			if (region.IsInstance)
+			{
+				return false;
+			}
+
+			return true;
+		}
+
+		public virtual bool IsAllowedToZone(GamePlayer player, Region region)
+		{
+			return true;
+		}
+
+		/// <summary>
+		/// is player allowed to ride his personal mount ?
+		/// </summary>
+		/// <param name="player"></param>
+		/// <returns>string representing why player is not allowed to mount, else empty string</returns>
+		public virtual string ReasonForDisallowMounting(GamePlayer player)
+		{
+			// pre conditions
+			if (!player.IsAlive) return "GamePlayer.UseSlot.CantMountWhileDead";
+			if (player.Steed != null) return "GamePlayer.UseSlot.MustDismountBefore";
+
+			// gm/admin overrides the other checks
+			if (player.Client.Account.PrivLevel != (uint)ePrivLevel.Player) return string.Empty;
+
+			// player restrictions
+			if (player.IsMoving) return "GamePlayer.UseSlot.CantMountMoving";
+			if (player.InCombat) return "GamePlayer.UseSlot.CantMountCombat";
+			if (player.IsSitting) return "GamePlayer.UseSlot.CantCallMountSeated";
+			if (player.IsStealthed) return "GamePlayer.UseSlot.CantMountStealthed";
+
+			// You are carrying a relic ? You can't use a mount !
+			if (GameRelic.IsPlayerCarryingRelic(player))
+				return "GamePlayer.UseSlot.CantMountRelicCarrier";
+
+			// zones checks:
+			// white list: always allows
+			string currentRegion = player.CurrentRegion.ID.ToString();
+			if (ServerProperties.Properties.ALLOW_PERSONNAL_MOUNT_IN_REGIONS.Contains(currentRegion))
+			{
+				var regions = ServerProperties.Properties.ALLOW_PERSONNAL_MOUNT_IN_REGIONS.Split(new char[] { ';' }, StringSplitOptions.RemoveEmptyEntries);
+				foreach (var region in regions)
+					if (region == currentRegion)
+						return string.Empty;
+			}
+
+			// restrictions: dungeons, instances, capitals, rvr horses
+			if (player.CurrentRegion.IsDungeon ||
+				player.CurrentRegion.IsInstance ||
+				player.CurrentRegion.IsCapitalCity)
+				return "GamePlayer.UseSlot.CantMountHere";
+			// perhaps need to be tweaked for PvPServerRules
+			if (player.CurrentRegion.IsRvR && !player.ActiveHorse.IsSummonRvR)
+				return "GamePlayer.UseSlot.CantSummonRvR";
+
+			// sounds good !
+			return string.Empty;
+
+		}
+
+		public virtual bool CanTakeFallDamage(GamePlayer player)
+		{
+			if (player.Client.Account.PrivLevel > 1)
+				return false;
+
+			if (player.IsInvulnerableToAttack)
+				return false;
+
+			if (player.CurrentRegion.IsHousing)
+				return false; // Workaround: falling from houses should not produce damage
+
+			return true;
+		}
+
+		public virtual long GetExperienceForLiving(int level)
+		{
+			level = (level < 0) ? 0 : level;
+
+			// use exp table
+			if (level < GameLiving.XPForLiving.Length)
+				return GameLiving.XPForLiving[level];
+
+			// use formula if level is not in exp table
+			// long can hold values up to level 238
+			if (level > 238)
+				level = 238;
+
+			double k1, k1_inc, k1_lvl;
+
+			// noret: using these rules i was able to reproduce table from
+			// http://www.daocweave.com/daoc/general/experience_table.htm
+			if (level >= 35)
+			{
+				k1_lvl = 35;
+				k1_inc = 0.2;
+				k1 = 20;
+			}
+			else if (level >= 20)
+			{
+				k1_lvl = 20;
+				k1_inc = 0.3334;
+				k1 = 15;
+			}
+			else if (level >= 10)
+			{
+				k1_lvl = 10;
+				k1_inc = 0.5;
+				k1 = 10;
+			}
+			else
+			{
+				k1_lvl = 0;
+				k1_inc = 1;
+				k1 = 0;
+			}
+
+			long exp = (long)(Math.Pow(2, k1 + (level - k1_lvl) * k1_inc) * 5);
+			if (exp < 0)
+			{
+				exp = 0;
+			}
+
+			return exp;
+		}
+
+		// Can a character use this item?
+		public virtual bool CheckAbilityToUseItem(GameLiving living, ItemTemplate item)
+		{
+			if (living == null || item == null)
+				return false;
+
+			GamePlayer player = living as GamePlayer;
+
+			// GMs can equip everything
+			if (player != null && player.Client.Account.PrivLevel > (uint)ePrivLevel.Player)
+				return true;
+
+			// allow usage of all house items
+			if ((item.Object_Type == 0 || item.Object_Type >= (int)eObjectType._FirstHouse) && item.Object_Type <= (int)eObjectType._LastHouse)
+				return true;
+
+			// on some servers we may wish for dropped items to be used by all realms regardless of what is set in the db
+			if (!ServerProperties.Properties.ALLOW_CROSS_REALM_ITEMS)
+			{
+				if (item.Realm != 0 && item.Realm != (int)living.Realm)
+					return false;
+			}
+
+			// classes restriction. 0 means every class
+			if (player != null && !Util.IsEmpty(item.AllowedClasses, true))
+			{
+				if (!Util.SplitCSV(item.AllowedClasses, true).Contains(player.CharacterClass.ID.ToString()))
+					return false;
+			}
+
+			//armor
+			if (item.Object_Type >= (int)eObjectType._FirstArmor && item.Object_Type <= (int)eObjectType._LastArmor)
+			{
+				int armorAbility = -1;
+
+				if (ServerProperties.Properties.ALLOW_CROSS_REALM_ITEMS && item.Item_Type != (int)eEquipmentItems.HEAD)
+				{
+					switch (player.Realm) // Choose based on player rather than item region
+					{
+						case eRealm.Albion: armorAbility = living.GetAbilityLevel(Abilities.AlbArmor); break;
+						case eRealm.Hibernia: armorAbility = living.GetAbilityLevel(Abilities.HibArmor); break;
+						case eRealm.Midgard: armorAbility =  living.GetAbilityLevel(Abilities.MidArmor); break;
+						default: break;
+					}
+				}
+				else
+				{
+					switch ((eRealm)item.Realm)
+					{
+						case eRealm.Albion: armorAbility = living.GetAbilityLevel(Abilities.AlbArmor); break;
+						case eRealm.Hibernia: armorAbility = living.GetAbilityLevel(Abilities.HibArmor); break;
+						case eRealm.Midgard: armorAbility = living.GetAbilityLevel(Abilities.MidArmor); break;
+						default: // use old system
+							armorAbility = Math.Max(armorAbility, living.GetAbilityLevel(Abilities.AlbArmor));
+							armorAbility = Math.Max(armorAbility, living.GetAbilityLevel(Abilities.HibArmor));
+							armorAbility = Math.Max(armorAbility, living.GetAbilityLevel(Abilities.MidArmor));
+							break;
+					}
+				}
+				switch ((eObjectType)item.Object_Type)
+				{
+					case eObjectType.GenericArmor: return armorAbility >= ArmorLevel.GenericArmor;
+					case eObjectType.Cloth: return armorAbility >= ArmorLevel.Cloth;
+					case eObjectType.Leather: return armorAbility >= ArmorLevel.Leather;
+					case eObjectType.Reinforced:
+					case eObjectType.Studded: return armorAbility >= ArmorLevel.Studded;
+					case eObjectType.Scale:
+					case eObjectType.Chain: return armorAbility >= ArmorLevel.Chain;
+					case eObjectType.Plate: return armorAbility >= ArmorLevel.Plate;
+					default: return false;
+				}
+			}
+
+			// non-armors
+			string abilityCheck = null;
+			string[] otherCheck = new string[0];
+
+			//http://dol.kitchenhost.de/files/dol/Info/itemtable.txt
+			switch ((eObjectType)item.Object_Type)
+			{
+				case eObjectType.GenericItem: return true;
+				case eObjectType.GenericArmor: return true;
+				case eObjectType.GenericWeapon: return true;
+				case eObjectType.Staff: abilityCheck = Abilities.Weapon_Staves; break;
+				case eObjectType.Fired: abilityCheck = Abilities.Weapon_Shortbows; break;
+				case eObjectType.FistWraps: abilityCheck = Abilities.Weapon_FistWraps; break;
+				case eObjectType.MaulerStaff: abilityCheck = Abilities.Weapon_MaulerStaff; break;
+
+				//alb
+				case eObjectType.CrushingWeapon:
+					if (ServerProperties.Properties.ALLOW_CROSS_REALM_ITEMS)
+						switch (living.Realm)
+						{
+							case eRealm.Albion: abilityCheck = Abilities.Weapon_Crushing; break;
+							case eRealm.Hibernia: abilityCheck = Abilities.Weapon_Blunt; break;
+							case eRealm.Midgard: abilityCheck = Abilities.Weapon_Hammers; break;
+							default: break;
+						} 
+					else abilityCheck = Abilities.Weapon_Crushing;
+					break;
+				case eObjectType.SlashingWeapon:
+					if (ServerProperties.Properties.ALLOW_CROSS_REALM_ITEMS)
+						switch (living.Realm)
+						{
+							case eRealm.Albion: abilityCheck = Abilities.Weapon_Slashing; break;
+							case eRealm.Hibernia: abilityCheck = Abilities.Weapon_Blades; break;
+							case eRealm.Midgard: abilityCheck = Abilities.Weapon_Swords; break;
+							default: break;
+						}
+					else abilityCheck = Abilities.Weapon_Slashing;
+					break;
+				case eObjectType.ThrustWeapon:
+					if (ServerProperties.Properties.ALLOW_CROSS_REALM_ITEMS && living.Realm == eRealm.Hibernia)
+						abilityCheck = Abilities.Weapon_Piercing;
+					else
+						abilityCheck = Abilities.Weapon_Thrusting;
+					break;
+				case eObjectType.TwoHandedWeapon:
+					if (ServerProperties.Properties.ALLOW_CROSS_REALM_ITEMS && living.Realm == eRealm.Hibernia)
+						abilityCheck = Abilities.Weapon_LargeWeapons;
+					else abilityCheck = Abilities.Weapon_TwoHanded;
+					break;
+				case eObjectType.PolearmWeapon:
+					if (ServerProperties.Properties.ALLOW_CROSS_REALM_ITEMS)
+						switch (living.Realm)
+						{
+							case eRealm.Albion: abilityCheck = Abilities.Weapon_Polearms; break;
+							case eRealm.Hibernia: abilityCheck = Abilities.Weapon_CelticSpear; break;
+							case eRealm.Midgard: abilityCheck = Abilities.Weapon_Spears; break;
+							default: break;
+						}
+					else abilityCheck = Abilities.Weapon_Polearms;
+					break;
+				case eObjectType.Longbow:
+					otherCheck = new string[] { Abilities.Weapon_Longbows, Abilities.Weapon_Archery };
+					break;
+				case eObjectType.Crossbow: abilityCheck = Abilities.Weapon_Crossbow; break;
+				case eObjectType.Flexible: abilityCheck = Abilities.Weapon_Flexible; break;
+				//TODO: case 5: abilityCheck = Abilities.Weapon_Thrown;break;
+
+				//mid
+				case eObjectType.Sword:
+					if (ServerProperties.Properties.ALLOW_CROSS_REALM_ITEMS)
+						switch (living.Realm)
+						{
+							case eRealm.Albion: abilityCheck = Abilities.Weapon_Slashing; break;
+							case eRealm.Hibernia: abilityCheck = Abilities.Weapon_Blades; break;
+							case eRealm.Midgard: abilityCheck = Abilities.Weapon_Swords; break;
+							default: break;
+						}
+					else abilityCheck = Abilities.Weapon_Swords; 
+					break;
+				case eObjectType.Hammer:
+					if (ServerProperties.Properties.ALLOW_CROSS_REALM_ITEMS)
+						switch (living.Realm)
+						{
+							case eRealm.Albion: abilityCheck = Abilities.Weapon_Crushing; break;
+							case eRealm.Midgard: abilityCheck = Abilities.Weapon_Hammers; break;
+							case eRealm.Hibernia: abilityCheck = Abilities.Weapon_Blunt; break;
+							default: break;
+						}
+					else abilityCheck = Abilities.Weapon_Hammers; 
+					break;
+				case eObjectType.LeftAxe:
+				case eObjectType.Axe:
+					if (ServerProperties.Properties.ALLOW_CROSS_REALM_ITEMS)
+						switch (living.Realm)
+						{
+							case eRealm.Albion: abilityCheck = Abilities.Weapon_Slashing; break;
+							case eRealm.Hibernia: abilityCheck = Abilities.Weapon_Blades; break;
+							case eRealm.Midgard: abilityCheck = Abilities.Weapon_Axes; break;
+							default: break;
+						}
+					else abilityCheck = Abilities.Weapon_Axes; 
+					break;
+				case eObjectType.Spear:
+					if (ServerProperties.Properties.ALLOW_CROSS_REALM_ITEMS)
+						switch (living.Realm)
+						{
+							case eRealm.Albion: abilityCheck = Abilities.Weapon_Polearms; break;
+							case eRealm.Hibernia: abilityCheck = Abilities.Weapon_CelticSpear; break;
+							case eRealm.Midgard: abilityCheck = Abilities.Weapon_Spears; break;
+							default: break;
+						}
+					else abilityCheck = Abilities.Weapon_Spears; 
+					break;
+				case eObjectType.CompositeBow:
+					otherCheck = new string[] { Abilities.Weapon_CompositeBows, Abilities.Weapon_Archery };
+					break;
+				case eObjectType.Thrown: abilityCheck = Abilities.Weapon_Thrown; break;
+				case eObjectType.HandToHand: abilityCheck = Abilities.Weapon_HandToHand; break;
+
+				//hib
+				case eObjectType.RecurvedBow:
+					otherCheck = new string[] { Abilities.Weapon_RecurvedBows, Abilities.Weapon_Archery };
+					break;
+				case eObjectType.Blades:
+					if (ServerProperties.Properties.ALLOW_CROSS_REALM_ITEMS)
+						switch (living.Realm)
+						{
+							case eRealm.Albion: abilityCheck = Abilities.Weapon_Slashing; break;
+							case eRealm.Hibernia: abilityCheck = Abilities.Weapon_Blades; break;
+							case eRealm.Midgard: abilityCheck = Abilities.Weapon_Swords; break;
+							default: break;
+						}
+					else abilityCheck = Abilities.Weapon_Blades; 
+					break;
+				case eObjectType.Blunt:
+					if (ServerProperties.Properties.ALLOW_CROSS_REALM_ITEMS)
+						switch (living.Realm)
+						{
+							case eRealm.Albion: abilityCheck = Abilities.Weapon_Crushing; break;
+							case eRealm.Hibernia: abilityCheck = Abilities.Weapon_Blunt; break;
+							case eRealm.Midgard: abilityCheck = Abilities.Weapon_Hammers; break;
+							default: break;
+						}
+					else abilityCheck = Abilities.Weapon_Blunt;
+					break;
+				case eObjectType.Piercing:
+					if (ServerProperties.Properties.ALLOW_CROSS_REALM_ITEMS && living.Realm == eRealm.Albion)
+						abilityCheck = Abilities.Weapon_Thrusting;
+					else abilityCheck = Abilities.Weapon_Piercing;
+					break;
+				case eObjectType.LargeWeapons:
+					if (ServerProperties.Properties.ALLOW_CROSS_REALM_ITEMS && living.Realm == eRealm.Albion)
+						abilityCheck = Abilities.Weapon_TwoHanded;
+					else abilityCheck = Abilities.Weapon_LargeWeapons; break;
+				case eObjectType.CelticSpear:
+					if (ServerProperties.Properties.ALLOW_CROSS_REALM_ITEMS)
+						switch (living.Realm)
+						{
+							case eRealm.Albion: abilityCheck = Abilities.Weapon_Polearms; break;
+							case eRealm.Hibernia: abilityCheck = Abilities.Weapon_CelticSpear; break;
+							case eRealm.Midgard: abilityCheck = Abilities.Weapon_Spears; break;
+							default: break;
+						}
+					else abilityCheck = Abilities.Weapon_CelticSpear;
+					break;
+				case eObjectType.Scythe: abilityCheck = Abilities.Weapon_Scythe; break;
+
+				//misc
+				case eObjectType.Magical: return true;
+				case eObjectType.Shield: return living.GetAbilityLevel(Abilities.Shield) >= item.Type_Damage;
+				case eObjectType.Bolt: abilityCheck = Abilities.Weapon_Crossbow; break;
+				case eObjectType.Arrow: otherCheck = new string[] { Abilities.Weapon_CompositeBows, Abilities.Weapon_Longbows, Abilities.Weapon_RecurvedBows, Abilities.Weapon_Shortbows }; break;
+				case eObjectType.Poison: return living.GetModifiedSpecLevel(Specs.Envenom) > 0;
+				case eObjectType.Instrument: return living.HasAbility(Abilities.Weapon_Instruments);
+					//TODO: different shield sizes
+			}
+
+			if (abilityCheck != null && living.HasAbility(abilityCheck))
+				return true;
+
+			foreach (string str in otherCheck)
+				if (living.HasAbility(str))
+					return true;
+
+			return false;
+		}
+
+		/// <summary>
+		/// Get object specialization level based on server type
+		/// </summary>
+		/// <param name="player">player whom specializations are checked</param>
+		/// <param name="objectType">object type</param>
+		/// <returns>specialization in object or 0</returns>
+		public virtual int GetObjectSpecLevel(GamePlayer player, eObjectType objectType)
+		{
+			int res = 0;
+
+			foreach (eObjectType obj in GetCompatibleObjectTypes(objectType))
+			{
+				int spec = player.GetModifiedSpecLevel(SkillBase.ObjectTypeToSpec(obj));
+				if (res < spec)
+					res = spec;
+			}
+			return res;
+		}
+
+		/// <summary>
+		/// Get object specialization level based on server type
+		/// </summary>
+		/// <param name="player">player whom specializations are checked</param>
+		/// <param name="objectType">object type</param>
+		/// <returns>specialization in object or 0</returns>
+		public virtual int GetBaseObjectSpecLevel(GamePlayer player, eObjectType objectType)
+		{
+			int res = 0;
+
+			foreach (eObjectType obj in GetCompatibleObjectTypes(objectType))
+			{
+				int spec = player.GetBaseSpecLevel(SkillBase.ObjectTypeToSpec(obj));
+				if (res < spec)
+					res = spec;
+			}
+			return res;
+		}
+
+		/// <summary>
+		/// Checks whether one object type is equal to another
+		/// based on server type
+		/// </summary>
+		/// <param name="type1"></param>
+		/// <param name="type2"></param>
+		/// <returns>true if equals</returns>
+		public virtual bool IsObjectTypesEqual(eObjectType type1, eObjectType type2)
+		{
+			foreach (eObjectType obj in GetCompatibleObjectTypes(type1))
+			{
+				if (obj == type2)
+					return true;
+			}
+			return false;
+		}
+
+		#region GetCompatibleObjectTypes
+
+		/// <summary>
+		/// Holds arrays of compatible object types
+		/// </summary>
+		protected Hashtable m_compatibleObjectTypes = null;
+
+		/// <summary>
+		/// Translates object type to compatible object types based on server type
+		/// </summary>
+		/// <param name="objectType">The object type</param>
+		/// <returns>An array of compatible object types</returns>
+		protected virtual eObjectType[] GetCompatibleObjectTypes(eObjectType objectType)
+		{
+			if (m_compatibleObjectTypes == null)
+			{
+				m_compatibleObjectTypes = new Hashtable();
+				m_compatibleObjectTypes[(int)eObjectType.Staff] = new eObjectType[] { eObjectType.Staff };
+				m_compatibleObjectTypes[(int)eObjectType.Fired] = new eObjectType[] { eObjectType.Fired };
+
+				m_compatibleObjectTypes[(int)eObjectType.FistWraps] = new eObjectType[] { eObjectType.FistWraps };
+				m_compatibleObjectTypes[(int)eObjectType.MaulerStaff] = new eObjectType[] { eObjectType.MaulerStaff };
+
+				//alb
+				m_compatibleObjectTypes[(int)eObjectType.CrushingWeapon] = new eObjectType[] { eObjectType.CrushingWeapon, eObjectType.Blunt, eObjectType.Hammer };
+				m_compatibleObjectTypes[(int)eObjectType.SlashingWeapon] = new eObjectType[] { eObjectType.SlashingWeapon, eObjectType.Blades, eObjectType.Sword, eObjectType.Axe };
+				m_compatibleObjectTypes[(int)eObjectType.ThrustWeapon] = new eObjectType[] { eObjectType.ThrustWeapon, eObjectType.Piercing };
+				m_compatibleObjectTypes[(int)eObjectType.TwoHandedWeapon] = new eObjectType[] { eObjectType.TwoHandedWeapon, eObjectType.LargeWeapons };
+				m_compatibleObjectTypes[(int)eObjectType.PolearmWeapon] = new eObjectType[] { eObjectType.PolearmWeapon, eObjectType.CelticSpear, eObjectType.Spear };
+				m_compatibleObjectTypes[(int)eObjectType.Flexible] = new eObjectType[] { eObjectType.Flexible };
+				m_compatibleObjectTypes[(int)eObjectType.Longbow] = new eObjectType[] { eObjectType.Longbow };
+				m_compatibleObjectTypes[(int)eObjectType.Crossbow] = new eObjectType[] { eObjectType.Crossbow };
+				//TODO: case 5: abilityCheck = Abilities.Weapon_Thrown; break;
+
+				//mid
+				m_compatibleObjectTypes[(int)eObjectType.Hammer] = new eObjectType[] { eObjectType.Hammer, eObjectType.CrushingWeapon, eObjectType.Blunt };
+				m_compatibleObjectTypes[(int)eObjectType.Sword] = new eObjectType[] { eObjectType.Sword, eObjectType.SlashingWeapon, eObjectType.Blades };
+				m_compatibleObjectTypes[(int)eObjectType.LeftAxe] = new eObjectType[] { eObjectType.LeftAxe };
+				m_compatibleObjectTypes[(int)eObjectType.Axe] = new eObjectType[] { eObjectType.Axe, eObjectType.SlashingWeapon, eObjectType.Blades, eObjectType.LeftAxe };
+				m_compatibleObjectTypes[(int)eObjectType.HandToHand] = new eObjectType[] { eObjectType.HandToHand };
+				m_compatibleObjectTypes[(int)eObjectType.Spear] = new eObjectType[] { eObjectType.Spear, eObjectType.CelticSpear, eObjectType.PolearmWeapon };
+				m_compatibleObjectTypes[(int)eObjectType.CompositeBow] = new eObjectType[] { eObjectType.CompositeBow };
+				m_compatibleObjectTypes[(int)eObjectType.Thrown] = new eObjectType[] { eObjectType.Thrown };
+
+				//hib
+				m_compatibleObjectTypes[(int)eObjectType.Blunt] = new eObjectType[] { eObjectType.Blunt, eObjectType.CrushingWeapon, eObjectType.Hammer };
+				m_compatibleObjectTypes[(int)eObjectType.Blades] = new eObjectType[] { eObjectType.Blades, eObjectType.SlashingWeapon, eObjectType.Sword, eObjectType.Axe };
+				m_compatibleObjectTypes[(int)eObjectType.Piercing] = new eObjectType[] { eObjectType.Piercing, eObjectType.ThrustWeapon };
+				m_compatibleObjectTypes[(int)eObjectType.LargeWeapons] = new eObjectType[] { eObjectType.LargeWeapons, eObjectType.TwoHandedWeapon };
+				m_compatibleObjectTypes[(int)eObjectType.CelticSpear] = new eObjectType[] { eObjectType.CelticSpear, eObjectType.Spear, eObjectType.PolearmWeapon };
+				m_compatibleObjectTypes[(int)eObjectType.Scythe] = new eObjectType[] { eObjectType.Scythe };
+				m_compatibleObjectTypes[(int)eObjectType.RecurvedBow] = new eObjectType[] { eObjectType.RecurvedBow };
+
+				m_compatibleObjectTypes[(int)eObjectType.Shield] = new eObjectType[] { eObjectType.Shield };
+				m_compatibleObjectTypes[(int)eObjectType.Poison] = new eObjectType[] { eObjectType.Poison };
+				//TODO: case 45: abilityCheck = Abilities.instruments; break;
+			}
+
+			eObjectType[] res = (eObjectType[])m_compatibleObjectTypes[(int)objectType];
+			if (res == null)
+				return new eObjectType[0];
+			return res;
+		}
+
+		#endregion
+
+		/// <summary>
+		/// Invoked on NPC death and deals out
+		/// experience/realm points if needed
+		/// </summary>
+		/// <param name="killedNPC">npc that died</param>
+		/// <param name="killer">killer</param>
+		public virtual void OnNPCKilled(GameNPC killedNPC, GameObject killer)
+		{
+			System.Globalization.NumberFormatInfo format = System.Globalization.NumberFormatInfo.InvariantInfo;
+			lock (killedNPC.XPGainers.SyncRoot)
+			{
+				#region Worth no experience
+				//"This monster has been charmed recently and is worth no experience."
+				string message = "You gain no experience from this kill!";
+				if (killedNPC.CurrentRegion.Time - GameNPC.CHARMED_NOEXP_TIMEOUT < killedNPC.TempProperties.getProperty<long>(GameNPC.CHARMED_TICK_PROP))
+				{
+					message = "This monster has been charmed recently and is worth no experience.";
+				}
+
+				if (!killedNPC.IsWorthReward)
+				{
+					foreach (DictionaryEntry de in killedNPC.XPGainers)
+					{
+						GamePlayer player = de.Key as GamePlayer;
+						if (player != null)
+							player.Out.SendMessage(message, eChatType.CT_System, eChatLoc.CL_SystemWindow);
+					}
+					return;
+				}
+				#endregion
+
+				#region Group/Total Damage
+				float totalDamage = 0;
+				Dictionary<Group, int> plrGrpExp = new Dictionary<Group, int>();
+				GamePlayer highestPlayer = null;
+				bool isGroupInRange = false;
+				//Collect the total damage
+				foreach (DictionaryEntry de in killedNPC.XPGainers)
+				{
+					totalDamage += (float)de.Value;
+					GamePlayer player = de.Key as GamePlayer;
+
+					//Check stipulations (this will ignore all pet damage)
+					if (player == null || player.ObjectState != GameObject.eObjectState.Active || !player.IsWithinRadius(killedNPC, WorldMgr.MAX_EXPFORKILL_DISTANCE))
+						continue;
+
+					if (player.Group != null)
+					{
+						// checking to see if any group members are in range of the killer
+						if (player != (killer as GamePlayer))
+							isGroupInRange = true;
+
+						if (plrGrpExp.ContainsKey(player.Group))
+							plrGrpExp[player.Group] += 1;
+						else
+							plrGrpExp[player.Group] = 1;
+					}
+
+					// tolakram: only prepare for xp challenge code if player is in a group
+					if (highestPlayer == null || (player.Level > highestPlayer.Level))
+						highestPlayer = player;
+				}
+				#endregion
+
+				long npcExpValue = killedNPC.ExperienceValue;
+				int npcRPValue = killedNPC.RealmPointsValue;
+				int npcBPValue = killedNPC.BountyPointsValue;
+				double npcExceedXPCapAmount = killedNPC.ExceedXPCapAmount;
+
+				//Need to do this before hand so we only do it once - just in case if the player levels!
+				double highestConValue = 0;
+				if (highestPlayer != null)
+					highestConValue = highestPlayer.GetConLevel(killedNPC);
+
+				//Now deal the XP to all livings
+				foreach (DictionaryEntry de in killedNPC.XPGainers)
+				{
+					GameLiving living = de.Key as GameLiving;
+					GamePlayer player = living as GamePlayer;
+
+					if (living is NecromancerPet)
+					{
+						NecromancerPet necroPet = living as NecromancerPet;
+						player = ((necroPet.Brain as IControlledBrain).Owner) as GamePlayer;
+					}
+
+					//Check stipulations
+					if (living == null || living.ObjectState != GameObject.eObjectState.Active || !living.IsWithinRadius(killedNPC, WorldMgr.MAX_EXPFORKILL_DISTANCE))
+						continue;
+
+					//Changed: people were getting penalized for their pets doing damage
+					double damagePercent = (float)de.Value / totalDamage;
+
+					#region Realm Points
+
+					// realm points
+					int rpCap = living.RealmPointsValue * 2;
+					int realmPoints = 0;
+
+					// Keep and Tower captures reward full RP and BP value to each player
+					if (killedNPC is GuardLord)
+					{
+						realmPoints = npcRPValue;
+					}
+					else
+					{
+						realmPoints = (int)(npcRPValue * damagePercent);
+						//rp bonuses from RR and Group
+						//100% if full group,scales down according to player count in group and their range to target
+						if (player != null && player.Group != null && plrGrpExp.ContainsKey(player.Group))
+						{
+							realmPoints = (int)(realmPoints * (1.0 + plrGrpExp[player.Group] * 0.5));
+						}
+					}
+
+					if (realmPoints > rpCap && !(killedNPC is Doppelganger))
+						realmPoints = rpCap;
+
+					if (realmPoints > 0)
+						living.GainRealmPoints(realmPoints);
+
+					#endregion
+
+					#region Bounty Points
+
+					// bounty points
+
+					int bpCap = living.BountyPointsValue * 2;
+					int bountyPoints = 0;
+
+					// Keep and Tower captures reward full RP and BP value to each player
+					if (killedNPC is GuardLord)
+					{
+						bountyPoints = npcBPValue;
+					}
+					else
+					{
+						bountyPoints = (int)(npcBPValue * damagePercent);
+					}
+
+					if (bountyPoints > bpCap && !(killedNPC is Doppelganger))
+						bountyPoints = bpCap;
+					if (bountyPoints > 0)
+						living.GainBountyPoints(bountyPoints);
+
+					#endregion
+
+					// experience points
+					long xpReward = 0;
+					long campBonus = 0;
+					long groupExp = 0;
+					long outpostXP = 0;
+
+					if (player != null && (player.Group == null || !plrGrpExp.ContainsKey(player.Group)))
+						xpReward = (long)(npcExpValue * damagePercent); // exp for damage percent
+					else
+						xpReward = npcExpValue;
+
+					//xp should divided across all members in the group, per this article: https://camelot.allakhazam.com/story.html?story=491
+					if (player != null && player.Group != null && player.Group.MemberCount > 1)
+					{
+						int scalingFactor = (int)Math.Ceiling((decimal)player.Group.MemberCount);
+						long tmpxp = (long)(xpReward * (1 + 0.125 * GetUniqueClassCount(player.Group)));
+						xpReward = tmpxp / scalingFactor;
+						//xpReward /= scalingFactor;
+					}
+
+					// exp cap
+					/*
+					
+					http://support.darkageofcamelot.com/kb/article.php?id=438
+					 
+					Experience clamps have been raised from 1.1x a same level kill to 1.25x a same level kill.
+					This change has two effects: it will allow lower level players in a group to gain more experience faster (15% faster),
+					and it will also let higher level players (the 35-50s who tend to hit this clamp more often) to gain experience faster.
+					 */
+					long expCap = (long)(GameServer.ServerRules.GetExperienceForLiving(living.Level) * ServerProperties.Properties.XP_CAP_PERCENT / 100);
+
+					if (player != null)
+					{
+						expCap = (long)(GameServer.ServerRules.GetExperienceForLiving(player.Level) * ServerProperties.Properties.XP_CAP_PERCENT / 100);
+
+						if (player.Group != null && isGroupInRange)
+						{
+							// Optional group cap can be set different from standard player cap
+							expCap = (long)(GameServer.ServerRules.GetExperienceForLiving(player.Level) * ServerProperties.Properties.XP_GROUP_CAP_PERCENT / 100);
+						}
+					}
+
+					#region Challenge Code
+					//let's check the con, for example if a level 50 kills a green, we want our level 1 to get green xp too
+					/*
+					 * http://www.camelotherald.com/more/110.shtml
+					 * All group experience is divided evenly amongst group members, if they are in the same level range. What's a level range? One color range.
+					 * If everyone in the group cons yellow to each other (or high blue, or low orange), experience will be shared out exactly evenly, with no leftover points.
+					 * How can you determine a color range? Simple - Level divided by ten plus one. So, to a level 40 player (40/10 + 1), 36-40 is yellow, 31-35 is blue,
+					 * 26-30 is green, and 25-less is gray. But for everyone in the group to get the maximum amount of experience possible, the encounter must be a challenge to
+					 * the group. If the group has two people, the monster must at least be (con) yellow to the highest level member. If the group has four people, the monster
+					 * must at least be orange. If the group has eight, the monster must at least be red.
+					 *
+					 * If "challenge code" has been activated, then the experience is divided roughly like so in a group of two (adjust the colors up if the group is bigger): If
+					 * the monster was blue to the highest level player, each lower level group member will ROUGHLY receive experience as if they soloed a blue monster.
+					 * Ditto for green. As everyone knows, a monster that cons gray to the highest level player will result in no exp for anyone. If the monster was high blue,
+					 * challenge code may not kick in. It could also kick in if the monster is low yellow to the high level player, depending on the group strength of the pair.
+					 */
+					//xp challenge
+					if (player != null && highestPlayer != null && highestConValue < 0)
+					{
+						//challenge success, the xp needs to be reduced to the proper con
+						expCap = (long)(GameServer.ServerRules.GetExperienceForLiving(GameObject.GetLevelFromCon(player.Level, highestConValue)));
+					}
+
+
+					#endregion
+
+					expCap = (long)(expCap * npcExceedXPCapAmount);
+
+					if (xpReward > expCap)
+						xpReward = expCap;
+
+					if(player != null && player.Group != null && (player.XPLogState == eXPLogState.On || player.XPLogState == eXPLogState.Verbose))
+					{
+						player.Out.SendMessage($"XP Award: {xpReward.ToString("N0", format)} | Group XP Cap: {expCap.ToString("N0", format)}", eChatType.CT_System, eChatLoc.CL_SystemWindow);
+						double expPercent = ((double)(xpReward) / (double)(expCap)) * 100;
+						player.Out.SendMessage($"% of Cap: {expPercent.ToString(".##")}%", eChatType.CT_System, eChatLoc.CL_SystemWindow);
+						player.Out.SendMessage($"---------------------------------------------------", eChatType.CT_System, eChatLoc.CL_SystemWindow);
+					}
+
+					#region Camp Bonus
+					// average max camp bonus is somewhere between 50 and 60%
+					double fullCampBonus = ServerProperties.Properties.MAX_CAMP_BONUS;
+					double campBonusPerc = 0;
+
+					if (GameLoop.GameLoopTime - killedNPC.SpawnTick > 1800000) // spawn of this NPC was more than 30 minutes ago -> full camp bonus
+					{
+						campBonusPerc = fullCampBonus;
+						killedNPC.CampBonus = 0.95;
+					}
+					else
+					{
+						campBonusPerc = fullCampBonus * killedNPC.CampBonus;
+						if (killedNPC.CampBonus >= 0.03) killedNPC.CampBonus -= 0.03; // decrease camp bonus by 2% per kill
+					}
+
+					//1.49 http://news-daoc.goa.com/view_patchnote_archive.php?id_article=2478
+					//"Camp bonuses" have been substantially upped in dungeons. Now camp bonuses in dungeons are, on average, 20% higher than outside camp bonuses.
+					if (killer.CurrentZone.IsDungeon)
+						campBonusPerc *= 1.50;
+
+					if (campBonusPerc < 0.01)
+						campBonusPerc = 0;
+					else if (campBonusPerc > fullCampBonus)
+						campBonusPerc = fullCampBonus;
+
+					campBonus = (long)(xpReward * campBonusPerc);
+					#endregion
+
+					#region Atlas Bonus
+					//up to 100% more exp while solo, scaled lower as group size grows
+					long atlasBonus = 0;
+					if (player != null && player.Group != null)
+					{
+						atlasBonus = (xpReward) / player.Group.GetPlayersInTheGroup().Count;
+					}
+					else
+						atlasBonus = (xpReward);
+
+					#endregion
+
+					#region Outpost Bonus
+					//outpost XP
+					//1.54 http://www.camelotherald.com/more/567.shtml
+					//- Players now receive an exp bonus when fighting within 16,000
+					//units of a keep controlled by your realm or your guild.
+					//You get 20% bonus if your guild owns the keep or a 10% bonus
+					//if your realm owns the keep.
+
+					if (player != null)
+					{
+						AbstractGameKeep keep = GameServer.KeepManager.GetKeepCloseToSpot(living.CurrentRegionID, living, 16000);
+						if (keep != null)
+						{
+							byte bonus = 0;
+							if (keep.Guild != null && keep.Guild == player.Guild)
+								bonus = 20;
+							else if (GameServer.Instance.Configuration.ServerType == eGameServerType.GST_Normal &&
+									 keep.Realm == living.Realm)
+								bonus = 10;
+
+							outpostXP = (xpReward / 100) * bonus;
+						}
+
+						//FIXME: [WARN] this is a guess, I do not know the real way this is applied
+						//apply the keep bonus for experience
+						if (Keeps.KeepBonusMgr.RealmHasBonus(eKeepBonusType.Experience_5, living.Realm))
+							outpostXP += (xpReward / 100) * 5;
+						else if (Keeps.KeepBonusMgr.RealmHasBonus(eKeepBonusType.Experience_3, living.Realm))
+							outpostXP += (xpReward / 100) * 3;
+					}
+					#endregion
+
+					if (xpReward > 0)
+					{
+						if (player != null)
+						{
+							if (player.XPLogState == eXPLogState.Verbose)
+							{
+								player.Out.SendMessage($"% of Camp remaining: {(campBonusPerc * 100 / fullCampBonus).ToString("0.##")}%", eChatType.CT_System, eChatLoc.CL_SystemWindow);
+
+							}
+							
+							if (player.Group != null && plrGrpExp.ContainsKey(player.Group))
+								groupExp += (long)(0.125 * xpReward * GetUniqueClassCount(player.Group)/*(int)plrGrpExp[player.Group]*/);
+
+							// tolakram - remove this for now.  Correct calculation should be reduced XP based on damage pet did, not a flat reduction
+							//if (player.ControlledNpc != null)
+							//    xpReward = (long)(xpReward * 0.75);
+						}
+
+						//Ok we've calculated all the base experience.  Now let's add them all together.
+						xpReward += (long)campBonus + groupExp + outpostXP + atlasBonus;
+
+						if (!living.IsAlive)//Dead living gets 25% exp only
+							xpReward = (long)(xpReward * 0.25);
+
+						//scale xp reward based off of # of groups who participated in the kill
+						if(plrGrpExp.Count > 0)
+							xpReward /= plrGrpExp.Count;
+
+						if (player != null && (player.XPLogState == eXPLogState.On || player.XPLogState == eXPLogState.Verbose))
+						{
+							double baseXP = xpReward - atlasBonus - campBonus - groupExp - outpostXP;
+							/*int scaleFactor = 1;
+							if (player.Group?.MemberCount > 1)
+								scaleFactor = player.Group.MemberCount;
+							double softXPCap = (long)((GameServer.ServerRules.GetExperienceForLiving(highestPlayer.Level) * ServerProperties.Properties.XP_CAP_PERCENT / 100) / scaleFactor);
+							if (player.CurrentRegion.IsRvR)
+								softXPCap = (long)(softXPCap * ServerProperties.Properties.RvR_XP_RATE);
+							else
+								softXPCap = (long)(softXPCap * ServerProperties.Properties.XP_RATE);
+							*/
+							//Console.WriteLine($"Soft xp cap: {softXPCap} getexp: {GameServer.ServerRules.GetExperienceForLiving(Level)}");
+							long softXPCap = (long)(GameServer.ServerRules.GetExperienceForLiving(living.Level) * ServerProperties.Properties.XP_CAP_PERCENT / 100);
+							player.Out.SendMessage($"Mob Base XP: {baseXP.ToString("N0", format)} | Solo Cap for Level: {softXPCap.ToString("N0", format)}", eChatType.CT_System, eChatLoc.CL_SystemWindow);
+							player.Out.SendMessage($"% of Cap: {((double)((baseXP) / (softXPCap)) * 100).ToString("0.##")}%", eChatType.CT_System, eChatLoc.CL_SystemWindow);
+
+							if (player.XPLogState == eXPLogState.Verbose)
+							{
+								double soloPercent = ((double)atlasBonus / (baseXP)) * 100.0;
+								double campPercent = ((double)campBonus / (baseXP)) * 100.0;
+								double groupPercent = ((double)groupExp / (baseXP)) * 100.0;
+								double outpostPercent = ((double)outpostXP / (baseXP)) * 100.0;
+								double levelPercent = ((double)(player.Experience + xpReward - player.ExperienceForCurrentLevel) / (player.ExperienceForNextLevel - player.ExperienceForCurrentLevel)) * 100;
+
+								if (atlasBonus > 0)
+									player.Out.SendMessage($"Atlas: {atlasBonus.ToString("N0", format)} | {soloPercent.ToString("0.##")}% bonus", eChatType.CT_System, eChatLoc.CL_SystemWindow);
+
+								if (campBonus > 0)
+									player.Out.SendMessage($"Camp: {campBonus.ToString("N0", format)} | {campPercent.ToString("0.##")}% bonus", eChatType.CT_System, eChatLoc.CL_SystemWindow);
+
+								if (player.Group != null)
+									player.Out.SendMessage($"Group: {groupExp.ToString("N0", format)} | {groupPercent.ToString("0.##")}% bonus", eChatType.CT_System, eChatLoc.CL_SystemWindow);
+
+								if (outpostXP > 0)
+									player.Out.SendMessage($"Outpost: {outpostXP.ToString("N0", format)} | {outpostPercent.ToString("0.##")}% bonus", eChatType.CT_System, eChatLoc.CL_SystemWindow);
+
+								//player.Out.SendMessage($"Total Bonus: {((double)((atlasBonus + campBonus + groupExp + outpostXP) / xpReward) * 100).ToString("0.##")}%", eChatType.CT_System, eChatLoc.CL_SystemWindow);
+								player.Out.SendMessage($"XP needed: {player.ExperienceForNextLevel.ToString("N0", format)} | {levelPercent.ToString("0.##")}% done with current level", eChatType.CT_System, eChatLoc.CL_SystemWindow);
+								player.Out.SendMessage($"# of kills needed to level at this rate: {(player.ExperienceForNextLevel - player.Experience) / xpReward}", eChatType.CT_System, eChatLoc.CL_SystemWindow);
+
+							}
+						}
+
+						//XP Rate is handled in GainExperience
+						living.GainExperience(eXPSource.NPC, xpReward, campBonus, groupExp, outpostXP, atlasBonus, true, true, true);
+					}
+				}
+			}
+		}
+
+		private int GetUniqueClassCount(Group group)
+        {
+			HashSet<eCharacterClass> groupClasses = new HashSet<eCharacterClass>();
+            foreach (var player in group.GetPlayersInTheGroup())
+            {
+				groupClasses.Add((eCharacterClass)player.CharacterClass.ID);
+            }
+			return groupClasses.Count;
+        }
+
+		/// <summary>
+		/// Called on living death that is not gameplayer or gamenpc
+		/// </summary>
+		/// <param name="killedLiving">The living object</param>
+		/// <param name="killer">The killer object</param>
+		public virtual void OnLivingKilled(GameLiving killedLiving, GameObject killer)
+		{
+			lock (killedLiving.XPGainers.SyncRoot)
+			{
+				bool dealNoXP = false;
+				float totalDamage = 0;
+				//Collect the total damage
+				foreach (DictionaryEntry de in killedLiving.XPGainers)
+				{
+					GameObject obj = (GameObject)de.Key;
+					if (obj is GamePlayer)
+					{
+						//If a gameplayer with privlevel > 1 attacked the
+						//mob, then the players won't gain xp ...
+						if (((GamePlayer)obj).Client.Account.PrivLevel > 1 || ((GamePlayer)obj).isInBG)
+						{
+							dealNoXP = true;
+							break;
+						}
+					}
+					totalDamage += (float)de.Value;
+				}
+				
+				if (dealNoXP || (killedLiving.ExperienceValue == 0 && killedLiving.RealmPointsValue == 0 && killedLiving.BountyPointsValue == 0))
+				{
+					return;
+				}
+				
+				long ExpValue = killedLiving.ExperienceValue; 
+				int RPValue = killedLiving.RealmPointsValue;
+				int BPValue = killedLiving.BountyPointsValue;
+
+				//Now deal the XP and RPs to all livings
+				foreach (DictionaryEntry de in killedLiving.XPGainers)
+				{
+					GameLiving living = de.Key as GameLiving;
+					GamePlayer expGainPlayer = living as GamePlayer;
+					if (living == null)
+					{
+						continue;
+					}
+					if (living.ObjectState != GameObject.eObjectState.Active)
+					{
+						continue;
+					}
+					/*
+					 * http://www.camelotherald.com/more/2289.shtml
+					 * Dead players will now continue to retain and receive their realm point credit
+					 * on targets until they release. This will work for solo players as well as
+					 * grouped players in terms of continuing to contribute their share to the kill
+					 * if a target is being attacked by another non grouped player as well.
+					 */
+					//if (!living.Alive) continue;
+					if (!living.IsWithinRadius(killedLiving, WorldMgr.MAX_EXPFORKILL_DISTANCE))
+					{
+						continue;
+					}
+
+
+					double damagePercent = (float)de.Value / totalDamage;
+					if (!living.IsAlive)//Dead living gets 25% exp only
+						damagePercent *= 0.25;
+
+					// realm points
+					int rpCap = living.RealmPointsValue * 2;
+					int realmPoints = (int)(RPValue * damagePercent);
+					//rp bonuses from RR and Group
+					//20% if R1L0 char kills RR10,if RR10 char kills R1L0 he will get -20% bonus
+					//100% if full group,scales down according to player count in group and their range to target
+					if (living is GamePlayer)
+					{
+						GamePlayer killerPlayer = living as GamePlayer;
+						if (killerPlayer.Group != null && killerPlayer.Group.MemberCount > 1)
+						{
+							lock (killerPlayer.Group)
+							{
+								int count = 0;
+								foreach (GamePlayer player in killerPlayer.Group.GetPlayersInTheGroup())
+								{
+									if (!player.IsWithinRadius(killedLiving, WorldMgr.MAX_EXPFORKILL_DISTANCE)) continue;
+									count++;
+								}
+								realmPoints = (int)(realmPoints * (1.0 + count * 0.125));
+							}
+						}
+					}
+					if (realmPoints > rpCap)
+						realmPoints = rpCap;
+					if (realmPoints != 0)
+					{
+						living.GainRealmPoints(realmPoints);
+					}
+
+					// bounty points
+					int bpCap = living.BountyPointsValue * 2;
+					int bountyPoints = (int)(BPValue * damagePercent);
+					if (bountyPoints > bpCap)
+						bountyPoints = bpCap;
+					if (bountyPoints != 0)
+					{
+						living.GainBountyPoints(bountyPoints);
+					}
+
+					// experience
+					// TODO: pets take 25% and owner gets 75%
+					long xpReward = (long)(ExpValue * damagePercent); // exp for damage percent
+
+					long expCap = (long)(living.ExperienceValue * 1.25);
+					if (xpReward > expCap)
+						xpReward = expCap;
+
+					eXPSource xpSource = eXPSource.NPC;
+					if (killedLiving is GamePlayer)
+					{
+						xpSource = eXPSource.Player;
+					}
+
+					if (xpReward > 0)
+						living.GainExperience(xpSource, xpReward);
+
+				}
+			}
+		}
+
+		/// <summary>
+		/// Invoked on Player death and deals out
+		/// experience/realm points if needed
+		/// </summary>
+		/// <param name="killedPlayer">player that died</param>
+		/// <param name="killer">killer</param>
+		public virtual void OnPlayerKilled(GamePlayer killedPlayer, GameObject killer)
+		{
+			if (ServerProperties.Properties.ENABLE_WARMAPMGR && killer is GamePlayer && killer.CurrentRegion.ID == 163)
+				WarMapMgr.AddFight((byte)killer.CurrentZone.ID, killer.X, killer.Y, (byte)killer.Realm, (byte)killedPlayer.Realm);
+
+			killedPlayer.LastDeathRealmPoints = 0;
+			// "player has been killed recently"
+			long noExpSeconds = ServerProperties.Properties.RP_WORTH_SECONDS;
+			if (killedPlayer.DeathTime + noExpSeconds > killedPlayer.PlayedTime)
+			{
+				lock (killedPlayer.XPGainers.SyncRoot)
+				{
+					foreach (DictionaryEntry de in killedPlayer.XPGainers)
+					{
+						if (de.Key is GamePlayer)
+						{
+							((GamePlayer)de.Key).Out.SendMessage(killedPlayer.Name + " has been killed recently and is worth no realm points!", eChatType.CT_Important, eChatLoc.CL_SystemWindow);
+							((GamePlayer)de.Key).Out.SendMessage(killedPlayer.Name + " has been killed recently and is worth no experience!", eChatType.CT_Important, eChatLoc.CL_SystemWindow);
+						}
+					}
+				}
+				return;
+			}
+
+			lock (killedPlayer.XPGainers.SyncRoot)
+			{
+				bool dealNoXP = false;
+				float totalDamage = 0;
+				//Collect the total damage
+				foreach (DictionaryEntry de in killedPlayer.XPGainers)
+				{
+					GameObject obj = (GameObject)de.Key;
+					if (obj is GamePlayer)
+					{
+						//If a gameplayer with privlevel > 1 attacked the
+						//mob, then the players won't gain xp ...
+						if (((GamePlayer)obj).Client.Account.PrivLevel > 1)
+						{
+							dealNoXP = true;
+							break;
+						}
+					}
+					totalDamage += (float)de.Value;
+				}
+
+				if (dealNoXP)
+				{
+					foreach (DictionaryEntry de in killedPlayer.XPGainers)
+					{
+						GamePlayer player = de.Key as GamePlayer;
+						if (player != null)
+							player.Out.SendMessage("You gain no experience from this kill!", eChatType.CT_System, eChatLoc.CL_SystemWindow);
+					}
+					return;
+				}
+				
+				long playerExpValue = killedPlayer.ExperienceValue;
+				playerExpValue = (long)(playerExpValue * ServerProperties.Properties.XP_RATE);
+				int playerRPValue = killedPlayer.RealmPointsValue;
+				int playerBPValue = 0;
+
+				bool BG = false;
+				if (!ServerProperties.Properties.ALLOW_BPS_IN_BGS)
+				{
+					foreach (AbstractGameKeep keep in GameServer.KeepManager.GetKeepsOfRegion(killedPlayer.CurrentRegionID))
+					{
+						if (keep.DBKeep.BaseLevel < 50)
+						{
+							BG = true;
+							break;
+						}
+					}
+				}
+				if (!BG)
+					playerBPValue = killedPlayer.BountyPointsValue;
+				long playerMoneyValue = killedPlayer.MoneyValue;
+
+				List<KeyValuePair<GamePlayer, int>> playerKillers = new List<KeyValuePair<GamePlayer, int>>();
+                List<Group> groupsToAward = new List<Group>();
+				List<GamePlayer> playersToAward = new List<GamePlayer>();
+
+                //Now deal the XP and RPs to all livings
+                foreach (DictionaryEntry de in killedPlayer.XPGainers)
+				{
+					GameLiving living = de.Key as GameLiving;
+					GamePlayer expGainPlayer = living as GamePlayer;
+					if (living == null) continue;
+					if (living.ObjectState != GameObject.eObjectState.Active) continue;
+					/*
+					 * http://www.camelotherald.com/more/2289.shtml
+					 * Dead players will now continue to retain and receive their realm point credit
+					 * on targets until they release. This will work for solo players as well as
+					 * grouped players in terms of continuing to contribute their share to the kill
+					 * if a target is being attacked by another non grouped player as well.
+					 */
+					//if (!living.Alive) continue;
+					if (!living.IsWithinRadius(killedPlayer, WorldMgr.MAX_EXPFORKILL_DISTANCE)) continue;
+
+
+					double damagePercent = (float)de.Value / totalDamage;
+
+					// realm points
+					int rpCap = living.RealmPointsValue * 2;
+					int realmPoints = (int)(playerRPValue * damagePercent * 0.5);
+
+                    switch (expGainPlayer?.GetConLevel(killedPlayer))
+                    {
+						case <= -3:
+							rpCap = 0;
+							expGainPlayer.Out.SendMessage("You shamefully killed a defenseless opponent and gain no realm points from this kill!", eChatType.CT_System, eChatLoc.CL_SystemWindow);
+							break;
+						case -2:
+							rpCap /= 4;
+							break;
+						case -1:
+							rpCap /= 2;
+							break;
+						default:
+							break;
+                    }
+
+					//moved to after realmPoints assignment so that dead players retain full RP
+					if (!living.IsAlive)//Dead living gets 25% exp only
+						damagePercent *= 0.25;
+
+					//rp bonuses from RR and Group
+					//20% if R1L0 char kills RR10,if RR10 char kills R1L0 he will get -20% bonus
+					//100% if full group,scales down according to player count in group and their range to target
+					if (living is GamePlayer)
+					{
+						GamePlayer killerPlayer = living as GamePlayer;
+						//only gain rps in a battleground if you are under the cap
+						Battleground bg = GameServer.KeepManager.GetBattleground(killerPlayer.CurrentRegionID);
+						if (bg == null || (killerPlayer.RealmLevel < bg.MaxRealmLevel))
+						{
+							realmPoints = (int)(realmPoints * (1.0 + 2.0 * (killedPlayer.RealmLevel - killerPlayer.RealmLevel) / 900.0));
+							if (killerPlayer.Group != null && killerPlayer.Group.MemberCount > 1)
+							{
+								lock (killerPlayer.Group)
+								{
+									int count = 0;
+									foreach (GamePlayer player in killerPlayer.Group.GetPlayersInTheGroup())
+									{
+										if (!player.IsWithinRadius(killedPlayer, WorldMgr.MAX_EXPFORKILL_DISTANCE)) continue;
+										count++;
+									}
+									realmPoints = (int)(realmPoints * (1.0 + count * 0.125));
+
+								}
+								if (!groupsToAward.Contains(killerPlayer.Group)){ groupsToAward.Add(killerPlayer.Group); }
+							} else if (!playersToAward.Contains(killerPlayer))
+                            {
+								playersToAward.Add(killerPlayer);
+							}
+						}
+						if (realmPoints > rpCap)
+							realmPoints = rpCap;
+						if (realmPoints > 0)
+						{
+							if (living is GamePlayer p)
+							{
+								killedPlayer.LastDeathRealmPoints += realmPoints;
+								playerKillers.Add(new KeyValuePair<GamePlayer, int>(living as GamePlayer, realmPoints));
+							}
+							living.GainRealmPoints(realmPoints);
+						}
+					}
+
+					// bounty points
+					int bpCap = living.BountyPointsValue * 2;
+					int bountyPoints = (int)(playerBPValue * damagePercent);
+
+					switch (expGainPlayer?.GetConLevel(killedPlayer))
+					{
+						case <= -3:
+							bpCap = 0;
+							expGainPlayer.Out.SendMessage("You killed a defenseless opponent and gain no bps from this kill, you animal!", eChatType.CT_System, eChatLoc.CL_SystemWindow);
+							break;
+						case -2:
+							bpCap /= 4;
+							break;
+						case -1:
+							bpCap /= 2;
+							break;
+						default:
+							break;
+					}
+
+					if (bountyPoints > bpCap)
+						bountyPoints = bpCap;
+
+					
+
+					//FIXME: [WARN] this is guessed, i do not believe this is the right way, we will most likely need special messages to be sent
+					//apply the keep bonus for bounty points
+					if (killer != null)
+					{
+						if (Keeps.KeepBonusMgr.RealmHasBonus(eKeepBonusType.Bounty_Points_5, (eRealm)killer.Realm))
+							bountyPoints += (bountyPoints / 100) * 5;
+						else if (Keeps.KeepBonusMgr.RealmHasBonus(eKeepBonusType.Bounty_Points_3, (eRealm)killer.Realm))
+							bountyPoints += (bountyPoints / 100) * 3;
+					}
+
+					if (bountyPoints > 0)
+					{
+						living.GainBountyPoints(bountyPoints);
+					}
+
+					// experience
+					// TODO: pets take 25% and owner gets 75%
+					long xpReward = (long)(playerExpValue * damagePercent); // exp for damage percent
+
+					long expCap = (long)(living.ExperienceValue * ServerProperties.Properties.XP_PVP_CAP_PERCENT / 100);
+
+					switch (expGainPlayer?.GetConLevel(killedPlayer))
+					{
+						case <= -3:
+							expCap = 0;
+							expGainPlayer.Out.SendMessage("No experience points awarded for killing greys, you degenerate.", eChatType.CT_System, eChatLoc.CL_SystemWindow);
+							break;
+						case -2:
+							expCap /= 4;
+							break;
+						case -1:
+							expCap /= 2;
+							break;
+						default:
+							break;
+					}
+
+					if (xpReward > expCap)
+						xpReward = expCap;
+
+					//outpost XP
+					//1.54 http://www.camelotherald.com/more/567.shtml
+					//- Players now receive an exp bonus when fighting within 16,000
+					//units of a keep controlled by your realm or your guild.
+					//You get 20% bonus if your guild owns the keep or a 10% bonus
+					//if your realm owns the keep.
+
+					long outpostXP = 0;
+
+					if (!BG && living is GamePlayer)
+					{
+						AbstractGameKeep keep = GameServer.KeepManager.GetKeepCloseToSpot(living.CurrentRegionID, living, 16000);
+						if (keep != null)
+						{
+							byte bonus = 0;
+							if (keep.Guild != null && keep.Guild == (living as GamePlayer).Guild)
+								bonus = 20;
+							else if (GameServer.Instance.Configuration.ServerType == eGameServerType.GST_Normal &&
+									 keep.Realm == living.Realm)
+								bonus = 10;
+
+							outpostXP = (xpReward / 100) * bonus;
+						}
+					}
+
+					if(xpReward > 0)
+						xpReward += outpostXP;
+
+					living.GainExperience(eXPSource.Player, xpReward);
+
+					//gold
+					if (living is GamePlayer)
+					{
+						long money = (long)(playerMoneyValue * damagePercent);
+						GamePlayer player = living as GamePlayer;
+						if (player.GetSpellLine("Spymaster") != null)
+						{
+							money += 20 * money / 100;
+						}
+						//long money = (long)(Money.GetMoney(0, 0, 17, 85, 0) * damagePercent * killedPlayer.Level / 50);
+						player.AddMoney(money, "You receive {0}");
+						InventoryLogging.LogInventoryAction(killer, player, eInventoryActionType.Other, money);
+					}
+
+					if (killedPlayer.ReleaseType != eReleaseType.Duel && expGainPlayer != null)
+					{
+						switch ((eRealm)killedPlayer.Realm)
+						{
+							case eRealm.Albion:
+								expGainPlayer.KillsAlbionPlayers++;
+								if (expGainPlayer == killer)
+								{
+									expGainPlayer.KillsAlbionDeathBlows++;
+									if ((float)de.Value == totalDamage)
+										expGainPlayer.KillsAlbionSolo++;
+								}
+								break;
+
+							case eRealm.Hibernia:
+								expGainPlayer.KillsHiberniaPlayers++;
+								if (expGainPlayer == killer)
+								{
+									expGainPlayer.KillsHiberniaDeathBlows++;
+									if ((float)de.Value == totalDamage)
+										expGainPlayer.KillsHiberniaSolo++;
+								}
+								break;
+
+							case eRealm.Midgard:
+								expGainPlayer.KillsMidgardPlayers++;
+								if (expGainPlayer == killer)
+								{
+									expGainPlayer.KillsMidgardDeathBlows++;
+									if ((float)de.Value == totalDamage)
+										expGainPlayer.KillsMidgardSolo++;
+								}
+								break;
+						}
+						killedPlayer.DeathsPvP++;
+					}
+				}
+
+				//for each group member, a 50% chance to get a ROG
+                foreach (var grp in groupsToAward)
+                {
+					List<GamePlayer> players = new List<GamePlayer>();
+					foreach (GamePlayer pla in grp.GetPlayersInTheGroup())
+                    {
+                        if (Util.Chance(50) && !playersToAward.Contains(pla))
+                        {
+							playersToAward.Add(pla);
+						}
+						//players.Add(pla);
+                    }
+					//GamePlayer playerToAward = players[Util.Random(players.Count - 1)];
+					//Console.WriteLine($"Chosen player: {playerToAward}");
+					//if (!playersToAward.Contains(playerToAward) ) playersToAward.Add(playerToAward);
+                }
+
+				//distribute ROGs
+
+                foreach (var player in playersToAward)
+                {
+	                if (player.Level < 35 || player.GetDistanceTo(killedPlayer) > WorldMgr.MAX_EXPFORKILL_DISTANCE || player.GetConLevel(killedPlayer) <= -3) continue;
+                    AtlasROGManager.GenerateOrbs(player);
+                    if (Properties.EVENT_THIDRANKI || Properties.EVENT_TUTORIAL)
+                    {
+	                    if (!player.ReceiveROG) continue;
+	                    //Console.WriteLine($"Generating ROG for {player}");
+	                    AtlasROGManager.GenerateROG(player, true);
+                    }
+                }
+
+                if (ServerProperties.Properties.LOG_PVP_KILLS && playerKillers.Count > 0)
+				{
+					try
+					{
+						foreach (KeyValuePair<GamePlayer, int> pair in playerKillers)
+						{
+
+							DOL.Database.PvPKillsLog killLog = new DOL.Database.PvPKillsLog();
+							killLog.KilledIP = killedPlayer.Client.TcpEndpointAddress;
+							killLog.KilledName = killedPlayer.Name;
+							killLog.KilledRealm = GlobalConstants.RealmToName(killedPlayer.Realm);
+							killLog.KillerIP = pair.Key.Client.TcpEndpointAddress;
+							killLog.KillerName = pair.Key.Name;
+							killLog.KillerRealm = GlobalConstants.RealmToName(pair.Key.Realm);
+							killLog.RPReward = pair.Value;
+							killLog.RegionName = killedPlayer.CurrentRegion.Description;
+							killLog.IsInstance = killedPlayer.CurrentRegion.IsInstance;
+
+							if (killedPlayer.Client.TcpEndpointAddress == pair.Key.Client.TcpEndpointAddress)
+								killLog.SameIP = 1;
+
+							GameServer.Database.AddObject(killLog);
+						}
+					}
+					catch (System.Exception ex)
+					{
+						log.Error(ex);
+					}
+				}
+			}
+		}
+
+		/// <summary>
+		/// Gets the Realm of an living for name text coloring
+		/// </summary>
+		/// <param name="player"></param>
+		/// <param name="target"></param>
+		/// <returns>byte code of realm</returns>
+		public virtual byte GetLivingRealm(GamePlayer player, GameLiving target)
+		{
+			if (player == null || target == null) return 0;
+
+			// clients with priv level > 1 are considered friendly by anyone
+			GamePlayer playerTarget = target as GamePlayer;
+			if (playerTarget != null && playerTarget.Client.Account.PrivLevel > 1) return (byte)player.Realm;
+
+			return (byte)target.Realm;
+		}
+
+		/// <summary>
+		/// Gets the player name based on server type
+		/// </summary>
+		/// <param name="source">The "looking" player</param>
+		/// <param name="target">The considered player</param>
+		/// <returns>The name of the target</returns>
+		public virtual string GetPlayerName(GamePlayer source, GamePlayer target)
+		{
+			return target.Name;
+		}
+
+		/// <summary>
+		/// Gets the player Realmrank 12 or 13 title
+		/// </summary>
+		/// <param name="source">The "looking" player</param>
+		/// <param name="target">The considered player</param>
+		/// <returns>The Realmranktitle of the target</returns>
+		public virtual string GetPlayerPrefixName(GamePlayer source, GamePlayer target)
+		{
+			string language;
+
+			try
+			{
+				language = source.Client.Account.Language;
+			}
+			catch
+			{
+				language = LanguageMgr.DefaultLanguage;
+			}
+
+			if (IsSameRealm(source, target, true) && target.RealmLevel >= 110)
+				return target.RealmRankTitle(language);
+
+			return string.Empty;
+		}
+
+		/// <summary>
+		/// Gets the player last name based on server type
+		/// </summary>
+		/// <param name="source">The "looking" player</param>
+		/// <param name="target">The considered player</param>
+		/// <returns>The last name of the target</returns>
+		public virtual string GetPlayerLastName(GamePlayer source, GamePlayer target)
+		{
+			return target.LastName;
+		}
+
+		/// <summary>
+		/// Gets the player guild name based on server type
+		/// </summary>
+		/// <param name="source">The "looking" player</param>
+		/// <param name="target">The considered player</param>
+		/// <returns>The guild name of the target</returns>
+		public virtual string GetPlayerGuildName(GamePlayer source, GamePlayer target)
+		{
+			return target.GuildName;
+		}
+
+		/// <summary>
+		/// Gets the player's custom title based on server type
+		/// </summary>
+		/// <param name="source">The "looking" player</param>
+		/// <param name="target">The considered player</param>
+		/// <returns>The custom title of the target</returns>
+		public virtual string GetPlayerTitle(GamePlayer source, GamePlayer target)
+		{
+			return target.CurrentTitle.GetValue(source, target);
+		}
+
+		/// <summary>
+		/// Gets the player's Total Amount of Realm Points Based on Level, Realm Level of other constraints.
+		/// </summary>
+		/// <param name="source">The player</param>
+		/// <param name="target"></param>
+		/// <returns>The total pool of realm points !</returns>
+		public virtual int GetPlayerRealmPointsTotal(GamePlayer source)
+		{
+			return source.Level > 19 ? Math.Max(1, source.RealmLevel) : source.RealmLevel;
+		}
+
+		/// <summary>
+		/// Gets the server type color handling scheme
+		///
+		/// ColorHandling: this byte tells the client how to handle color for PC and NPC names (over the head)
+		/// 0: standard way, other realm PC appear red, our realm NPC appear light green
+		/// 1: standard PvP way, all PC appear red, all NPC appear with their level color
+		/// 2: Same realm livings are friendly, other realm livings are enemy; nearest friend/enemy buttons work
+		/// 3: standard PvE way, all PC friendly, realm 0 NPC enemy rest NPC appear light green
+		/// 4: All NPC are enemy, all players are friendly; nearest friend button selects self, nearest enemy don't work at all
+		/// </summary>
+		/// <param name="client">The client asking for color handling</param>
+		/// <returns>The color handling</returns>
+		public virtual byte GetColorHandling(GameClient client)
+		{
+			return 0;
+		}
+
+		/// <summary>
+		/// Formats player statistics.
+		/// </summary>
+		/// <param name="player">The player to read statistics from.</param>
+		/// <returns>List of strings.</returns>
+		public virtual IList<string> FormatPlayerStatistics(GamePlayer player)
+		{
+			List<string> stat = new List<string>();
+
+			int total = 0;
+			#region Players Killed
+			//only show if there is a kill [by Suncheck]
+			if ((player.KillsAlbionPlayers + player.KillsMidgardPlayers + player.KillsHiberniaPlayers) > 0)
+			{
+				stat.Add(LanguageMgr.GetTranslation(player.Client.Account.Language, "PlayerStatistic.Kill.Title"));
+				switch ((eRealm)player.Realm)
+				{
+					case eRealm.Albion:
+						if (player.KillsMidgardPlayers > 0) stat.Add(LanguageMgr.GetTranslation(player.Client.Account.Language, "PlayerStatistic.Kill.MidgardPlayer") + ": " + player.KillsMidgardPlayers.ToString("N0"));
+						if (player.KillsHiberniaPlayers > 0) stat.Add(LanguageMgr.GetTranslation(player.Client.Account.Language, "PlayerStatistic.Kill.HiberniaPlayer") + ": " + player.KillsHiberniaPlayers.ToString("N0"));
+						total = player.KillsMidgardPlayers + player.KillsHiberniaPlayers;
+						break;
+					case eRealm.Midgard:
+						if (player.KillsAlbionPlayers > 0) stat.Add(LanguageMgr.GetTranslation(player.Client.Account.Language, "PlayerStatistic.Kill.AlbionPlayer") + ": " + player.KillsAlbionPlayers.ToString("N0"));
+						if (player.KillsHiberniaPlayers > 0) stat.Add(LanguageMgr.GetTranslation(player.Client.Account.Language, "PlayerStatistic.Kill.HiberniaPlayer") + ": " + player.KillsHiberniaPlayers.ToString("N0"));
+						total = player.KillsAlbionPlayers + player.KillsHiberniaPlayers;
+						break;
+					case eRealm.Hibernia:
+						if (player.KillsAlbionPlayers > 0) stat.Add(LanguageMgr.GetTranslation(player.Client.Account.Language, "PlayerStatistic.Kill.AlbionPlayer") + ": " + player.KillsAlbionPlayers.ToString("N0"));
+						if (player.KillsMidgardPlayers > 0) stat.Add(LanguageMgr.GetTranslation(player.Client.Account.Language, "PlayerStatistic.Kill.MidgardPlayer") + ": " + player.KillsMidgardPlayers.ToString("N0"));
+						total = player.KillsMidgardPlayers + player.KillsAlbionPlayers;
+						break;
+				}
+				stat.Add(LanguageMgr.GetTranslation(player.Client.Account.Language, "PlayerStatistic.Kill.TotalPlayers") + ": " + total.ToString("N0"));
+			}
+			#endregion
+			stat.Add(" ");
+			#region Players Deathblows
+			//only show if there is a kill [by Suncheck]
+			if ((player.KillsAlbionDeathBlows + player.KillsMidgardDeathBlows + player.KillsHiberniaDeathBlows) > 0)
+			{
+				total = 0;
+				switch ((eRealm)player.Realm)
+				{
+					case eRealm.Albion:
+						if (player.KillsMidgardDeathBlows > 0) stat.Add(LanguageMgr.GetTranslation(player.Client.Account.Language, "PlayerStatistic.Deathblows.MidgardPlayer") + ": " + player.KillsMidgardDeathBlows.ToString("N0"));
+						if (player.KillsHiberniaDeathBlows > 0) stat.Add(LanguageMgr.GetTranslation(player.Client.Account.Language, "PlayerStatistic.Deathblows.HiberniaPlayer") + ": " + player.KillsHiberniaDeathBlows.ToString("N0"));
+						total = player.KillsMidgardDeathBlows + player.KillsHiberniaDeathBlows;
+						break;
+					case eRealm.Midgard:
+						if (player.KillsAlbionDeathBlows > 0) stat.Add(LanguageMgr.GetTranslation(player.Client.Account.Language, "PlayerStatistic.Deathblows.AlbionPlayer") + ": " + player.KillsAlbionDeathBlows.ToString("N0"));
+						if (player.KillsHiberniaDeathBlows > 0) stat.Add(LanguageMgr.GetTranslation(player.Client.Account.Language, "PlayerStatistic.Deathblows.HiberniaPlayer") + ": " + player.KillsHiberniaDeathBlows.ToString("N0"));
+						total = player.KillsAlbionDeathBlows + player.KillsHiberniaDeathBlows;
+						break;
+					case eRealm.Hibernia:
+						if (player.KillsAlbionDeathBlows > 0) stat.Add(LanguageMgr.GetTranslation(player.Client.Account.Language, "PlayerStatistic.Deathblows.AlbionPlayer") + ": " + player.KillsAlbionDeathBlows.ToString("N0"));
+						if (player.KillsMidgardDeathBlows > 0) stat.Add(LanguageMgr.GetTranslation(player.Client.Account.Language, "PlayerStatistic.Deathblows.MidgardPlayer") + ": " + player.KillsMidgardDeathBlows.ToString("N0"));
+						total = player.KillsMidgardDeathBlows + player.KillsAlbionDeathBlows;
+						break;
+				}
+				stat.Add(LanguageMgr.GetTranslation(player.Client.Account.Language, "PlayerStatistic.Deathblows.TotalPlayers") + ": " + total.ToString("N0"));
+			}
+			#endregion
+			stat.Add(" ");
+			#region Players Solo Kills
+			//only show if there is a kill [by Suncheck]
+			if ((player.KillsAlbionSolo + player.KillsMidgardSolo + player.KillsHiberniaSolo) > 0)
+			{
+				total = 0;
+				switch ((eRealm)player.Realm)
+				{
+					case eRealm.Albion:
+						if (player.KillsMidgardSolo > 0) stat.Add(LanguageMgr.GetTranslation(player.Client.Account.Language, "PlayerStatistic.Solo.MidgardPlayer") + ": " + player.KillsMidgardSolo.ToString("N0"));
+						if (player.KillsHiberniaSolo > 0) stat.Add(LanguageMgr.GetTranslation(player.Client.Account.Language, "PlayerStatistic.Solo.HiberniaPlayer") + ": " + player.KillsHiberniaSolo.ToString("N0"));
+						total = player.KillsMidgardSolo + player.KillsHiberniaSolo;
+						break;
+					case eRealm.Midgard:
+						if (player.KillsAlbionSolo > 0) stat.Add(LanguageMgr.GetTranslation(player.Client.Account.Language, "PlayerStatistic.Solo.AlbionPlayer") + ": " + player.KillsAlbionSolo.ToString("N0"));
+						if (player.KillsHiberniaSolo > 0) stat.Add(LanguageMgr.GetTranslation(player.Client.Account.Language, "PlayerStatistic.Solo.HiberniaPlayer") + ": " + player.KillsHiberniaSolo.ToString("N0"));
+						total = player.KillsAlbionSolo + player.KillsHiberniaSolo;
+						break;
+					case eRealm.Hibernia:
+						if (player.KillsAlbionSolo > 0) stat.Add(LanguageMgr.GetTranslation(player.Client.Account.Language, "PlayerStatistic.Solo.AlbionPlayer") + ": " + player.KillsAlbionSolo.ToString("N0"));
+						if (player.KillsMidgardSolo > 0) stat.Add(LanguageMgr.GetTranslation(player.Client.Account.Language, "PlayerStatistic.Solo.MidgardPlayer") + ": " + player.KillsMidgardSolo.ToString("N0"));
+						total = player.KillsMidgardSolo + player.KillsAlbionSolo;
+						break;
+				}
+				stat.Add(LanguageMgr.GetTranslation(player.Client.Account.Language, "PlayerStatistic.Solo.TotalPlayers") + ": " + total.ToString("N0"));
+			}
+			#endregion
+			stat.Add(" ");
+			#region Keeps
+			//only show if there is a capture [by Suncheck]
+			if ((player.CapturedKeeps + player.CapturedTowers) > 0)
+			{
+				stat.Add(LanguageMgr.GetTranslation(player.Client.Account.Language, "PlayerStatistic.Capture.Title"));
+				//stat.Add("Relics Taken: " + player.RelicsTaken.ToString("N0"));
+				//stat.Add("Albion Keeps Captured: " + player.CapturedAlbionKeeps.ToString("N0"));
+				//stat.Add("Midgard Keeps Captured: " + player.CapturedMidgardKeeps.ToString("N0"));
+				//stat.Add("Hibernia Keeps Captured: " + player.CapturedHiberniaKeeps.ToString("N0"));
+				if (player.CapturedKeeps > 0) stat.Add(LanguageMgr.GetTranslation(player.Client.Account.Language, "PlayerStatistic.Capture.Keeps") + ": " + player.CapturedKeeps.ToString("N0"));
+				//stat.Add("Keep Lords Slain: " + player.KeepLordsSlain.ToString("N0"));
+				//stat.Add("Albion Towers Captured: " + player.CapturedAlbionTowers.ToString("N0"));
+				//stat.Add("Midgard Towers Captured: " + player.CapturedMidgardTowers.ToString("N0"));
+				//stat.Add("Hibernia Towers Captured: " + player.CapturedHiberniaTowers.ToString("N0"));
+				if (player.CapturedTowers > 0) stat.Add(LanguageMgr.GetTranslation(player.Client.Account.Language, "PlayerStatistic.Capture.Towers") + ": " + player.CapturedTowers.ToString("N0"));
+				//stat.Add("Tower Captains Slain: " + player.TowerCaptainsSlain.ToString("N0"));
+				//stat.Add("Realm Guard Kills Albion: " + player.RealmGuardTotalKills.ToString("N0"));
+				//stat.Add("Realm Guard Kills Midgard: " + player.RealmGuardTotalKills.ToString("N0"));
+				//stat.Add("Realm Guard Kills Hibernia: " + player.RealmGuardTotalKills.ToString("N0"));
+				//stat.Add("Total Realm Guard Kills: " + player.RealmGuardTotalKills.ToString("N0"));
+			}
+			#endregion
+			stat.Add(" ");
+			#region PvE
+			//only show if there is a kill [by Suncheck]
+			if ((player.KillsDragon + player.KillsEpicBoss + player.KillsLegion) > 0)
+			{
+				stat.Add(LanguageMgr.GetTranslation(player.Client.Account.Language, "PlayerStatistic.PvE.Title"));
+				if (player.KillsDragon > 0) stat.Add(LanguageMgr.GetTranslation(player.Client.Account.Language, "PlayerStatistic.PvE.KillsDragon") + ": " + player.KillsDragon.ToString("N0"));
+				if (player.KillsEpicBoss > 0) stat.Add(LanguageMgr.GetTranslation(player.Client.Account.Language, "PlayerStatistic.PvE.KillsEpic") + ": " + player.KillsEpicBoss.ToString("N0"));
+				if (player.KillsLegion > 0) stat.Add(LanguageMgr.GetTranslation(player.Client.Account.Language, "PlayerStatistic.PvE.KillsLegion") + ": " + player.KillsLegion.ToString("N0"));
+			}
+			#endregion
+
+			return stat;
+		}
+
+		/// <summary>
+		/// Reset the keep with special server rules handling
+		/// </summary>
+		/// <param name="lord">The lord that was killed</param>
+		/// <param name="killer">The lord's killer</param>
+		public virtual void ResetKeep(GuardLord lord, GameObject killer)
+		{
+			PlayerMgr.UpdateStats(lord);
+		}
+
+		/// <summary>
+		/// Experience a keep is worth when captured
+		/// </summary>
+		/// <param name="keep"></param>
+		/// <returns></returns>
+		public virtual long GetExperienceForKeep(AbstractGameKeep keep)
+		{
+			return 0;
+		}
+
+		public virtual double GetExperienceCapForKeep(AbstractGameKeep keep)
+		{
+			return 1.0;
+		}
+
+		/// <summary>
+		/// Realm points a keep is worth when captured
+		/// </summary>
+		/// <param name="keep"></param>
+		/// <returns></returns>
+		public virtual int GetRealmPointsForKeep(AbstractGameKeep keep)
+		{
+			int value = 0;
+
+			if (Properties.EVENT_THIDRANKI)
+			{
+				value = 125;
+			}
+			else if (keep is GameKeep)
+			{
+				value = Math.Max(50, ServerProperties.Properties.KEEP_RP_BASE + ((keep.BaseLevel - 50) * ServerProperties.Properties.KEEP_RP_MULTIPLIER));
+			}
+			else
+			{
+				value = Math.Max(5, ServerProperties.Properties.TOWER_RP_BASE + ((keep.BaseLevel - 50) * ServerProperties.Properties.TOWER_RP_MULTIPLIER));
+			}
+
+			value += ((keep.Level - ServerProperties.Properties.STARTING_KEEP_LEVEL) * ServerProperties.Properties.UPGRADE_MULTIPLIER);
+
+			return Math.Max(5, value);
+		}
+
+		/// <summary>
+		/// Bounty points a keep is worth when captured
+		/// </summary>
+		/// <param name="keep"></param>
+		/// <returns></returns>
+		public virtual int GetBountyPointsForKeep(AbstractGameKeep keep)
+		{
+			return 0;
+		}
+
+
+		/// <summary>
+		/// How much money does this keep reward when captured
+		/// </summary>
+		/// <param name="keep"></param>
+		/// <returns></returns>
+		public virtual long GetMoneyValueForKeep(AbstractGameKeep keep)
+		{
+			return 0;
+		}
+
+
+		/// <summary>
+		/// Is the player allowed to generate news
+		/// </summary>
+		/// <param name="player">the player</param>
+		/// <returns>true if the player is allowed to generate news</returns>
+		public virtual bool CanGenerateNews(GamePlayer player)
+		{
+			if (player.Client.Account.PrivLevel > 1)
+				return false;
+
+			return true;
+		}
+
+		/// <summary>
+		/// Gets the NPC name based on server type
+		/// </summary>
+		/// <param name="source">The "looking" player</param>
+		/// <param name="target">The considered NPC</param>
+		/// <returns>The name of the target</returns>
+		public virtual string GetNPCName(GamePlayer source, GameNPC target)
+		{
+			return target.Name;
+		}
+
+		/// <summary>
+		/// Gets the NPC guild name based on server type
+		/// </summary>
+		/// <param name="source">The "looking" player</param>
+		/// <param name="target">The considered NPC</param>
+		/// <returns>The guild name of the target</returns>
+		public virtual string GetNPCGuildName(GamePlayer source, GameNPC target)
+		{
+			return target.GuildName;
+		}
+
+
+		/// <summary>
+		/// Get the items (merchant) list name for a lot marker in the specified region
+		/// </summary>
+		/// <param name="regionID"></param>
+		/// <returns></returns>
+		public virtual string GetLotMarkerListName(ushort regionID)
+		{
+			switch (regionID)
+			{
+				case 2:
+					return "housing_alb_lotmarker";
+				case 102:
+					return "housing_mid_lotmarker";
+				case 202:
+					return "housing_hib_lotmarker";
+				default:
+					return "housing_custom_lotmarker";
+			}
+		}
+
+
+		/// <summary>
+		/// Send merchant window containing housing items that can be purchased by a player.  If this list is customized
+		/// then the customized list must also be handled in BuyHousingItem
+		/// </summary>
+		/// <param name="player"></param>
+		/// <param name="merchantType"></param>
+		public virtual void SendHousingMerchantWindow(GamePlayer player, DOL.GS.PacketHandler.eMerchantWindowType merchantType)
+		{
+			switch (merchantType)
+			{
+				case eMerchantWindowType.HousingInsideShop:
+				case eMerchantWindowType.HousingInsideMenu:
+					player.Out.SendMerchantWindow(HouseTemplateMgr.IndoorShopItems, merchantType);
+					break;
+				case eMerchantWindowType.HousingOutsideShop:
+				case eMerchantWindowType.HousingOutsideMenu:
+					player.Out.SendMerchantWindow(HouseTemplateMgr.OutdoorShopItems, merchantType);
+					break;
+				case eMerchantWindowType.HousingBindstoneHookpoint:
+					player.Out.SendMerchantWindow(HouseTemplateMgr.IndoorBindstoneShopItems, merchantType);
+					break;
+				case eMerchantWindowType.HousingCraftingHookpoint:
+					player.Out.SendMerchantWindow(HouseTemplateMgr.IndoorCraftShopItems, merchantType);
+					break;
+				case eMerchantWindowType.HousingNPCHookpoint:
+					player.Out.SendMerchantWindow(HouseTemplateMgr.GetNpcShopItems(player), merchantType);
+					break;
+				case eMerchantWindowType.HousingVaultHookpoint:
+					player.Out.SendMerchantWindow(HouseTemplateMgr.IndoorVaultShopItems, merchantType);
+					break;
+				case eMerchantWindowType.HousingDeedMenu:
+					player.Out.SendMerchantWindow(/* TODO */HouseTemplateMgr.OutdoorMenuItems, eMerchantWindowType.HousingDeedMenu);
+					break;
+				default:
+					player.Out.SendMessage("Unknown merchant type!", eChatType.CT_Staff, eChatLoc.CL_SystemWindow);
+					log.ErrorFormat("Unknown merchant type {0}", merchantType);
+					break;
+			}
+		}
+
+
+		/// <summary>
+		/// Buys an item off a housing merchant.  If the list has been customized then this must be modified to
+		/// match that customized list.
+		/// </summary>
+		/// <param name="player"></param>
+		/// <param name="slot"></param>
+		/// <param name="count"></param>
+		/// <param name="merchantType"></param>
+		public virtual void BuyHousingItem(GamePlayer player, ushort slot, byte count, DOL.GS.PacketHandler.eMerchantWindowType merchantType)
+		{
+			MerchantTradeItems items = null;
+
+			switch (merchantType)
+			{
+				case eMerchantWindowType.HousingInsideShop:
+					items = HouseTemplateMgr.IndoorShopItems;
+					break;
+				case eMerchantWindowType.HousingOutsideShop:
+					items = HouseTemplateMgr.OutdoorShopItems;
+					break;
+				case eMerchantWindowType.HousingBindstoneHookpoint:
+					items = HouseTemplateMgr.IndoorBindstoneShopItems;
+					break;
+				case eMerchantWindowType.HousingCraftingHookpoint:
+					items = HouseTemplateMgr.IndoorCraftShopItems;
+					break;
+				case eMerchantWindowType.HousingNPCHookpoint:
+					items = HouseTemplateMgr.GetNpcShopItems(player);
+					break;
+				case eMerchantWindowType.HousingVaultHookpoint:
+					items = HouseTemplateMgr.IndoorVaultShopItems;
+					break;
+			}
+
+			GameMerchant.OnPlayerBuy(player, slot, count, items);
+		}
+
+
+		/// <summary>
+		/// Get a housing hookpoint NPC
+		/// </summary>
+		/// <param name="house"></param>
+		/// <param name="templateID"></param>
+		/// <param name="heading"></param>
+		/// <param name="index"></param>
+		/// <returns></returns>
+		public virtual GameNPC PlaceHousingNPC(DOL.GS.Housing.House house, ItemTemplate item, IPoint3D location, ushort heading)
+		{
+			NpcTemplate npcTemplate = NpcTemplateMgr.GetTemplate(item.Bonus);
+
+			try
+			{
+				string defaultClassType = ServerProperties.Properties.GAMENPC_DEFAULT_CLASSTYPE;
+
+				if (npcTemplate == null || string.IsNullOrEmpty(npcTemplate.ClassType))
+				{
+					log.Warn("[Housing] null classtype in hookpoint attachment, using GAMENPC_DEFAULT_CLASSTYPE instead");
+				}
+				else
+				{
+					defaultClassType = npcTemplate.ClassType;
+				}
+
+				var npc = (GameNPC)Assembly.GetAssembly(typeof(GameServer)).CreateInstance(defaultClassType, false);
+				if (npc == null)
+				{
+					foreach (Assembly asm in ScriptMgr.Scripts)
+					{
+						npc = (GameNPC)asm.CreateInstance(defaultClassType, false);
+						if (npc != null) break;
+					}
+				}
+
+				if (npc == null)
+				{
+					HouseMgr.log.Error("[Housing] Can't create instance of type: " + defaultClassType);
+					return null;
+				}
+
+				npc.Model = 0;
+
+				if (npcTemplate != null)
+				{
+					npc.LoadTemplate(npcTemplate);
+				}
+				else
+				{
+					npc.Size = 50;
+					npc.Level = 50;
+					npc.GuildName = "No Template Found";
+				}
+
+				if (npc.Model == 0)
+				{
+					// defaults if templates are missing
+					if (house.Realm == eRealm.Albion)
+					{
+						npc.Model = (ushort)Util.Random(7, 8);
+					}
+					else if (house.Realm == eRealm.Midgard)
+					{
+						npc.Model = (ushort)Util.Random(160, 161);
+					}
+					else
+					{
+						npc.Model = (ushort)Util.Random(309, 310);
+					}
+				}
+
+				// always set the npc realm to the house model realm
+				npc.Realm = house.Realm;
+
+				npc.Name = item.Name;
+				npc.CurrentHouse = house;
+				npc.InHouse = true;
+				npc.OwnerID = item.Id_nb;
+				npc.X = location.X;
+				npc.Y = location.Y;
+				npc.Z = location.Z;
+				npc.Heading = heading;
+				npc.CurrentRegionID = house.RegionID;
+				if ((npc.Flags & GameNPC.eFlags.PEACE) == 0)
+				{
+					npc.Flags ^= GameNPC.eFlags.PEACE;
+				}
+				npc.AddToWorld();
+				return npc;
+			}
+			catch (Exception ex)
+			{
+				log.Error("Error filling housing hookpoint using npc template ID " + item.Bonus, ex);
+			}
+
+			return null;
+		}
+
+
+		public virtual GameStaticItem PlaceHousingInteriorItem(DOL.GS.Housing.House house, ItemTemplate item, IPoint3D location, ushort heading)
+		{
+			GameStaticItem hookpointObject = new GameStaticItem();
+			hookpointObject.CurrentHouse = house;
+			hookpointObject.InHouse = true;
+			hookpointObject.OwnerID = item.Id_nb;
+			hookpointObject.X = location.X;
+			hookpointObject.Y = location.Y;
+			hookpointObject.Z = location.Z;
+			hookpointObject.Heading = heading;
+			hookpointObject.CurrentRegionID = house.RegionID;
+			hookpointObject.Name = item.Name;
+			hookpointObject.Model = (ushort)item.Model;
+			hookpointObject.AddToWorld();
+
+			return hookpointObject;
+		}
+
+		/// <summary>
+		/// This creates the housing consignment merchant attached to a house.
+		/// You can override this to create your own consignment merchant derived from the standard merchant
+		/// </summary>
+		/// <returns></returns>
+		public virtual GameConsignmentMerchant CreateHousingConsignmentMerchant(House house)
+		{
+			var m = new GameConsignmentMerchant();
+			m.Name = "Consignment Merchant";
+			return m;
+		}
+
+		/// <summary>
+		/// Standard Rules For Player Level UP
+		/// </summary>
+		/// <param name="player"></param>
+		/// <param name="previousLevel"></param>
+		public virtual void OnPlayerLevelUp(GamePlayer player, int previousLevel)
+		{
+		}
+		#region MessageToLiving
+		/// <summary>
+		/// Send system text message to system window
+		/// </summary>
+		/// <param name="living"></param>
+		/// <param name="message"></param>
+		public virtual void MessageToLiving(GameLiving living, string message)
+		{
+			MessageToLiving(living, message, eChatType.CT_System, eChatLoc.CL_SystemWindow);
+		}
+		/// <summary>
+		/// Send custom text message to system window
+		/// </summary>
+		/// <param name="living"></param>
+		/// <param name="message"></param>
+		/// <param name="type"></param>
+		public virtual void MessageToLiving(GameLiving living, string message, eChatType type)
+		{
+			MessageToLiving(living, message, type, eChatLoc.CL_SystemWindow);
+		}
+		/// <summary>
+		/// Send custom text message to GameLiving
+		/// </summary>
+		/// <param name="living"></param>
+		/// <param name="message"></param>
+		/// <param name="type"></param>
+		/// <param name="loc"></param>
+		public virtual void MessageToLiving(GameLiving living, string message, eChatType type, eChatLoc loc)
+		{
+			if (living is GamePlayer)
+				((GamePlayer)living).Out.SendMessage(message, type, loc);
+		}
+		#endregion
+	}
+}