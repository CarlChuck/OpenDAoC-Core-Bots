using System;
using System.Collections.Generic;
using System.Diagnostics;
using System.IO;
using System.Reflection;
using DOL.Database;
using DOL.Events;
using DOL.GS;
using ECS.Debug;
using log4net;
using log4net.Core;

namespace ECS.Debug
{
    public static class Diagnostics
    {
        private static readonly ILog log = LogManager.GetLogger("Performance");
<<<<<<< HEAD
        
=======

>>>>>>> 99670d6f
        //Create FileStream and append to it as needed
        private static StreamWriter _perfStreamWriter;
        private static bool _streamWriterInitialized = false;

        private static object _GameEventMgrNotifyLock = new object();
        private static bool PerfCountersEnabled = false;
        private static bool stateMachineDebugEnabled = false;
        private static bool aggroDebugEnabled = false;
        private static Dictionary<string, System.Diagnostics.Stopwatch> PerfCounters = new Dictionary<string, System.Diagnostics.Stopwatch>();

        private static bool GameEventMgrNotifyProfilingEnabled = false;
        private static int GameEventMgrNotifyTimerInterval = 0;
        private static long GameEventMgrNotifyTimerStartTick = 0;
        private static System.Diagnostics.Stopwatch GameEventMgrNotifyStopwatch;
        private static Dictionary<string, List<double>> GameEventMgrNotifyTimes = new Dictionary<string, List<double>>();

        public static bool StateMachineDebugEnabled { get => stateMachineDebugEnabled; private set => stateMachineDebugEnabled = value; }
        public static bool AggroDebugEnabled { get => aggroDebugEnabled; private set => aggroDebugEnabled = value; }

        public static void TogglePerfCounters(bool enabled)
        {
            if (enabled == false)
            {
                _perfStreamWriter.Close();
                _streamWriterInitialized = false;
            }
            PerfCountersEnabled = enabled;
<<<<<<< HEAD
            
=======

>>>>>>> 99670d6f
        }

        public static void ToggleStateMachineDebug(bool enabled)
        {
            StateMachineDebugEnabled = enabled;
        }

        public static void ToggleAggroDebug(bool enabled)
        {
            AggroDebugEnabled = enabled;
        }


        public static void Tick()
        {
            ReportPerfCounters();

            if (GameEventMgrNotifyProfilingEnabled)
            {
                if ((DOL.GS.GameTimer.GetTickCount() - GameEventMgrNotifyTimerStartTick) > GameEventMgrNotifyTimerInterval)
                {
                    ReportGameEventMgrNotifyTimes();
                }
            }
        }

        private static void InitializeStreamWriter()
        {
<<<<<<< HEAD
            if(_streamWriterInitialized)
                return;
            else
            {
                var _filePath = Path.Combine(AppDomain.CurrentDomain.BaseDirectory, "PerfLog"+DateTime.Now.ToFileTime());
=======
            if (_streamWriterInitialized)
                return;
            else
            {
                var _filePath = Path.Combine(AppDomain.CurrentDomain.BaseDirectory, "PerfLog" + DateTime.Now.ToFileTime());
>>>>>>> 99670d6f
                _perfStreamWriter = new StreamWriter(_filePath, false);
                _streamWriterInitialized = true;
            }
        }

        public static void StartPerfCounter(string uniqueID)
        {
            if (!PerfCountersEnabled)
                return;
<<<<<<< HEAD
            
=======

>>>>>>> 99670d6f
            InitializeStreamWriter();
            System.Diagnostics.Stopwatch stopwatch = System.Diagnostics.Stopwatch.StartNew();
            PerfCounters.Add(uniqueID, stopwatch);
        }

        public static void StopPerfCounter(string uniqueID)
        {
            if (!PerfCountersEnabled)
                return;

            System.Diagnostics.Stopwatch stopwatch;
            if (PerfCounters.TryGetValue(uniqueID, out stopwatch))
            {
                stopwatch.Stop();
            }
        }

        private static void ReportPerfCounters()
        {
            if (!PerfCountersEnabled)
                return;
            
            // Report perf counters that were active this frame and then flush them.
            if (PerfCounters.Count > 0)
            {
                string logString = "[PerfCounters] ";

                foreach (var counter in PerfCounters)
                {
                    var counterName = counter.Key;
                    var elapsed = (float)counter.Value.Elapsed.TotalMilliseconds;
                    string elapsedString = elapsed.ToString();
                    elapsedString = DOL.GS.Util.TruncateString(elapsedString, 4);
                    logString += ($"{counterName} {elapsedString}ms | ");
                }
                //Console.WriteLine(logString);
                //log.Logger.Log(typeof(Diagnostics), Level.Info, logString, null);
                //log.Info(logString);
                _perfStreamWriter.WriteLine(logString);
                PerfCounters.Clear();
            }
        }

        public static void BeginGameEventMgrNotify()
        {
            if (!GameEventMgrNotifyProfilingEnabled)
                return;

            GameEventMgrNotifyStopwatch = System.Diagnostics.Stopwatch.StartNew();
        }

        public static void EndGameEventMgrNotify(DOLEvent e)
        {
            if (!GameEventMgrNotifyProfilingEnabled)
                return;

            GameEventMgrNotifyStopwatch.Stop();

            lock (_GameEventMgrNotifyLock)
            {
                List<double> EventTimeValues;
                if (GameEventMgrNotifyTimes.TryGetValue(e.Name, out EventTimeValues))
                {
                    EventTimeValues.Add(GameEventMgrNotifyStopwatch.Elapsed.TotalMilliseconds);
                }
                else
                {
                    EventTimeValues = new List<double>();
                    EventTimeValues.Add(GameEventMgrNotifyStopwatch.Elapsed.TotalMilliseconds);
                    GameEventMgrNotifyTimes.TryAdd(e.Name, EventTimeValues);
                }
            }
        }

        public static void StartGameEventMgrNotifyTimeReporting(int IntervalMilliseconds)
        {
            if (GameEventMgrNotifyProfilingEnabled)
                return;

            GameEventMgrNotifyProfilingEnabled = true;
            GameEventMgrNotifyTimerInterval = IntervalMilliseconds;
            GameEventMgrNotifyTimerStartTick = DOL.GS.GameTimer.GetTickCount();
        }

        public static void StopGameEventMgrNotifyTimeReporting()
        {
            if (!GameEventMgrNotifyProfilingEnabled)
                return;

            GameEventMgrNotifyProfilingEnabled = false;
            GameEventMgrNotifyTimes.Clear();
        }

        private static void ReportGameEventMgrNotifyTimes()
        {
            string ActualInterval = DOL.GS.Util.TruncateString((DOL.GS.GameTimer.GetTickCount() - GameEventMgrNotifyTimerStartTick).ToString(), 5);

            Console.WriteLine($"==== GameEventMgr Notify() Costs (Requested Interval: {GameEventMgrNotifyTimerInterval}ms | Actual Interval: {ActualInterval}ms) ====");

            lock (_GameEventMgrNotifyLock)
            {
                foreach (var NotifyData in GameEventMgrNotifyTimes)
                {
                    List<double> EventTimeValues = NotifyData.Value;

                    string EventNameString = NotifyData.Key.PadRight(30);
                    double TotalCost = 0;
                    double MinCost = 0;
                    double MaxCost = 0;

                    foreach (var time in EventTimeValues)
                    {
                        TotalCost += time;

                        if (time < MinCost)
                            MinCost = time;

                        if (time > MaxCost)
                            MaxCost = time;
                    }

                    int NumValues = EventTimeValues.Count;
                    double AvgCost = TotalCost / NumValues;

                    string NumValuesString = NumValues.ToString().PadRight(4);
                    string TotalCostString = DOL.GS.Util.TruncateString(TotalCost.ToString(), 5);
                    string MinCostString = DOL.GS.Util.TruncateString(MinCost.ToString(), 5);
                    string MaxCostString = DOL.GS.Util.TruncateString(MaxCost.ToString(), 5);
                    string AvgCostString = DOL.GS.Util.TruncateString(AvgCost.ToString(), 5);

                    Console.WriteLine($"{EventNameString} - # Calls: {NumValuesString} | Total: {TotalCostString}ms | Avg: {AvgCostString}ms | Min: {MinCostString}ms | Max: {MaxCostString}ms");
                }

                GameEventMgrNotifyTimes.Clear();
                GameEventMgrNotifyTimerStartTick = DOL.GS.GameTimer.GetTickCount();
                Console.WriteLine("---------------------------------------------------------------------------");
            }
        }
    }
}

namespace DOL.GS.Commands
{
    [CmdAttribute(
    "&diag",
    ePrivLevel.GM,
    "Toggle server logging of performance diagnostics.",
    "/diag perf <on|off> to toggle performance diagnostics logging on server.",
    "/diag notify <on|off> <interval> to toggle GameEventMgr Notify profiling, where interval is the period of time in milliseconds during which to accumulate stats.")]
    public class ECSDiagnosticsCommandHandler : AbstractCommandHandler, ICommandHandler
    {
        public void OnCommand(GameClient client, string[] args)
        {
            if (client == null || client.Player == null)
            {
                return;
            }

            if (IsSpammingCommand(client.Player, "Diag"))
            {
                return;
            }

            // extra check to disallow all but server GM's
            if (client.Account.PrivLevel < 2)
                return;

            if (args.Length < 3)
            {
                DisplaySyntax(client);
                return;
            }

            if (args[1].ToLower().Equals("perf"))
            {
                if (args[2].ToLower().Equals("on"))
                {
                    ECS.Debug.Diagnostics.TogglePerfCounters(true);
                    DisplayMessage(client, "Performance diagnostics logging turned on. WARNING: This will spam the server logs.");
                }
                else if (args[2].ToLower().Equals("off"))
                {
                    ECS.Debug.Diagnostics.TogglePerfCounters(false);
                    DisplayMessage(client, "Performance diagnostics logging turned off.");
                }
            }

            if (args[1].ToLower().Equals("notify"))
            {
                if (args[2].ToLower().Equals("on"))
                {
                    int interval = Int32.Parse(args[3]);
                    if (interval <= 0)
                    {
                        DisplayMessage(client, "Invalid interval argument. Please specify a value in milliseconds.");
                        return;
                    }

                    ECS.Debug.Diagnostics.StartGameEventMgrNotifyTimeReporting(interval);
                    DisplayMessage(client, "GameEventMgr Notify() logging turned on. WARNING: This will spam the server logs.");
                }
                else if (args[2].ToLower().Equals("off"))
                {
                    ECS.Debug.Diagnostics.StopGameEventMgrNotifyTimeReporting();
                    DisplayMessage(client, "GameEventMgr Notify() logging turned off.");
                }
            }
        }
    }

    // This should be moved outside of this file if we want this as a real player-facing feature.
    [CmdAttribute(
        "&charstats",
        ePrivLevel.GM,
        "Shows normally hidden character stats.")]
    public class AtlasCharStatsCommandHandler : AbstractCommandHandler, ICommandHandler
    {
        public void OnCommand(GameClient client, string[] args)
        {
            var messages = new List<string>();
            string header = "Hidden Character Stats";

            GamePlayer player = client.Player;

            InventoryItem lefthand = null;
            lefthand = player.Inventory.GetItem(eInventorySlot.LeftHandWeapon);

            // Block Chance
            if (player.HasAbility(Abilities.Shield))
            {
                if (lefthand == null)
                {
                    messages.Add($"Block Chance: No Shield Equipped!");
                }
                else
                {
                    double blockChance = player.GetBlockChance();
                    messages.Add($"Block Chance: {blockChance}%");
                }
            }

            // Parry Chance
            if (player.HasSpecialization(Specs.Parry))
            {
                double parryChance = player.GetParryChance();
                messages.Add($"Parry Chance: {parryChance}%");
            }

            // Evade Chance
            if (player.HasAbility(Abilities.Evade))
            {
                double evadeChance = player.GetEvadeChance();
                messages.Add($"Evade Chance: {evadeChance}%");
            }

            // Melee Crit Chance
            int meleeCritChance = player.GetModified(eProperty.CriticalMeleeHitChance);
            messages.Add($"Melee Crit Chance: {meleeCritChance}%");

            // Spell Crit Chance
            int spellCritChance = player.GetModified(eProperty.CriticalSpellHitChance);
            messages.Add($"Spell Crit Chance: {spellCritChance}");

            // Spell Casting Speed Bonus
            int spellCastSpeed = player.GetModified(eProperty.CastingSpeed);
            messages.Add($"Spell Casting Speed Bonus: {spellCastSpeed}%");

            // Heal Crit Chance
            int healCritChance = player.GetModified(eProperty.CriticalHealHitChance);
            messages.Add($"Heal Crit Chance: {healCritChance}%");

            // Archery Crit Chance
            if (player.HasSpecialization(Specs.Archery)
                || player.HasSpecialization(Specs.CompositeBow)
                || player.HasSpecialization(Specs.RecurveBow)
                || player.HasSpecialization(Specs.ShortBow)
                || player.HasSpecialization(Specs.Crossbow)
                || player.HasSpecialization(Specs.Longbow))
            {
                int archeryCritChance = player.GetModified(eProperty.CriticalArcheryHitChance);
                messages.Add($"Archery Crit Chance: {archeryCritChance}%");
            }

            // Finalize
            player.Out.SendCustomTextWindow(header, messages);
        }
    }

    [CmdAttribute(
    "&fsm",
    ePrivLevel.GM,
    "Toggle server logging of mob FSM states.",
    "/fsm debug <on|off> to toggle performance diagnostics logging on server.")]
    public class StateMachineCommandHandler : AbstractCommandHandler, ICommandHandler
    {
        public void OnCommand(GameClient client, string[] args)
        {
            if (client == null || client.Player == null)
            {
                return;
            }

            if (IsSpammingCommand(client.Player, "fsm"))
            {
                return;
            }

            // extra check to disallow all but server GM's
            if (client.Account.PrivLevel < 2)
                return;

            if (args.Length < 3)
            {
                DisplaySyntax(client);
                return;
            }

            if (args[1].ToLower().Equals("debug"))
            {
                if (args[2].ToLower().Equals("on"))
                {
                    ECS.Debug.Diagnostics.ToggleStateMachineDebug(true);
                    DisplayMessage(client, "Mob state logging turned on.");
                }
                else if (args[2].ToLower().Equals("off"))
                {
                    ECS.Debug.Diagnostics.ToggleStateMachineDebug(false);
                    DisplayMessage(client, "Mob state logging turned off.");
                }
            }
        }
    }

    [CmdAttribute(
    "&aggro",
    ePrivLevel.GM,
    "Toggle server logging of mob aggro tables.",
    "/aggro debug <on|off> to toggle mob aggro logging on server.")]
    public class AggroCommandHandler : AbstractCommandHandler, ICommandHandler
    {
        public void OnCommand(GameClient client, string[] args)
        {
            if (client == null || client.Player == null)
            {
                return;
            }

            if (IsSpammingCommand(client.Player, "aggro"))
            {
                return;
            }

            // extra check to disallow all but server GM's
            if (client.Account.PrivLevel < 2)
                return;

            if (args.Length < 3)
            {
                DisplaySyntax(client);
                return;
            }

            if (args[1].ToLower().Equals("debug"))
            {
                if (args[2].ToLower().Equals("on"))
                {
                    ECS.Debug.Diagnostics.ToggleAggroDebug(true);
                    DisplayMessage(client, "Mob aggro logging turned on.");
                }
                else if (args[2].ToLower().Equals("off"))
                {
                    ECS.Debug.Diagnostics.ToggleAggroDebug(false);
                    DisplayMessage(client, "Mob aggro logging turned off.");
                }
            }
        }
    }
}<|MERGE_RESOLUTION|>--- conflicted
+++ resolved
@@ -15,11 +15,7 @@
     public static class Diagnostics
     {
         private static readonly ILog log = LogManager.GetLogger("Performance");
-<<<<<<< HEAD
-        
-=======
-
->>>>>>> 99670d6f
+
         //Create FileStream and append to it as needed
         private static StreamWriter _perfStreamWriter;
         private static bool _streamWriterInitialized = false;
@@ -47,11 +43,7 @@
                 _streamWriterInitialized = false;
             }
             PerfCountersEnabled = enabled;
-<<<<<<< HEAD
-            
-=======
-
->>>>>>> 99670d6f
+
         }
 
         public static void ToggleStateMachineDebug(bool enabled)
@@ -80,19 +72,11 @@
 
         private static void InitializeStreamWriter()
         {
-<<<<<<< HEAD
-            if(_streamWriterInitialized)
+            if (_streamWriterInitialized)
                 return;
             else
             {
-                var _filePath = Path.Combine(AppDomain.CurrentDomain.BaseDirectory, "PerfLog"+DateTime.Now.ToFileTime());
-=======
-            if (_streamWriterInitialized)
-                return;
-            else
-            {
                 var _filePath = Path.Combine(AppDomain.CurrentDomain.BaseDirectory, "PerfLog" + DateTime.Now.ToFileTime());
->>>>>>> 99670d6f
                 _perfStreamWriter = new StreamWriter(_filePath, false);
                 _streamWriterInitialized = true;
             }
@@ -102,11 +86,7 @@
         {
             if (!PerfCountersEnabled)
                 return;
-<<<<<<< HEAD
-            
-=======
-
->>>>>>> 99670d6f
+
             InitializeStreamWriter();
             System.Diagnostics.Stopwatch stopwatch = System.Diagnostics.Stopwatch.StartNew();
             PerfCounters.Add(uniqueID, stopwatch);
@@ -128,7 +108,7 @@
         {
             if (!PerfCountersEnabled)
                 return;
-            
+
             // Report perf counters that were active this frame and then flush them.
             if (PerfCounters.Count > 0)
             {
