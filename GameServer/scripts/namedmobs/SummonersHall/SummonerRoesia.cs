﻿using System;
using System.Collections.Generic;
using DOL.AI.Brain;
using DOL.Events;
using DOL.Database;
using DOL.GS;
using DOL.GS.PacketHandler;

namespace DOL.GS
{
	public class SummonerRoesia : GameEpicBoss
	{
		public SummonerRoesia() : base() { }
		public override int GetResist(eDamageType damageType)
		{
			switch (damageType)
			{
				case eDamageType.Slash: return 60;// dmg reduction for melee dmg
				case eDamageType.Crush: return 60;// dmg reduction for melee dmg
				case eDamageType.Thrust: return 60;// dmg reduction for melee dmg
				default: return 80;// dmg reduction for rest resists
			}
		}
		public override void TakeDamage(GameObject source, eDamageType damageType, int damageAmount, int criticalAmount)
		{
			if (source is GamePlayer || source is GamePet)
			{
				if (this.IsOutOfTetherRange)
				{
					if (damageType == eDamageType.Body || damageType == eDamageType.Cold || damageType == eDamageType.Energy || damageType == eDamageType.Heat
						|| damageType == eDamageType.Matter || damageType == eDamageType.Spirit || damageType == eDamageType.Crush || damageType == eDamageType.Thrust
						|| damageType == eDamageType.Slash)
					{
						GamePlayer truc;
						if (source is GamePlayer)
							truc = (source as GamePlayer);
						else
							truc = ((source as GamePet).Owner as GamePlayer);
						if (truc != null)
							truc.Out.SendMessage(this.Name + " is immune to any damage!", eChatType.CT_System, eChatLoc.CL_ChatWindow);
						base.TakeDamage(source, damageType, 0, 0);
						return;
					}
				}
				else//take dmg
				{
					base.TakeDamage(source, damageType, damageAmount, criticalAmount);
				}
			}
		}
		public override double AttackDamage(InventoryItem weapon)
		{
			return base.AttackDamage(weapon) * Strength / 100;
		}
		public override int AttackRange
		{
			get { return 350; }
			set { }
		}
		public override bool HasAbility(string keyName)
		{
			if (IsAlive && keyName == GS.Abilities.CCImmunity)
				return true;

			return base.HasAbility(keyName);
		}
		public override double GetArmorAF(eArmorSlot slot)
		{
<<<<<<< HEAD
			return 700;
=======
			return 800;
>>>>>>> df966138
		}
		public override double GetArmorAbsorb(eArmorSlot slot)
		{
			// 85% ABS is cap.
			return 0.55;
		}
		public override int MaxHealth
		{
			get { return 20000; }
		}
		public override bool AddToWorld()
		{
			INpcTemplate npcTemplate = NpcTemplateMgr.GetTemplate(18804);
			LoadTemplate(npcTemplate);
			Strength = npcTemplate.Strength;
			Dexterity = npcTemplate.Dexterity;
			Constitution = npcTemplate.Constitution;
			Quickness = npcTemplate.Quickness;
			Piety = npcTemplate.Piety;
			Intelligence = npcTemplate.Intelligence;
			Empathy = npcTemplate.Empathy;
			RespawnInterval = ServerProperties.Properties.SET_SI_EPIC_ENCOUNTER_RESPAWNINTERVAL * 60000;//1min is 60000 miliseconds
			SummonerRoesiaBrain.RandomTarget = null;
			SummonerRoesiaBrain.CanCast = false;
			SummonerRoesiaBrain.spawn_bows = false;
			SummonerRoesiaBrain.IsPulled = false;
			Faction = FactionMgr.GetFactionByID(187);
			Faction.AddFriendFaction(FactionMgr.GetFactionByID(206));
			IsCloakHoodUp = true;

			GameNpcInventoryTemplate template = new GameNpcInventoryTemplate();
			template.AddNPCEquipment(eInventorySlot.TorsoArmor, 139, 43, 0, 0); //Slot,model,color,effect,extension
			template.AddNPCEquipment(eInventorySlot.ArmsArmor, 141, 43);
			template.AddNPCEquipment(eInventorySlot.LegsArmor, 140, 43);
			template.AddNPCEquipment(eInventorySlot.HandsArmor, 142, 43, 0, 0);
			template.AddNPCEquipment(eInventorySlot.FeetArmor, 143, 43, 0, 0);
			template.AddNPCEquipment(eInventorySlot.Cloak, 57, 66, 0, 0);
			template.AddNPCEquipment(eInventorySlot.TwoHandWeapon, 19, 43, 94, 0);
			Inventory = template.CloseTemplate();
			SwitchWeapon(eActiveWeaponSlot.TwoHanded);

			SummonerRoesiaBrain sbrain = new SummonerRoesiaBrain();
			SetOwnBrain(sbrain);
			LoadedFromScript = false;//load from database
			SaveIntoDatabase();
			base.AddToWorld();
			return true;
		}
		[ScriptLoadedEvent]
		public static void ScriptLoaded(DOLEvent e, object sender, EventArgs args)
		{
			GameNPC[] npcs;

			npcs = WorldMgr.GetNPCsByNameFromRegion("Summoner Roesia", 248, (eRealm)0);
			if (npcs.Length == 0)
			{
				log.Warn("Summoner Roesia not found, creating it...");

				log.Warn("Initializing Summoner Roesia...");
				SummonerRoesia OF = new SummonerRoesia();
				OF.Name = "Summoner Roesia";
				OF.Model = 6;
				OF.Realm = 0;
				OF.Level = 75;
				OF.Size = 65;
				OF.CurrentRegionID = 248;//OF summoners hall

				OF.Strength = 5;
				OF.Intelligence = 200;
				OF.Piety = 200;
				OF.Dexterity = 200;
				OF.Constitution = 100;
				OF.Quickness = 125;
				OF.Empathy = 300;
				OF.BodyType = (ushort)NpcTemplateMgr.eBodyType.Humanoid;
				OF.MeleeDamageType = eDamageType.Crush;
				OF.Faction = FactionMgr.GetFactionByID(187);
				OF.Faction.AddFriendFaction(FactionMgr.GetFactionByID(206));

				OF.X = 34577;
				OF.Y = 31371;
				OF.Z = 15998;
				OF.MaxDistance = 2000;
				OF.TetherRange = 1300;
				OF.MaxSpeedBase = 250;
				OF.Heading = 19;
				OF.IsCloakHoodUp = true;

				SummonerRoesiaBrain ubrain = new SummonerRoesiaBrain();
				ubrain.AggroLevel = 100;
				ubrain.AggroRange = 600;
				OF.SetOwnBrain(ubrain);
				OF.AddToWorld();
				OF.Brain.Start();
				OF.SaveIntoDatabase();
			}
			else
				log.Warn("Summoner Roesia exist ingame, remove it and restart server if you want to add by script code.");
		}
	}
}
namespace DOL.AI.Brain
{
	public class SummonerRoesiaBrain : StandardMobBrain
	{
		private static readonly log4net.ILog log = log4net.LogManager.GetLogger(System.Reflection.MethodBase.GetCurrentMethod().DeclaringType);
		public SummonerRoesiaBrain() : base()
		{
			AggroLevel = 100;
			AggroRange = 600;
			ThinkInterval = 1500;
		}
		public static bool IsPulled = false;
		public static bool spawn_bows = false;
		public override void OnAttackedByEnemy(AttackData ad)
		{
			if(spawn_bows == false)
            {
				SpawnBows();
				spawn_bows = true;
            }
			if (IsPulled == false)
			{
				foreach (GameNPC npc in WorldMgr.GetNPCsFromRegion(Body.CurrentRegionID))
				{
					if (npc != null)
					{
						if (npc.IsAlive && npc.Brain is RoesiaBowsBrain)
						{
							AddAggroListTo(npc.Brain as RoesiaBowsBrain);
							IsPulled = true;
						}
					}
				}
			}
			base.OnAttackedByEnemy(ad);
		}
		public void SpawnBows()
		{
			for (int i = 0; i < Util.Random(4,6); i++)
			{
				RoesiaBows Add1 = new RoesiaBows();
				Add1.X = Body.X + Util.Random(-300, 300);
				Add1.Y = Body.Y + Util.Random(-300, 300);
				Add1.Z = Body.Z;
				Add1.CurrentRegion = Body.CurrentRegion;
				Add1.Heading = 22;
				Add1.RespawnInterval = -1;
				Add1.AddToWorld();
			}
		}
		public override void Think()
		{
			if (!HasAggressionTable())
			{
				//set state to RETURN TO SPAWN
				FSM.SetCurrentState(eFSMStateType.RETURN_TO_SPAWN);
				this.Body.Health = this.Body.MaxHealth;
				RandomTarget = null;
				CanCast = false;
				IsPulled = false;
				spawn_bows = false;
				if (Enemys_To_DD.Count > 0)
				{
					Enemys_To_DD.Clear();
				}
				foreach(GameNPC bows in Body.GetNPCsInRadius(5000))
                {
					if (bows != null)
                    {
						if(bows.IsAlive && bows.Brain is RoesiaBowsBrain)
                        {
							bows.RemoveFromWorld();
                        }
                    }
                }
			}
			if (Body.InCombat && Body.IsAlive && HasAggro)
			{
				if (Body.HealthPercent < 25)
				{
					Body.CastSpell(RoesiaHOT, SkillBase.GetSpellLine(GlobalSpellsLines.Mob_Spells));//cast HOT
				}
				if (Body.TargetObject != null)
				{
					if(!Body.effectListComponent.ContainsEffectForEffectType(eEffect.DamageReturn))
                    {
						Body.CastSpell(RoesiaDS, SkillBase.GetSpellLine(GlobalSpellsLines.Mob_Spells));//Cast DS
					}
					PickRandomTarget();
				}
			}
			if (Body.InCombatInLast(30 * 1000) == false && this.Body.InCombatInLast(35 * 1000) && !HasAggro)
			{
				this.Body.Health = this.Body.MaxHealth;
			}
			base.Think();
		}
		public int HotTimer(RegionTimer timer)
        {
			
			return 0;
        }
		public static GamePlayer randomtarget = null;
		public static GamePlayer RandomTarget
		{
			get { return randomtarget; }
			set { randomtarget = value; }
		}
		public static bool CanCast = false;
		List<GamePlayer> Enemys_To_DD = new List<GamePlayer>();
		public void PickRandomTarget()
        {
			foreach(GamePlayer player in Body.GetPlayersInRadius(2000))
            {
				if(player != null)
                {
					if(player.IsAlive && player.Client.Account.PrivLevel==1)
                    {
						if(!Enemys_To_DD.Contains(player))
                        {
							Enemys_To_DD.Add(player);
                        }
                    }
                }
            }
			if(Enemys_To_DD.Count>0)
            {
				if (CanCast == false)
				{
					GamePlayer Target = (GamePlayer)Enemys_To_DD[Util.Random(0, Enemys_To_DD.Count - 1)];//pick random target from list
					RandomTarget = Target;//set random target to static RandomTarget
					new RegionTimer(Body, new RegionTimerCallback(CastDot), 1000);
					CanCast = true;
				}				
			}
        }
		public int CastDot(RegionTimer timer)
        {
			GamePlayer oldTarget = (GamePlayer)Body.TargetObject;//old target
			if (RandomTarget != null && RandomTarget.IsAlive)
			{
				Body.TargetObject = RandomTarget;
				Body.TurnTo(RandomTarget);
				Body.StopFollowing();
				Body.CastSpell(RoesiaDot, SkillBase.GetSpellLine(GlobalSpellsLines.Mob_Spells));
			}
			if (oldTarget != null) Body.TargetObject = oldTarget;//return to old target
			Body.StartAttack(oldTarget);//start attack old target
			new RegionTimer(Body, new RegionTimerCallback(ResetDot), Util.Random(25000,35000));
			return 0;
        }
		public int ResetDot(RegionTimer timer)//reset here so boss can start dot again
        {
			RandomTarget = null;
			CanCast = false;
			return 0;
        }
        #region Roesia Spells
        private Spell m_RoesiaDot;
		public Spell RoesiaDot
		{
			get
			{
				if (m_RoesiaDot == null)
				{
					DBSpell spell = new DBSpell();
					spell.AllowAdd = false;
					spell.CastTime = 3;
					spell.RecastDelay = 10;
					spell.ClientEffect = 585;
					spell.Icon = 585;
					spell.TooltipId = 585;
					spell.Damage = 150;
					spell.Frequency = 30;
					spell.Duration = 36;
					spell.DamageType = (int)eDamageType.Spirit;
					spell.Name = "Summoner Pain";
					spell.Description = "Inflicts 150 damage to the target every 3 sec for 36 seconds.";
					spell.Message1 = "Your body is covered with painful sores!";
					spell.Message2 = "{0}'s skin erupts in open wounds!";
					spell.Message3 = "The destructive energy wounding you fades.";
					spell.Message4 = "The destructive energy around {0} fades.";
					spell.Range = 1800;
					spell.Radius = 1000;
					spell.SpellID = 11756;
					spell.Target = "Enemy";
					spell.Uninterruptible = true;
					spell.Type = eSpellType.DamageOverTime.ToString();
					m_RoesiaDot = new Spell(spell, 50);
					SkillBase.AddScriptedSpell(GlobalSpellsLines.Mob_Spells, m_RoesiaDot);
				}
				return m_RoesiaDot;
			}
		}
		private Spell m_RoesiaHOT;
		public Spell RoesiaHOT
		{
			get
			{
				if (m_RoesiaHOT == null)
				{
					DBSpell spell = new DBSpell();
					spell.AllowAdd = false;
					spell.CastTime = 3;
					spell.RecastDelay = 45;
					spell.ClientEffect = 4414;
					spell.Icon = 4414;
					spell.TooltipId = 4414;
					spell.Value = 125;
					spell.Frequency = 20;
					spell.Duration = 10;
					spell.Name = "Summoner Heal";
					spell.Description = "Causes the target to regain 2% health during the spell's duration.";
					spell.Message1 = "You start healing faster.";
					spell.Message2 = "{0} starts healing faster.";
					spell.Range = 1800;
					spell.SpellID = 11757;
					spell.Target = "Self";
					spell.Uninterruptible = true;
					spell.Type = eSpellType.HealOverTime.ToString();
					m_RoesiaHOT = new Spell(spell, 50);
					SkillBase.AddScriptedSpell(GlobalSpellsLines.Mob_Spells, m_RoesiaHOT);
				}
				return m_RoesiaHOT;
			}
		}
		private Spell m_RoesiaDS;
		private Spell RoesiaDS
		{
			get
			{
				if (m_RoesiaDS == null)
				{
					DBSpell spell = new DBSpell();
					spell.AllowAdd = false;
					spell.CastTime = 0;
					spell.RecastDelay = 70;
					spell.ClientEffect = 57;
					spell.Icon = 57;
					spell.Damage = 80;
					spell.Duration = 60;
					spell.Name = "Roesia Damage Shield";
					spell.TooltipId = 57;
					spell.SpellID = 11758;
					spell.Target = "Self";
					spell.Type = "DamageShield";
					spell.Uninterruptible = true;
					spell.MoveCast = true;
					spell.DamageType = (int)eDamageType.Heat;
					m_RoesiaDS = new Spell(spell, 70);
					SkillBase.AddScriptedSpell(GlobalSpellsLines.Mob_Spells, m_RoesiaDS);
				}
				return m_RoesiaDS;
			}
		}
        #endregion
    }
}
/// <summary>
/// //////////////////////////////////////////////////////////////////Summoned Bows//////////////////////////////////////////////////////////////////
/// </summary>
namespace DOL.AI.Brain
{
	public class RoesiaBowsBrain : StandardMobBrain
	{
		public RoesiaBowsBrain()
			: base()
		{
			AggroLevel = 100;
			AggroRange = 800;
		}
		public override void Think()
		{
			if (!HasAggressionTable())
			{
				FSM.SetCurrentState(eFSMStateType.RETURN_TO_SPAWN);
			}
			base.Think();
		}
	}
}
namespace DOL.GS
{
	public class RoesiaBows : GameNPC
	{
		public override int MaxHealth
		{
			get { return 3000; }
		}
		public override double GetArmorAF(eArmorSlot slot)
		{
			return 400;
		}
		public override double GetArmorAbsorb(eArmorSlot slot)
		{
			// 85% ABS is cap.
			return 0.25;
		}
		public override int GetResist(eDamageType damageType)
		{
			switch (damageType)
			{
				case eDamageType.Slash: return 35;// dmg reduction for melee dmg
				case eDamageType.Crush: return 35;// dmg reduction for melee dmg
				case eDamageType.Thrust: return 35;// dmg reduction for melee dmg
				default: return 25;// dmg reduction for rest resists
			}
		}
		public override double AttackDamage(InventoryItem weapon)
		{
			return base.AttackDamage(weapon) * Strength / 70;
		}
		public override bool AddToWorld()
		{
			GameNpcInventoryTemplate template = new GameNpcInventoryTemplate();
			template.AddNPCEquipment(eInventorySlot.DistanceWeapon, 132, 0, 0, 0);
			Inventory = template.CloseTemplate();
			SwitchWeapon(eActiveWeaponSlot.Distance);
			MeleeDamageType = eDamageType.Thrust;
			VisibleActiveWeaponSlots = 51;//distance

			Model = 665;
			Name = "Summoned Bow";
			Strength = 80;
			Dexterity = 200;
			Quickness = 100;
			Constitution = 100;
			RespawnInterval = -1;
			MaxDistance = 2200;
			TetherRange = 1300;
			Size = 60;
			Level = (byte)Util.Random(65, 70);
			Faction = FactionMgr.GetFactionByID(187);
			Faction.AddFriendFaction(FactionMgr.GetFactionByID(187));
			RoesiaBowsBrain bows = new RoesiaBowsBrain();
			SetOwnBrain(bows);
			base.AddToWorld();
			return true;
		}

	}
}<|MERGE_RESOLUTION|>--- conflicted
+++ resolved
@@ -66,11 +66,7 @@
 		}
 		public override double GetArmorAF(eArmorSlot slot)
 		{
-<<<<<<< HEAD
 			return 700;
-=======
-			return 800;
->>>>>>> df966138
 		}
 		public override double GetArmorAbsorb(eArmorSlot slot)
 		{
