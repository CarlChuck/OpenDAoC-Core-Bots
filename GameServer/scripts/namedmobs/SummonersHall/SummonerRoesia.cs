--- conflicted
+++ resolved
@@ -211,14 +211,6 @@
 				Body.Health = Body.MaxHealth;
 			base.Think();
 		}
-<<<<<<< HEAD
-=======
-		public int HotTimer(ECSGameTimer timer)
-        {
-			
-			return 0;
-        }
->>>>>>> d5558bcc
 		public static GamePlayer randomtarget = null;
 		public static GamePlayer RandomTarget
 		{
@@ -246,13 +238,7 @@
 				{
 					GamePlayer Target = (GamePlayer)Enemys_To_DD[Util.Random(0, Enemys_To_DD.Count - 1)];//pick random target from list
 					RandomTarget = Target;//set random target to static RandomTarget
-<<<<<<< HEAD
-					int _castDotTime = Util.Random(1000, 2000);
-					ECSGameTimer _CastDot = new ECSGameTimer(Body, new ECSGameTimer.ECSTimerCallback(CastDot), _castDotTime);
-					_CastDot.Start(_castDotTime);
-=======
 					new ECSGameTimer(Body, new ECSGameTimer.ECSTimerCallback(CastDot), 1000);
->>>>>>> d5558bcc
 					CanCast = true;
 				}				
 			}
@@ -268,13 +254,7 @@
 			}
 			if (oldTarget != null) Body.TargetObject = oldTarget;//return to old target
 			Body.StartAttack(oldTarget);//start attack old target
-<<<<<<< HEAD
-			int _resetDotTime = Util.Random(25000, 35000);
-			ECSGameTimer _ResetDot = new ECSGameTimer(Body, new ECSGameTimer.ECSTimerCallback(ResetDot), _resetDotTime);
-			_ResetDot.Start(_resetDotTime);
-=======
 			new ECSGameTimer(Body, new ECSGameTimer.ECSTimerCallback(ResetDot), Util.Random(25000,35000));
->>>>>>> d5558bcc
 			return 0;
         }
 		public int ResetDot(ECSGameTimer timer)//reset here so boss can start dot again
