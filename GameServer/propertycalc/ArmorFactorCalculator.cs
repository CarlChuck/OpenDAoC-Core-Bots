/*
 * DAWN OF LIGHT - The first free open source DAoC server emulator
 *
 * This program is free software; you can redistribute it and/or
 * modify it under the terms of the GNU General Public License
 * as published by the Free Software Foundation; either version 2
 * of the License, or (at your option) any later version.
 *
 * This program is distributed in the hope that it will be useful,
 * but WITHOUT ANY WARRANTY; without even the implied warranty of
 * MERCHANTABILITY or FITNESS FOR A PARTICULAR PURPOSE.  See the
 * GNU General Public License for more details.
 *
 * You should have received a copy of the GNU General Public License
 * along with this program; if not, write to the Free Software
 * Foundation, Inc., 59 Temple Place - Suite 330, Boston, MA  02111-1307, USA.
 *
 */
using System;

using DOL.GS.Keeps;

namespace DOL.GS.PropertyCalc
{
	/// <summary>
	/// The Armor Factor calculator
	///
	/// BuffBonusCategory1 is used for base buffs directly in player.GetArmorAF because it must be capped by item AF cap
	/// BuffBonusCategory2 is used for spec buffs, level*1.875 cap for players
	/// BuffBonusCategory3 is used for debuff, uncapped
	/// BuffBonusCategory4 is used for buffs, uncapped
	/// BuffBonusMultCategory1 unused
	/// ItemBonus is used for players TOA bonuse, living.Level cap
	/// </summary>
	[PropertyCalculator(eProperty.ArmorFactor)]
	public class ArmorFactorCalculator : PropertyCalculator
	{
		public override int CalcValue(GameLiving living, eProperty property)
		{
			if (living is GamePlayer || living is GameTrainingDummy)
			{
				int af;

				af = living.BaseBuffBonusCategory[(int) property];
				// 1.5*1.25 spec line buff cap
				af += Math.Min((int)(living.Level * 1.875), living.SpecBuffBonusCategory[(int)property]);
				// debuff
				af -= Math.Abs(living.DebuffCategory[(int)property]);
				// TrialsOfAtlantis af bonus
				af += Math.Min(living.Level, living.ItemBonus[(int)property]);
				// uncapped category
				af += living.BuffBonusCategory4[(int)property];

				// buffs should be spread across each armor piece since the damage calculation is based on piece hit
				af /= 6;

				return af;
			}
			else if (living is GameKeepDoor || living is GameKeepComponent)
			{
				GameKeepComponent component = null;
				if (living is GameKeepDoor)
					component = (living as GameKeepDoor).Component;
				if (living is GameKeepComponent)
					component = living as GameKeepComponent;

				int amount = component.Keep.BaseLevel;
				if (component.Keep is GameKeep)
					return amount;
				else return amount / 2;
			}
			else if (living is GameEpicNPC epic)
            {
				double epicScaleFactor = 10;
				int petCap = 16;
				int petCount = 0;

				if(epic is GameEpicBoss)
                {
					epicScaleFactor = 15;
					petCap = 24;
                }

                foreach (var attacker in epic.attackComponent.Attackers)
                {
					if(attacker is GamePlayer)
						epicScaleFactor -= 0.2;
					if (attacker is GamePet && petCount <= petCap)
                    {
						epicScaleFactor -= 0.1;
						petCount++;
					}
						
				}

				if (epicScaleFactor < 5)
					epicScaleFactor = 5;

				return (int)((1 + (living.Level / 170.0)) * (living.Level << 2) * epicScaleFactor) //5* factor for tough mobs
				+ living.SpecBuffBonusCategory[(int)property]
				- Math.Abs(living.DebuffCategory[(int)property])
				+ living.BuffBonusCategory4[(int)property];
			}
			else
			{
<<<<<<< HEAD
				return (int)((1 + (living.Level / 170.0)) * (living.Level << 1) * 3.3) //3.3* factor for weak mobs
=======
				return (int)((1 + (living.Level / 170.0)) * (living.Level << 1) * 4.1)
>>>>>>> f9aad0b2
				+ living.SpecBuffBonusCategory[(int)property]
				- Math.Abs(living.DebuffCategory[(int)property])
				+ living.BuffBonusCategory4[(int)property];
			}
		}
	}
}
<|MERGE_RESOLUTION|>--- conflicted
+++ resolved
@@ -1,117 +1,81 @@
-/*
- * DAWN OF LIGHT - The first free open source DAoC server emulator
- *
- * This program is free software; you can redistribute it and/or
- * modify it under the terms of the GNU General Public License
- * as published by the Free Software Foundation; either version 2
- * of the License, or (at your option) any later version.
- *
- * This program is distributed in the hope that it will be useful,
- * but WITHOUT ANY WARRANTY; without even the implied warranty of
- * MERCHANTABILITY or FITNESS FOR A PARTICULAR PURPOSE.  See the
- * GNU General Public License for more details.
- *
- * You should have received a copy of the GNU General Public License
- * along with this program; if not, write to the Free Software
- * Foundation, Inc., 59 Temple Place - Suite 330, Boston, MA  02111-1307, USA.
- *
- */
-using System;
-
-using DOL.GS.Keeps;
-
-namespace DOL.GS.PropertyCalc
-{
-	/// <summary>
-	/// The Armor Factor calculator
-	///
-	/// BuffBonusCategory1 is used for base buffs directly in player.GetArmorAF because it must be capped by item AF cap
-	/// BuffBonusCategory2 is used for spec buffs, level*1.875 cap for players
-	/// BuffBonusCategory3 is used for debuff, uncapped
-	/// BuffBonusCategory4 is used for buffs, uncapped
-	/// BuffBonusMultCategory1 unused
-	/// ItemBonus is used for players TOA bonuse, living.Level cap
-	/// </summary>
-	[PropertyCalculator(eProperty.ArmorFactor)]
-	public class ArmorFactorCalculator : PropertyCalculator
-	{
-		public override int CalcValue(GameLiving living, eProperty property)
-		{
-			if (living is GamePlayer || living is GameTrainingDummy)
-			{
-				int af;
-
-				af = living.BaseBuffBonusCategory[(int) property];
-				// 1.5*1.25 spec line buff cap
-				af += Math.Min((int)(living.Level * 1.875), living.SpecBuffBonusCategory[(int)property]);
-				// debuff
-				af -= Math.Abs(living.DebuffCategory[(int)property]);
-				// TrialsOfAtlantis af bonus
-				af += Math.Min(living.Level, living.ItemBonus[(int)property]);
-				// uncapped category
-				af += living.BuffBonusCategory4[(int)property];
-
-				// buffs should be spread across each armor piece since the damage calculation is based on piece hit
-				af /= 6;
-
-				return af;
-			}
-			else if (living is GameKeepDoor || living is GameKeepComponent)
-			{
-				GameKeepComponent component = null;
-				if (living is GameKeepDoor)
-					component = (living as GameKeepDoor).Component;
-				if (living is GameKeepComponent)
-					component = living as GameKeepComponent;
-
-				int amount = component.Keep.BaseLevel;
-				if (component.Keep is GameKeep)
-					return amount;
-				else return amount / 2;
-			}
-			else if (living is GameEpicNPC epic)
-            {
-				double epicScaleFactor = 10;
-				int petCap = 16;
-				int petCount = 0;
-
-				if(epic is GameEpicBoss)
-                {
-					epicScaleFactor = 15;
-					petCap = 24;
-                }
-
-                foreach (var attacker in epic.attackComponent.Attackers)
-                {
-					if(attacker is GamePlayer)
-						epicScaleFactor -= 0.2;
-					if (attacker is GamePet && petCount <= petCap)
-                    {
-						epicScaleFactor -= 0.1;
-						petCount++;
-					}
-						
-				}
-
-				if (epicScaleFactor < 5)
-					epicScaleFactor = 5;
-
-				return (int)((1 + (living.Level / 170.0)) * (living.Level << 2) * epicScaleFactor) //5* factor for tough mobs
-				+ living.SpecBuffBonusCategory[(int)property]
-				- Math.Abs(living.DebuffCategory[(int)property])
-				+ living.BuffBonusCategory4[(int)property];
-			}
-			else
-			{
-<<<<<<< HEAD
-				return (int)((1 + (living.Level / 170.0)) * (living.Level << 1) * 3.3) //3.3* factor for weak mobs
-=======
-				return (int)((1 + (living.Level / 170.0)) * (living.Level << 1) * 4.1)
->>>>>>> f9aad0b2
-				+ living.SpecBuffBonusCategory[(int)property]
-				- Math.Abs(living.DebuffCategory[(int)property])
-				+ living.BuffBonusCategory4[(int)property];
-			}
-		}
-	}
-}
+/*
+ * DAWN OF LIGHT - The first free open source DAoC server emulator
+ *
+ * This program is free software; you can redistribute it and/or
+ * modify it under the terms of the GNU General Public License
+ * as published by the Free Software Foundation; either version 2
+ * of the License, or (at your option) any later version.
+ *
+ * This program is distributed in the hope that it will be useful,
+ * but WITHOUT ANY WARRANTY; without even the implied warranty of
+ * MERCHANTABILITY or FITNESS FOR A PARTICULAR PURPOSE.  See the
+ * GNU General Public License for more details.
+ *
+ * You should have received a copy of the GNU General Public License
+ * along with this program; if not, write to the Free Software
+ * Foundation, Inc., 59 Temple Place - Suite 330, Boston, MA  02111-1307, USA.
+ *
+ */
+using System;
+
+using DOL.GS.Keeps;
+
+namespace DOL.GS.PropertyCalc
+{
+	/// <summary>
+	/// The Armor Factor calculator
+	///
+	/// BuffBonusCategory1 is used for base buffs directly in player.GetArmorAF because it must be capped by item AF cap
+	/// BuffBonusCategory2 is used for spec buffs, level*1.875 cap for players
+	/// BuffBonusCategory3 is used for debuff, uncapped
+	/// BuffBonusCategory4 is used for buffs, uncapped
+	/// BuffBonusMultCategory1 unused
+	/// ItemBonus is used for players TOA bonuse, living.Level cap
+	/// </summary>
+	[PropertyCalculator(eProperty.ArmorFactor)]
+	public class ArmorFactorCalculator : PropertyCalculator
+	{
+		public override int CalcValue(GameLiving living, eProperty property)
+		{
+			if (living is GamePlayer || living is GameTrainingDummy)
+			{
+				int af;
+
+				af = living.BaseBuffBonusCategory[(int) property];
+				// 1.5*1.25 spec line buff cap
+				af += Math.Min((int)(living.Level * 1.875), living.SpecBuffBonusCategory[(int)property]);
+				// debuff
+				af -= Math.Abs(living.DebuffCategory[(int)property]);
+				// TrialsOfAtlantis af bonus
+				af += Math.Min(living.Level, living.ItemBonus[(int)property]);
+				// uncapped category
+				af += living.BuffBonusCategory4[(int)property];
+
+				// buffs should be spread across each armor piece since the damage calculation is based on piece hit
+				af /= 6;
+
+				return af;
+			}
+			else if (living is GameKeepDoor || living is GameKeepComponent)
+			{
+				GameKeepComponent component = null;
+				if (living is GameKeepDoor)
+					component = (living as GameKeepDoor).Component;
+				if (living is GameKeepComponent)
+					component = living as GameKeepComponent;
+
+				int amount = component.Keep.BaseLevel;
+				if (component.Keep is GameKeep)
+					return amount;
+				else return amount / 2;
+			}
+			else
+			{
+				return (int)((1 + (living.Level / 170.0)) * (living.Level << 1) * 4.1)
+				+ living.SpecBuffBonusCategory[(int)property]
+				- Math.Abs(living.DebuffCategory[(int)property])
+				+ living.BuffBonusCategory4[(int)property];
+			}
+		}
+	}
+}